// DON'T EDIT THIS FILE.
// This file is auto generated by sbt-lock 0.4.0.
// https://github.com/tkawachi/sbt-lock/
dependencyOverrides in ThisBuild ++= Seq(
  "ch.qos.logback" % "logback-classic" % "1.2.3",
  "ch.qos.logback" % "logback-core" % "1.2.3",
  "com.chuusai" % "shapeless_2.12" % "2.3.2",
  "com.fasterxml.jackson.core" % "jackson-annotations" % "2.8.9",
  "com.fasterxml.jackson.core" % "jackson-core" % "2.8.9",
  "com.fasterxml.jackson.core" % "jackson-databind" % "2.8.9",
  "com.fasterxml.jackson.dataformat" % "jackson-dataformat-yaml" % "2.8.9",
  "com.fasterxml.jackson.module" % "jackson-module-paranamer" % "2.8.9",
  "com.fasterxml.jackson.module" % "jackson-module-scala_2.12" % "2.8.9",
  "com.github.mpilquist" % "simulacrum_2.12" % "0.10.0",
  "com.github.nscala-time" % "nscala-time_2.12.0-RC1" % "2.14.0",
  "com.github.swagger-akka-http" % "swagger-akka-http_2.12" % "0.10.0",
  "com.google.guava" % "guava" % "20.0",
  "com.iheart" % "ficus_2.12" % "1.4.3",
  "com.storm-enroute" % "scalameter-core_2.12" % "0.8.2",
  "com.storm-enroute" % "scalameter_2.12" % "0.8.2",
  "com.thoughtworks.paranamer" % "paranamer" % "2.8",
  "com.typesafe" % "config" % "1.3.2",
  "com.typesafe" % "ssl-config-core_2.12" % "0.2.1",
  "com.typesafe.akka" % "akka-actor_2.12" % "2.4.20",
  "com.typesafe.akka" % "akka-http-core_2.12" % "10.0.10",
  "com.typesafe.akka" % "akka-http_2.12" % "10.0.10",
  "com.typesafe.akka" % "akka-parsing_2.12" % "10.0.10",
  "com.typesafe.akka" % "akka-stream_2.12" % "2.4.19",
  "commons-io" % "commons-io" % "2.4",
  "commons-net" % "commons-net" % "3.6",
  "io.circe" % "circe-core_2.12" % "0.8.0",
  "io.circe" % "circe-generic_2.12" % "0.8.0",
  "io.circe" % "circe-jawn_2.12" % "0.8.0",
  "io.circe" % "circe-numbers_2.12" % "0.8.0",
  "io.circe" % "circe-parser_2.12" % "0.8.0",
  "io.spray" % "spray-json_2.12" % "1.3.2",
  "io.swagger" % "swagger-annotations" % "1.5.15",
  "io.swagger" % "swagger-core" % "1.5.15",
  "io.swagger" % "swagger-jaxrs" % "1.5.15",
  "io.swagger" % "swagger-models" % "1.5.15",
  "io.swagger" % "swagger-scala-module_2.12" % "1.0.4",
  "javax.validation" % "validation-api" % "1.1.0.Final",
  "javax.ws.rs" % "jsr311-api" % "1.1.1",
  "joda-time" % "joda-time" % "2.9.4",
  "net.jpountz.lz4" % "lz4" % "1.3.0",
  "org.apache.commons" % "commons-lang3" % "3.4",
  "org.apache.commons" % "commons-math3" % "3.2",
  "org.bitlet" % "weupnp" % "0.1.4",
  "org.bouncycastle" % "bcprov-jdk15on" % "1.58",
  "org.javassist" % "javassist" % "3.21.0-GA",
  "org.joda" % "joda-convert" % "1.2",
  "org.mongodb" % "casbah-commons_2.12.0-RC1" % "3.1.1",
  "org.mongodb" % "casbah-core_2.12.0-RC1" % "3.1.1",
  "org.mongodb" % "casbah-gridfs_2.12.0-RC1" % "3.1.1",
  "org.mongodb" % "casbah-query_2.12.0-RC1" % "3.1.1",
  "org.mongodb" % "mongo-java-driver" % "3.2.2",
  "org.ow2.asm" % "asm" % "5.0.4",
  "org.reactivestreams" % "reactive-streams" % "1.0.0",
  "org.reflections" % "reflections" % "0.9.11",
  "org.rudogma" % "supertagged_2.12" % "1.3",
  "org.scala-lang.modules" % "scala-java8-compat_2.12" % "0.8.0",
  "org.scala-lang.modules" % "scala-parser-combinators_2.12" % "1.0.4",
  "org.scala-lang.modules" % "scala-xml_2.12" % "1.0.5",
  "org.scala-tools.testing" % "test-interface" % "0.5",
  "org.scorexfoundation" % "avl-iodb_2.12" % "0.2.11",
  "org.scorexfoundation" % "iodb_2.12" % "0.3.2-SNAPSHOT",
  "org.scorexfoundation" % "scorex-core_2.12" % "2.0.0-RC3-25-g1c2361e",
  "org.scorexfoundation" % "scrypto_2.12" % "2.0.3",
  "org.slf4j" % "slf4j-api" % "1.7.25",
  "org.spire-math" % "jawn-parser_2.12" % "0.10.4",
  "org.typelevel" % "cats-core_2.12" % "0.9.0",
  "org.typelevel" % "cats-kernel_2.12" % "0.9.0",
  "org.typelevel" % "cats-macros_2.12" % "0.9.0",
  "org.typelevel" % "machinist_2.12" % "0.6.1",
  "org.typelevel" % "macro-compat_2.12" % "1.1.1",
  "org.whispersystems" % "curve25519-java" % "0.4.1",
  "org.yaml" % "snakeyaml" % "1.17"
)
<<<<<<< HEAD
// LIBRARY_DEPENDENCIES_HASH 2cc35a94e3e039ffb182678eda0b982fb461161b
=======
// LIBRARY_DEPENDENCIES_HASH c8d1fb0a6fec24c3a92e25f2565449cf1bfd2298
>>>>>>> 2a9c9ef7
<|MERGE_RESOLUTION|>--- conflicted
+++ resolved
@@ -64,7 +64,7 @@
   "org.scala-tools.testing" % "test-interface" % "0.5",
   "org.scorexfoundation" % "avl-iodb_2.12" % "0.2.11",
   "org.scorexfoundation" % "iodb_2.12" % "0.3.2-SNAPSHOT",
-  "org.scorexfoundation" % "scorex-core_2.12" % "2.0.0-RC3-25-g1c2361e",
+  "org.scorexfoundation" % "scorex-core_2.12" % "2.0.0-RC3-93-g8faa454",
   "org.scorexfoundation" % "scrypto_2.12" % "2.0.3",
   "org.slf4j" % "slf4j-api" % "1.7.25",
   "org.spire-math" % "jawn-parser_2.12" % "0.10.4",
@@ -76,8 +76,4 @@
   "org.whispersystems" % "curve25519-java" % "0.4.1",
   "org.yaml" % "snakeyaml" % "1.17"
 )
-<<<<<<< HEAD
-// LIBRARY_DEPENDENCIES_HASH 2cc35a94e3e039ffb182678eda0b982fb461161b
-=======
-// LIBRARY_DEPENDENCIES_HASH c8d1fb0a6fec24c3a92e25f2565449cf1bfd2298
->>>>>>> 2a9c9ef7
+// LIBRARY_DEPENDENCIES_HASH 290b4aec2d42a53dbc4fcc99bf50ceaf63213cd6