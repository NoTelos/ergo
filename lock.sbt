// DON'T EDIT THIS FILE.
// This file is auto generated by sbt-lock 0.4.0.
// https://github.com/tkawachi/sbt-lock/
dependencyOverrides in ThisBuild ++= Seq(
  "ch.qos.logback" % "logback-classic" % "1.2.3",
  "ch.qos.logback" % "logback-core" % "1.2.3",
  "com.chuusai" % "shapeless_2.12" % "2.3.2",
  "com.fasterxml.jackson.core" % "jackson-annotations" % "2.8.9",
  "com.fasterxml.jackson.core" % "jackson-core" % "2.8.9",
  "com.fasterxml.jackson.core" % "jackson-databind" % "2.8.9",
  "com.fasterxml.jackson.dataformat" % "jackson-dataformat-yaml" % "2.8.9",
  "com.fasterxml.jackson.module" % "jackson-module-paranamer" % "2.8.9",
  "com.fasterxml.jackson.module" % "jackson-module-scala_2.12" % "2.8.9",
  "com.github.mpilquist" % "simulacrum_2.12" % "0.10.0",
  "com.github.swagger-akka-http" % "swagger-akka-http_2.12" % "0.10.0",
  "com.google.guava" % "guava" % "20.0",
  "com.iheart" % "ficus_2.12" % "1.4.3",
  "com.thoughtworks.paranamer" % "paranamer" % "2.8",
  "com.typesafe" % "config" % "1.3.2",
  "com.typesafe" % "ssl-config-core_2.12" % "0.2.1",
  "com.typesafe.akka" % "akka-actor_2.12" % "2.4.20",
<<<<<<< HEAD
  "com.typesafe.akka" % "akka-http-core_2.12" % "10.0.11",
  "com.typesafe.akka" % "akka-http_2.12" % "10.0.11",
  "com.typesafe.akka" % "akka-parsing_2.12" % "10.0.11",
  "com.typesafe.akka" % "akka-stream_2.12" % "2.4.20",
  "commons-io" % "commons-io" % "2.4",
=======
  "com.typesafe.akka" % "akka-http-core_2.12" % "10.0.10",
  "com.typesafe.akka" % "akka-http_2.12" % "10.0.10",
  "com.typesafe.akka" % "akka-parsing_2.12" % "10.0.10",
  "com.typesafe.akka" % "akka-stream_2.12" % "2.4.19",
>>>>>>> c78e80a8
  "commons-net" % "commons-net" % "3.6",
  "de.heikoseeberger" % "akka-http-circe_2.12" % "1.18.0",
  "io.circe" % "circe-core_2.12" % "0.8.0",
  "io.circe" % "circe-generic_2.12" % "0.8.0",
  "io.circe" % "circe-jawn_2.12" % "0.8.0",
  "io.circe" % "circe-numbers_2.12" % "0.8.0",
  "io.circe" % "circe-parser_2.12" % "0.8.0",
  "io.swagger" % "swagger-annotations" % "1.5.15",
  "io.swagger" % "swagger-core" % "1.5.15",
  "io.swagger" % "swagger-jaxrs" % "1.5.15",
  "io.swagger" % "swagger-models" % "1.5.15",
  "io.swagger" % "swagger-scala-module_2.12" % "1.0.4",
  "javax.validation" % "validation-api" % "1.1.0.Final",
  "javax.ws.rs" % "jsr311-api" % "1.1.1",
  "net.jpountz.lz4" % "lz4" % "1.3.0",
  "org.apache.commons" % "commons-lang3" % "3.2.1",
  "org.bitlet" % "weupnp" % "0.1.4",
  "org.bouncycastle" % "bcprov-jdk15on" % "1.58",
  "org.javassist" % "javassist" % "3.21.0-GA",
  "org.reactivestreams" % "reactive-streams" % "1.0.0",
  "org.reflections" % "reflections" % "0.9.11",
  "org.rudogma" % "supertagged_2.12" % "1.3",
  "org.scala-lang.modules" % "scala-java8-compat_2.12" % "0.8.0",
  "org.scala-lang.modules" % "scala-parser-combinators_2.12" % "1.0.4",
<<<<<<< HEAD
  "org.scala-lang.modules" % "scala-xml_2.12" % "1.0.5",
  "org.scala-sbt" % "test-interface" % "1.0",
  "org.scala-tools.testing" % "test-interface" % "0.5",
  "org.scalacheck" % "scalacheck_2.12" % "1.13.5",
  "org.scorexfoundation" % "avl-iodb_2.12" % "0.2.11",
  "org.scorexfoundation" % "iodb_2.12" % "0.3.2",
  "org.scorexfoundation" % "scorex-core_2.12" % "2.0.0-RC3-375-gdf9f3db-SNAPSHOT",
=======
  "org.scala-sbt" % "test-interface" % "1.0",
  "org.scalacheck" % "scalacheck_2.12" % "1.13.5",
  "org.scorexfoundation" % "avl-iodb_2.12" % "0.2.11",
  "org.scorexfoundation" % "iodb_2.12" % "0.3.2",
  "org.scorexfoundation" % "scorex-core_2.12" % "2.0.0-RC3-333-gf59db6f-SNAPSHOT",
>>>>>>> c78e80a8
  "org.scorexfoundation" % "scrypto_2.12" % "2.0.3",
  "org.slf4j" % "slf4j-api" % "1.7.25",
  "org.spire-math" % "jawn-parser_2.12" % "0.10.4",
  "org.typelevel" % "cats-core_2.12" % "0.9.0",
  "org.typelevel" % "cats-kernel_2.12" % "0.9.0",
  "org.typelevel" % "cats-macros_2.12" % "0.9.0",
  "org.typelevel" % "machinist_2.12" % "0.6.1",
  "org.typelevel" % "macro-compat_2.12" % "1.1.1",
  "org.whispersystems" % "curve25519-java" % "0.4.1",
  "org.yaml" % "snakeyaml" % "1.17"
)
<<<<<<< HEAD
// LIBRARY_DEPENDENCIES_HASH af0ca50b00897c6a7fb51346d3668eb2bc4950b4
=======
// LIBRARY_DEPENDENCIES_HASH abd9faca57da93d4fa58a938bea2923a7820aef1
>>>>>>> c78e80a8
<|MERGE_RESOLUTION|>--- conflicted
+++ resolved
@@ -19,18 +19,10 @@
   "com.typesafe" % "config" % "1.3.2",
   "com.typesafe" % "ssl-config-core_2.12" % "0.2.1",
   "com.typesafe.akka" % "akka-actor_2.12" % "2.4.20",
-<<<<<<< HEAD
   "com.typesafe.akka" % "akka-http-core_2.12" % "10.0.11",
   "com.typesafe.akka" % "akka-http_2.12" % "10.0.11",
   "com.typesafe.akka" % "akka-parsing_2.12" % "10.0.11",
   "com.typesafe.akka" % "akka-stream_2.12" % "2.4.20",
-  "commons-io" % "commons-io" % "2.4",
-=======
-  "com.typesafe.akka" % "akka-http-core_2.12" % "10.0.10",
-  "com.typesafe.akka" % "akka-http_2.12" % "10.0.10",
-  "com.typesafe.akka" % "akka-parsing_2.12" % "10.0.10",
-  "com.typesafe.akka" % "akka-stream_2.12" % "2.4.19",
->>>>>>> c78e80a8
   "commons-net" % "commons-net" % "3.6",
   "de.heikoseeberger" % "akka-http-circe_2.12" % "1.18.0",
   "io.circe" % "circe-core_2.12" % "0.8.0",
@@ -55,21 +47,11 @@
   "org.rudogma" % "supertagged_2.12" % "1.3",
   "org.scala-lang.modules" % "scala-java8-compat_2.12" % "0.8.0",
   "org.scala-lang.modules" % "scala-parser-combinators_2.12" % "1.0.4",
-<<<<<<< HEAD
-  "org.scala-lang.modules" % "scala-xml_2.12" % "1.0.5",
-  "org.scala-sbt" % "test-interface" % "1.0",
-  "org.scala-tools.testing" % "test-interface" % "0.5",
-  "org.scalacheck" % "scalacheck_2.12" % "1.13.5",
-  "org.scorexfoundation" % "avl-iodb_2.12" % "0.2.11",
-  "org.scorexfoundation" % "iodb_2.12" % "0.3.2",
-  "org.scorexfoundation" % "scorex-core_2.12" % "2.0.0-RC3-375-gdf9f3db-SNAPSHOT",
-=======
   "org.scala-sbt" % "test-interface" % "1.0",
   "org.scalacheck" % "scalacheck_2.12" % "1.13.5",
   "org.scorexfoundation" % "avl-iodb_2.12" % "0.2.11",
   "org.scorexfoundation" % "iodb_2.12" % "0.3.2",
-  "org.scorexfoundation" % "scorex-core_2.12" % "2.0.0-RC3-333-gf59db6f-SNAPSHOT",
->>>>>>> c78e80a8
+  "org.scorexfoundation" % "scorex-core_2.12" % "2.0.0-RC3-349-g4ffcf6f-SNAPSHOT",
   "org.scorexfoundation" % "scrypto_2.12" % "2.0.3",
   "org.slf4j" % "slf4j-api" % "1.7.25",
   "org.spire-math" % "jawn-parser_2.12" % "0.10.4",
@@ -81,8 +63,4 @@
   "org.whispersystems" % "curve25519-java" % "0.4.1",
   "org.yaml" % "snakeyaml" % "1.17"
 )
-<<<<<<< HEAD
-// LIBRARY_DEPENDENCIES_HASH af0ca50b00897c6a7fb51346d3668eb2bc4950b4
-=======
-// LIBRARY_DEPENDENCIES_HASH abd9faca57da93d4fa58a938bea2923a7820aef1
->>>>>>> c78e80a8
+// LIBRARY_DEPENDENCIES_HASH 61b9cc4cb3cb6da65c220c2d82540b1bcbaafbab