// DON'T EDIT THIS FILE.
// This file is auto generated by sbt-lock 0.4.0.
// https://github.com/tkawachi/sbt-lock/
dependencyOverrides in ThisBuild ++= Seq(
  "cglib" % "cglib" % "3.2.3",
  "ch.qos.logback" % "logback-classic" % "1.2.3",
  "ch.qos.logback" % "logback-core" % "1.2.3",
  "com.chuusai" % "shapeless_2.12" % "2.3.3",
  "com.github.kxbmap" % "configs_2.12" % "0.4.4",
  "com.google.code.findbugs" % "jsr305" % "3.0.2",
  "com.google.guava" % "guava" % "21.0",
  "com.iheart" % "ficus_2.12" % "1.4.7",
  "com.joefkelley" % "argyle_2.12" % "1.0.0",
  "com.lihaoyi" % "fastparse-utils_2.12" % "1.0.0",
  "com.lihaoyi" % "fastparse_2.12" % "1.0.0",
  "com.lihaoyi" % "sourcecode_2.12" % "0.1.4",
  "com.sksamuel.scapegoat" % "scalac-scapegoat-plugin_2.12" % "1.3.3",
  "com.trueaccord.lenses" % "lenses_2.12" % "0.4.12",
  "com.typesafe" % "config" % "1.3.4",
  "com.typesafe" % "ssl-config-core_2.12" % "0.3.6",
  "com.typesafe.akka" % "akka-actor_2.12" % "2.5.23",
  "com.typesafe.akka" % "akka-http-core_2.12" % "10.1.6",
  "com.typesafe.akka" % "akka-http_2.12" % "10.1.6",
  "com.typesafe.akka" % "akka-parsing_2.12" % "10.1.6",
  "com.typesafe.akka" % "akka-protobuf_2.12" % "2.5.19",
  "com.typesafe.akka" % "akka-stream_2.12" % "2.5.19",
  "com.typesafe.scala-logging" % "scala-logging_2.12" % "3.9.2",
  "commons-io" % "commons-io" % "2.5",
  "commons-net" % "commons-net" % "3.6",
  "de.heikoseeberger" % "akka-http-circe_2.12" % "1.19.0",
  "io.circe" % "circe-core_2.12" % "0.10.0",
  "io.circe" % "circe-generic_2.12" % "0.10.0",
  "io.circe" % "circe-jawn_2.12" % "0.10.0",
  "io.circe" % "circe-numbers_2.12" % "0.10.0",
  "io.circe" % "circe-parser_2.12" % "0.10.0",
  "io.github.scalan" % "ast_2.12" % "master-61e8ec8c-SNAPSHOT",
  "io.github.scalan" % "common_2.12" % "master-61e8ec8c-SNAPSHOT",
  "io.github.scalan" % "core_2.12" % "master-61e8ec8c-SNAPSHOT",
  "io.github.scalan" % "library-api_2.12" % "master-61e8ec8c-SNAPSHOT",
  "io.github.scalan" % "library-impl_2.12" % "master-61e8ec8c-SNAPSHOT",
  "io.github.scalan" % "library_2.12" % "master-61e8ec8c-SNAPSHOT",
  "io.github.scalan" % "macros_2.12" % "master-61e8ec8c-SNAPSHOT",
  "javax.activation" % "javax.activation-api" % "1.2.0",
  "javax.xml.bind" % "jaxb-api" % "2.4.0-b180830.0359",
  "jline" % "jline" % "2.14.3",
  "net.jpountz.lz4" % "lz4" % "1.3.0",
  "org.apache.ant" % "ant" % "1.9.6",
  "org.apache.ant" % "ant-launcher" % "1.9.6",
  "org.bitbucket.inkytonik.dsinfo" % "dsinfo_2.12" % "0.4.0",
  "org.bitbucket.inkytonik.dsprofile" % "dsprofile_2.12" % "0.4.0",
  "org.bitbucket.inkytonik.kiama" % "kiama_2.12" % "2.1.0",
  "org.bitlet" % "weupnp" % "0.1.4",
  "org.bouncycastle" % "bcprov-jdk15on" % "1.62",
<<<<<<< HEAD
  "org.ergoplatform" % "ergo-wallet_2.12" % "distrib-9dd3b69d-SNAPSHOT",
=======
  "org.ergoplatform" % "ergo-wallet_2.12" % "master-b7e3bb88-SNAPSHOT",
>>>>>>> 73d04a8c
  "org.objenesis" % "objenesis" % "2.4",
  "org.ow2.asm" % "asm" % "5.0.4",
  "org.reactivestreams" % "reactive-streams" % "1.0.2",
  "org.rogach" % "scallop_2.12" % "2.1.1",
  "org.rudogma" % "supertagged_2.12" % "1.4",
  "org.scala-lang.modules" % "scala-async_2.12" % "0.9.7",
  "org.scala-lang.modules" % "scala-java8-compat_2.12" % "0.8.0",
  "org.scala-lang.modules" % "scala-parser-combinators_2.12" % "1.1.1",
  "org.scala-lang.modules" % "scala-xml_2.12" % "1.0.5",
  "org.scala-sbt" % "test-interface" % "1.0",
  "org.scalacheck" % "scalacheck_2.12" % "1.13.5",
  "org.scodec" % "scodec-bits_2.12" % "1.1.6",
  "org.scorexfoundation" % "avl-iodb_2.12" % "0.2.15",
  "org.scorexfoundation" % "iodb_2.12" % "0.3.2",
  "org.scorexfoundation" % "scorex-core_2.12" % "6ffeafc8-SNAPSHOT",
  "org.scorexfoundation" % "scorex-util_2.12" % "0.1.4",
  "org.scorexfoundation" % "scrypto_2.12" % "2.1.6",
<<<<<<< HEAD
  "org.scorexfoundation" % "sigma-api_2.12" % "distributed-sigs-8172aa1e-SNAPSHOT",
  "org.scorexfoundation" % "sigma-impl_2.12" % "distributed-sigs-8172aa1e-SNAPSHOT",
  "org.scorexfoundation" % "sigma-library_2.12" % "distributed-sigs-8172aa1e-SNAPSHOT",
  "org.scorexfoundation" % "sigma-state_2.12" % "distributed-sigs-8172aa1e-SNAPSHOT",
=======
  "org.scorexfoundation" % "sigma-api_2.12" % "master-a0238fbc-SNAPSHOT",
  "org.scorexfoundation" % "sigma-impl_2.12" % "master-a0238fbc-SNAPSHOT",
  "org.scorexfoundation" % "sigma-library_2.12" % "master-a0238fbc-SNAPSHOT",
  "org.scorexfoundation" % "sigma-state_2.12" % "master-a0238fbc-SNAPSHOT",
>>>>>>> 73d04a8c
  "org.slf4j" % "slf4j-api" % "1.7.25",
  "org.spire-math" % "debox_2.12" % "0.8.0",
  "org.spire-math" % "jawn-parser_2.12" % "0.13.0",
  "org.typelevel" % "algebra_2.12" % "0.7.0",
  "org.typelevel" % "cats-core_2.12" % "1.6.0",
  "org.typelevel" % "cats-free_2.12" % "1.6.0",
  "org.typelevel" % "cats-kernel_2.12" % "1.6.0",
  "org.typelevel" % "cats-macros_2.12" % "1.6.0",
  "org.typelevel" % "machinist_2.12" % "0.6.6",
  "org.typelevel" % "macro-compat_2.12" % "1.1.1",
  "org.typelevel" % "spire-macros_2.12" % "0.14.1",
  "org.typelevel" % "spire_2.12" % "0.14.1",
  "org.whispersystems" % "curve25519-java" % "0.5.0"
)
<<<<<<< HEAD
// LIBRARY_DEPENDENCIES_HASH bcba655862660903ed6a57e613dae0f61490e726
=======
// LIBRARY_DEPENDENCIES_HASH 86d35d73c08136bf34ead0a523b4ce3c04d9d51a
>>>>>>> 73d04a8c
<|MERGE_RESOLUTION|>--- conflicted
+++ resolved
@@ -33,13 +33,13 @@
   "io.circe" % "circe-jawn_2.12" % "0.10.0",
   "io.circe" % "circe-numbers_2.12" % "0.10.0",
   "io.circe" % "circe-parser_2.12" % "0.10.0",
-  "io.github.scalan" % "ast_2.12" % "master-61e8ec8c-SNAPSHOT",
-  "io.github.scalan" % "common_2.12" % "master-61e8ec8c-SNAPSHOT",
-  "io.github.scalan" % "core_2.12" % "master-61e8ec8c-SNAPSHOT",
-  "io.github.scalan" % "library-api_2.12" % "master-61e8ec8c-SNAPSHOT",
-  "io.github.scalan" % "library-impl_2.12" % "master-61e8ec8c-SNAPSHOT",
-  "io.github.scalan" % "library_2.12" % "master-61e8ec8c-SNAPSHOT",
-  "io.github.scalan" % "macros_2.12" % "master-61e8ec8c-SNAPSHOT",
+  "io.github.scalan" % "ast_2.12" % "master-5136809e-SNAPSHOT",
+  "io.github.scalan" % "common_2.12" % "master-5136809e-SNAPSHOT",
+  "io.github.scalan" % "core_2.12" % "master-5136809e-SNAPSHOT",
+  "io.github.scalan" % "library-api_2.12" % "master-5136809e-SNAPSHOT",
+  "io.github.scalan" % "library-impl_2.12" % "master-5136809e-SNAPSHOT",
+  "io.github.scalan" % "library_2.12" % "master-5136809e-SNAPSHOT",
+  "io.github.scalan" % "macros_2.12" % "master-5136809e-SNAPSHOT",
   "javax.activation" % "javax.activation-api" % "1.2.0",
   "javax.xml.bind" % "jaxb-api" % "2.4.0-b180830.0359",
   "jline" % "jline" % "2.14.3",
@@ -51,11 +51,7 @@
   "org.bitbucket.inkytonik.kiama" % "kiama_2.12" % "2.1.0",
   "org.bitlet" % "weupnp" % "0.1.4",
   "org.bouncycastle" % "bcprov-jdk15on" % "1.62",
-<<<<<<< HEAD
-  "org.ergoplatform" % "ergo-wallet_2.12" % "distrib-9dd3b69d-SNAPSHOT",
-=======
-  "org.ergoplatform" % "ergo-wallet_2.12" % "master-b7e3bb88-SNAPSHOT",
->>>>>>> 73d04a8c
+  "org.ergoplatform" % "ergo-wallet_2.12" % "distrib-de3f6072-SNAPSHOT",
   "org.objenesis" % "objenesis" % "2.4",
   "org.ow2.asm" % "asm" % "5.0.4",
   "org.reactivestreams" % "reactive-streams" % "1.0.2",
@@ -73,17 +69,10 @@
   "org.scorexfoundation" % "scorex-core_2.12" % "6ffeafc8-SNAPSHOT",
   "org.scorexfoundation" % "scorex-util_2.12" % "0.1.4",
   "org.scorexfoundation" % "scrypto_2.12" % "2.1.6",
-<<<<<<< HEAD
-  "org.scorexfoundation" % "sigma-api_2.12" % "distributed-sigs-8172aa1e-SNAPSHOT",
-  "org.scorexfoundation" % "sigma-impl_2.12" % "distributed-sigs-8172aa1e-SNAPSHOT",
-  "org.scorexfoundation" % "sigma-library_2.12" % "distributed-sigs-8172aa1e-SNAPSHOT",
-  "org.scorexfoundation" % "sigma-state_2.12" % "distributed-sigs-8172aa1e-SNAPSHOT",
-=======
-  "org.scorexfoundation" % "sigma-api_2.12" % "master-a0238fbc-SNAPSHOT",
-  "org.scorexfoundation" % "sigma-impl_2.12" % "master-a0238fbc-SNAPSHOT",
-  "org.scorexfoundation" % "sigma-library_2.12" % "master-a0238fbc-SNAPSHOT",
-  "org.scorexfoundation" % "sigma-state_2.12" % "master-a0238fbc-SNAPSHOT",
->>>>>>> 73d04a8c
+  "org.scorexfoundation" % "sigma-api_2.12" % "distributed-sigs-89633f53-SNAPSHOT",
+  "org.scorexfoundation" % "sigma-impl_2.12" % "distributed-sigs-89633f53-SNAPSHOT",
+  "org.scorexfoundation" % "sigma-library_2.12" % "distributed-sigs-89633f53-SNAPSHOT",
+  "org.scorexfoundation" % "sigma-state_2.12" % "distributed-sigs-89633f53-SNAPSHOT",
   "org.slf4j" % "slf4j-api" % "1.7.25",
   "org.spire-math" % "debox_2.12" % "0.8.0",
   "org.spire-math" % "jawn-parser_2.12" % "0.13.0",
@@ -98,8 +87,4 @@
   "org.typelevel" % "spire_2.12" % "0.14.1",
   "org.whispersystems" % "curve25519-java" % "0.5.0"
 )
-<<<<<<< HEAD
-// LIBRARY_DEPENDENCIES_HASH bcba655862660903ed6a57e613dae0f61490e726
-=======
-// LIBRARY_DEPENDENCIES_HASH 86d35d73c08136bf34ead0a523b4ce3c04d9d51a
->>>>>>> 73d04a8c
+// LIBRARY_DEPENDENCIES_HASH 3b132032ba6a38cbae43578c08126cf51e849dfa