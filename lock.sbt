// DON'T EDIT THIS FILE.
// This file is auto generated by sbt-lock 0.4.0.
// https://github.com/tkawachi/sbt-lock/
dependencyOverrides in ThisBuild ++= Seq(
  "cglib" % "cglib" % "3.2.3",
  "ch.qos.logback" % "logback-classic" % "1.2.3",
  "ch.qos.logback" % "logback-core" % "1.2.3",
  "com.chuusai" % "shapeless_2.12" % "2.3.3",
  "com.github.kxbmap" % "configs_2.12" % "0.4.4",
  "com.google.code.findbugs" % "jsr305" % "3.0.2",
  "com.google.guava" % "guava" % "21.0",
  "com.iheart" % "ficus_2.12" % "1.4.6",
  "com.lihaoyi" % "fastparse-utils_2.12" % "1.0.0",
  "com.lihaoyi" % "fastparse_2.12" % "1.0.0",
  "com.lihaoyi" % "sourcecode_2.12" % "0.1.4",
  "com.sksamuel.scapegoat" % "scalac-scapegoat-plugin_2.12" % "1.3.3",
  "com.trueaccord.lenses" % "lenses_2.12" % "0.4.12",
  "com.typesafe" % "config" % "1.3.4",
  "com.typesafe" % "ssl-config-core_2.12" % "0.3.6",
  "com.typesafe.akka" % "akka-actor_2.12" % "2.5.23",
  "com.typesafe.akka" % "akka-http-core_2.12" % "10.1.6",
  "com.typesafe.akka" % "akka-http_2.12" % "10.1.6",
  "com.typesafe.akka" % "akka-parsing_2.12" % "10.1.6",
  "com.typesafe.akka" % "akka-protobuf_2.12" % "2.5.19",
  "com.typesafe.akka" % "akka-stream_2.12" % "2.5.19",
  "com.typesafe.scala-logging" % "scala-logging_2.12" % "3.9.2",
  "commons-io" % "commons-io" % "2.5",
  "commons-net" % "commons-net" % "3.6",
  "de.heikoseeberger" % "akka-http-circe_2.12" % "1.19.0",
  "io.circe" % "circe-core_2.12" % "0.10.0",
  "io.circe" % "circe-generic_2.12" % "0.10.0",
  "io.circe" % "circe-jawn_2.12" % "0.10.0",
  "io.circe" % "circe-numbers_2.12" % "0.10.0",
  "io.circe" % "circe-parser_2.12" % "0.10.0",
  "io.github.scalan" % "common_2.12" % "master-534cb6f5-SNAPSHOT",
  "io.github.scalan" % "core_2.12" % "master-534cb6f5-SNAPSHOT",
  "io.github.scalan" % "library-api_2.12" % "master-534cb6f5-SNAPSHOT",
  "io.github.scalan" % "library-impl_2.12" % "master-534cb6f5-SNAPSHOT",
  "io.github.scalan" % "library_2.12" % "master-534cb6f5-SNAPSHOT",
  "io.github.scalan" % "macros_2.12" % "master-534cb6f5-SNAPSHOT",
  "io.github.scalan" % "meta_2.12" % "master-534cb6f5-SNAPSHOT",
  "javax.activation" % "javax.activation-api" % "1.2.0",
  "javax.xml.bind" % "jaxb-api" % "2.4.0-b180830.0359",
  "jline" % "jline" % "2.14.3",
  "net.jpountz.lz4" % "lz4" % "1.3.0",
  "org.apache.ant" % "ant" % "1.9.6",
  "org.apache.ant" % "ant-launcher" % "1.9.6",
  "org.bitbucket.inkytonik.dsinfo" % "dsinfo_2.12" % "0.4.0",
  "org.bitbucket.inkytonik.dsprofile" % "dsprofile_2.12" % "0.4.0",
  "org.bitbucket.inkytonik.kiama" % "kiama_2.12" % "2.1.0",
  "org.bitlet" % "weupnp" % "0.1.4",
<<<<<<< HEAD
  "org.bouncycastle" % "bcprov-jdk15on" % "1.62",
  "org.ergoplatform" % "ergo-wallet_2.12" % "v2.1-b620fbf2-SNAPSHOT",
=======
  "org.bouncycastle" % "bcprov-jdk15on" % "1.61",
  "org.ergoplatform" % "ergo-wallet_2.12" % "master-1e09a19c-SNAPSHOT",
>>>>>>> e1c25a16
  "org.objenesis" % "objenesis" % "2.4",
  "org.ow2.asm" % "asm" % "5.0.4",
  "org.reactivestreams" % "reactive-streams" % "1.0.2",
  "org.rogach" % "scallop_2.12" % "2.1.1",
  "org.rudogma" % "supertagged_2.12" % "1.4",
  "org.scala-lang.modules" % "scala-async_2.12" % "0.9.7",
  "org.scala-lang.modules" % "scala-java8-compat_2.12" % "0.8.0",
  "org.scala-lang.modules" % "scala-parser-combinators_2.12" % "1.1.1",
  "org.scala-lang.modules" % "scala-xml_2.12" % "1.0.6",
  "org.scala-sbt" % "test-interface" % "1.0",
  "org.scalacheck" % "scalacheck_2.12" % "1.13.5",
  "org.scodec" % "scodec-bits_2.12" % "1.1.6",
  "org.scorexfoundation" % "avl-iodb_2.12" % "0.2.15",
  "org.scorexfoundation" % "iodb_2.12" % "0.3.2",
<<<<<<< HEAD
  "org.scorexfoundation" % "scorex-core_2.12" % "b58f225e-SNAPSHOT",
  "org.scorexfoundation" % "scorex-util_2.12" % "0.1.3",
=======
  "org.scorexfoundation" % "scorex-core_2.12" % "61389071-SNAPSHOT",
  "org.scorexfoundation" % "scorex-util_2.12" % "0.1.4",
>>>>>>> e1c25a16
  "org.scorexfoundation" % "scrypto_2.12" % "2.1.6",
  "org.scorexfoundation" % "sigma-api_2.12" % "master-6baf579a-SNAPSHOT",
  "org.scorexfoundation" % "sigma-impl_2.12" % "master-6baf579a-SNAPSHOT",
  "org.scorexfoundation" % "sigma-library_2.12" % "master-6baf579a-SNAPSHOT",
  "org.scorexfoundation" % "sigma-state_2.12" % "master-6baf579a-SNAPSHOT",
  "org.slf4j" % "slf4j-api" % "1.7.25",
  "org.spire-math" % "debox_2.12" % "0.8.0",
  "org.spire-math" % "jawn-parser_2.12" % "0.13.0",
  "org.typelevel" % "algebra_2.12" % "0.7.0",
  "org.typelevel" % "cats-core_2.12" % "1.6.0",
  "org.typelevel" % "cats-free_2.12" % "1.6.0",
  "org.typelevel" % "cats-kernel_2.12" % "1.6.0",
  "org.typelevel" % "cats-macros_2.12" % "1.6.0",
  "org.typelevel" % "machinist_2.12" % "0.6.6",
  "org.typelevel" % "macro-compat_2.12" % "1.1.1",
  "org.typelevel" % "spire-macros_2.12" % "0.14.1",
  "org.typelevel" % "spire_2.12" % "0.14.1",
  "org.whispersystems" % "curve25519-java" % "0.5.0"
)
<<<<<<< HEAD
// LIBRARY_DEPENDENCIES_HASH 877ad1a13172349492c931a6ea3faac0e6c4a7cf
=======
// LIBRARY_DEPENDENCIES_HASH c323eaa015af236d7327c76065d742d3e48b954f
>>>>>>> e1c25a16
<|MERGE_RESOLUTION|>--- conflicted
+++ resolved
@@ -49,13 +49,8 @@
   "org.bitbucket.inkytonik.dsprofile" % "dsprofile_2.12" % "0.4.0",
   "org.bitbucket.inkytonik.kiama" % "kiama_2.12" % "2.1.0",
   "org.bitlet" % "weupnp" % "0.1.4",
-<<<<<<< HEAD
   "org.bouncycastle" % "bcprov-jdk15on" % "1.62",
-  "org.ergoplatform" % "ergo-wallet_2.12" % "v2.1-b620fbf2-SNAPSHOT",
-=======
-  "org.bouncycastle" % "bcprov-jdk15on" % "1.61",
   "org.ergoplatform" % "ergo-wallet_2.12" % "master-1e09a19c-SNAPSHOT",
->>>>>>> e1c25a16
   "org.objenesis" % "objenesis" % "2.4",
   "org.ow2.asm" % "asm" % "5.0.4",
   "org.reactivestreams" % "reactive-streams" % "1.0.2",
@@ -70,13 +65,8 @@
   "org.scodec" % "scodec-bits_2.12" % "1.1.6",
   "org.scorexfoundation" % "avl-iodb_2.12" % "0.2.15",
   "org.scorexfoundation" % "iodb_2.12" % "0.3.2",
-<<<<<<< HEAD
   "org.scorexfoundation" % "scorex-core_2.12" % "b58f225e-SNAPSHOT",
-  "org.scorexfoundation" % "scorex-util_2.12" % "0.1.3",
-=======
-  "org.scorexfoundation" % "scorex-core_2.12" % "61389071-SNAPSHOT",
   "org.scorexfoundation" % "scorex-util_2.12" % "0.1.4",
->>>>>>> e1c25a16
   "org.scorexfoundation" % "scrypto_2.12" % "2.1.6",
   "org.scorexfoundation" % "sigma-api_2.12" % "master-6baf579a-SNAPSHOT",
   "org.scorexfoundation" % "sigma-impl_2.12" % "master-6baf579a-SNAPSHOT",
@@ -96,8 +86,4 @@
   "org.typelevel" % "spire_2.12" % "0.14.1",
   "org.whispersystems" % "curve25519-java" % "0.5.0"
 )
-<<<<<<< HEAD
-// LIBRARY_DEPENDENCIES_HASH 877ad1a13172349492c931a6ea3faac0e6c4a7cf
-=======
-// LIBRARY_DEPENDENCIES_HASH c323eaa015af236d7327c76065d742d3e48b954f
->>>>>>> e1c25a16
+// LIBRARY_DEPENDENCIES_HASH 5ff228ca8118916aefc348e52eca972bf5b1f5c3