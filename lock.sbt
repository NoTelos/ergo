// DON'T EDIT THIS FILE.
// This file is auto generated by sbt-lock 0.4.0.
// https://github.com/tkawachi/sbt-lock/
dependencyOverrides in ThisBuild ++= Seq(
  "ch.qos.logback" % "logback-classic" % "1.2.3",
  "ch.qos.logback" % "logback-core" % "1.2.3",
  "com.chuusai" % "shapeless_2.12" % "2.3.2",
  "com.google.guava" % "guava" % "19.0",
  "com.iheart" % "ficus_2.12" % "1.4.3",
  "com.sksamuel.scapegoat" % "scalac-scapegoat-plugin_2.12" % "1.3.3",
  "com.typesafe" % "config" % "1.3.2",
  "com.typesafe" % "ssl-config-core_2.12" % "0.2.2",
  "com.typesafe.akka" % "akka-actor_2.12" % "2.5.11",
  "com.typesafe.akka" % "akka-http-core_2.12" % "10.1.0-RC2",
  "com.typesafe.akka" % "akka-http_2.12" % "10.1.0-RC2",
  "com.typesafe.akka" % "akka-parsing_2.12" % "10.1.0-RC2",
  "com.typesafe.akka" % "akka-protobuf_2.12" % "2.5.11",
  "com.typesafe.akka" % "akka-stream_2.12" % "2.5.11",
  "com.typesafe.scala-logging" % "scala-logging_2.12" % "3.8.0",
  "commons-net" % "commons-net" % "3.6",
  "de.heikoseeberger" % "akka-http-circe_2.12" % "1.19.0",
  "io.circe" % "circe-core_2.12" % "0.9.0",
  "io.circe" % "circe-generic_2.12" % "0.8.0",
  "io.circe" % "circe-jawn_2.12" % "0.9.0",
  "io.circe" % "circe-numbers_2.12" % "0.9.0",
  "io.circe" % "circe-parser_2.12" % "0.8.0",
  "javax.xml.bind" % "jaxb-api" % "2.3.0",
  "net.jpountz.lz4" % "lz4" % "1.3.0",
  "org.bitlet" % "weupnp" % "0.1.4",
  "org.bouncycastle" % "bcprov-jdk15on" % "1.59",
  "org.reactivestreams" % "reactive-streams" % "1.0.2",
  "org.rudogma" % "supertagged_2.12" % "1.4",
  "org.scala-lang.modules" % "scala-async_2.12" % "0.9.7",
  "org.scala-lang.modules" % "scala-java8-compat_2.12" % "0.8.0",
  "org.scala-lang.modules" % "scala-parser-combinators_2.12" % "1.0.4",
  "org.scala-lang.modules" % "scala-xml_2.12" % "1.0.5",
  "org.scala-sbt" % "test-interface" % "1.0",
  "org.scalacheck" % "scalacheck_2.12" % "1.13.5",
  "org.scorexfoundation" % "avl-iodb_2.12" % "0.2.13",
  "org.scorexfoundation" % "iodb_2.12" % "0.3.2",
<<<<<<< HEAD
  "org.scorexfoundation" % "scorex-core_2.12" % "4e32fcb2-SNAPSHOT",
=======
  "org.scorexfoundation" % "scorex-core_2.12" % "e77cc239-SNAPSHOT",
>>>>>>> 8f625e64
  "org.scorexfoundation" % "scrypto_2.12" % "2.1.1",
  "org.slf4j" % "slf4j-api" % "1.7.25",
  "org.spire-math" % "jawn-parser_2.12" % "0.11.0",
  "org.typelevel" % "cats-core_2.12" % "1.0.1",
  "org.typelevel" % "cats-kernel_2.12" % "1.0.1",
  "org.typelevel" % "cats-macros_2.12" % "1.0.1",
  "org.typelevel" % "machinist_2.12" % "0.6.2",
  "org.typelevel" % "macro-compat_2.12" % "1.1.1",
  "org.whispersystems" % "curve25519-java" % "0.4.1"
)
<<<<<<< HEAD
// LIBRARY_DEPENDENCIES_HASH 8556bfdc0a4faad60c1353d073fc412445aff3f0
=======
// LIBRARY_DEPENDENCIES_HASH 508a13f023dca65dc6d4521217a70557aa74de2c
>>>>>>> 8f625e64
<|MERGE_RESOLUTION|>--- conflicted
+++ resolved
@@ -38,11 +38,7 @@
   "org.scalacheck" % "scalacheck_2.12" % "1.13.5",
   "org.scorexfoundation" % "avl-iodb_2.12" % "0.2.13",
   "org.scorexfoundation" % "iodb_2.12" % "0.3.2",
-<<<<<<< HEAD
-  "org.scorexfoundation" % "scorex-core_2.12" % "4e32fcb2-SNAPSHOT",
-=======
   "org.scorexfoundation" % "scorex-core_2.12" % "e77cc239-SNAPSHOT",
->>>>>>> 8f625e64
   "org.scorexfoundation" % "scrypto_2.12" % "2.1.1",
   "org.slf4j" % "slf4j-api" % "1.7.25",
   "org.spire-math" % "jawn-parser_2.12" % "0.11.0",
@@ -53,8 +49,4 @@
   "org.typelevel" % "macro-compat_2.12" % "1.1.1",
   "org.whispersystems" % "curve25519-java" % "0.4.1"
 )
-<<<<<<< HEAD
-// LIBRARY_DEPENDENCIES_HASH 8556bfdc0a4faad60c1353d073fc412445aff3f0
-=======
-// LIBRARY_DEPENDENCIES_HASH 508a13f023dca65dc6d4521217a70557aa74de2c
->>>>>>> 8f625e64
+// LIBRARY_DEPENDENCIES_HASH 508a13f023dca65dc6d4521217a70557aa74de2c