// DON'T EDIT THIS FILE.
// This file is auto generated by sbt-lock 0.4.0.
// https://github.com/tkawachi/sbt-lock/
dependencyOverrides in ThisBuild ++= Seq(
  "ch.qos.logback" % "logback-classic" % "1.2.3",
  "ch.qos.logback" % "logback-core" % "1.2.3",
  "com.chuusai" % "shapeless_2.12" % "2.3.2",
  "com.fasterxml.jackson.core" % "jackson-annotations" % "2.8.9",
  "com.fasterxml.jackson.core" % "jackson-core" % "2.8.9",
  "com.fasterxml.jackson.core" % "jackson-databind" % "2.8.9",
  "com.fasterxml.jackson.dataformat" % "jackson-dataformat-yaml" % "2.8.9",
  "com.fasterxml.jackson.module" % "jackson-module-paranamer" % "2.8.9",
  "com.fasterxml.jackson.module" % "jackson-module-scala_2.12" % "2.8.9",
  "com.github.mpilquist" % "simulacrum_2.12" % "0.10.0",
  "com.github.nscala-time" % "nscala-time_2.12.0-RC1" % "2.14.0",
  "com.github.swagger-akka-http" % "swagger-akka-http_2.12" % "0.10.0",
  "com.google.guava" % "guava" % "20.0",
  "com.iheart" % "ficus_2.12" % "1.4.3",
  "com.storm-enroute" % "scalameter-core_2.12" % "0.8.2",
  "com.storm-enroute" % "scalameter_2.12" % "0.8.2",
  "com.thoughtworks.paranamer" % "paranamer" % "2.8",
  "com.typesafe" % "config" % "1.3.2",
  "com.typesafe" % "ssl-config-core_2.12" % "0.2.1",
  "com.typesafe.akka" % "akka-actor_2.12" % "2.4.20",
  "com.typesafe.akka" % "akka-http-core_2.12" % "10.0.10",
  "com.typesafe.akka" % "akka-http_2.12" % "10.0.10",
  "com.typesafe.akka" % "akka-parsing_2.12" % "10.0.10",
  "com.typesafe.akka" % "akka-stream_2.12" % "2.4.19",
  "commons-io" % "commons-io" % "2.4",
  "commons-net" % "commons-net" % "3.6",
  "io.circe" % "circe-core_2.12" % "0.8.0",
  "io.circe" % "circe-generic_2.12" % "0.8.0",
  "io.circe" % "circe-jawn_2.12" % "0.8.0",
  "io.circe" % "circe-numbers_2.12" % "0.8.0",
  "io.circe" % "circe-parser_2.12" % "0.8.0",
  "io.spray" % "spray-json_2.12" % "1.3.2",
  "io.swagger" % "swagger-annotations" % "1.5.15",
  "io.swagger" % "swagger-core" % "1.5.15",
  "io.swagger" % "swagger-jaxrs" % "1.5.15",
  "io.swagger" % "swagger-models" % "1.5.15",
  "io.swagger" % "swagger-scala-module_2.12" % "1.0.4",
  "javax.validation" % "validation-api" % "1.1.0.Final",
  "javax.ws.rs" % "jsr311-api" % "1.1.1",
  "joda-time" % "joda-time" % "2.9.4",
  "net.jpountz.lz4" % "lz4" % "1.3.0",
  "org.apache.commons" % "commons-lang3" % "3.4",
  "org.apache.commons" % "commons-math3" % "3.2",
  "org.bitlet" % "weupnp" % "0.1.4",
  "org.bouncycastle" % "bcprov-jdk15on" % "1.58",
  "org.javassist" % "javassist" % "3.21.0-GA",
  "org.joda" % "joda-convert" % "1.2",
  "org.mongodb" % "casbah-commons_2.12.0-RC1" % "3.1.1",
  "org.mongodb" % "casbah-core_2.12.0-RC1" % "3.1.1",
  "org.mongodb" % "casbah-gridfs_2.12.0-RC1" % "3.1.1",
  "org.mongodb" % "casbah-query_2.12.0-RC1" % "3.1.1",
  "org.mongodb" % "mongo-java-driver" % "3.2.2",
  "org.ow2.asm" % "asm" % "5.0.4",
  "org.reactivestreams" % "reactive-streams" % "1.0.0",
  "org.reflections" % "reflections" % "0.9.11",
  "org.rudogma" % "supertagged_2.12" % "1.3",
  "org.scala-lang.modules" % "scala-java8-compat_2.12" % "0.8.0",
  "org.scala-lang.modules" % "scala-parser-combinators_2.12" % "1.0.4",
  "org.scala-lang.modules" % "scala-xml_2.12" % "1.0.5",
  "org.scala-tools.testing" % "test-interface" % "0.5",
  "org.scorexfoundation" % "avl-iodb_2.12" % "0.2.11",
<<<<<<< HEAD
  "org.scorexfoundation" % "iodb_2.12" % "0.3.2",
  "org.scorexfoundation" % "scorex-core_2.12" % "2.0.0-RC3-88-g674b747-SNAPSHOT",
=======
  "org.scorexfoundation" % "iodb_2.12" % "0.3.2-SNAPSHOT",
  "org.scorexfoundation" % "scorex-core_2.12" % "2.0.0-RC3-100-gdefc4fb-SNAPSHOT",
>>>>>>> 9872ca28
  "org.scorexfoundation" % "scrypto_2.12" % "2.0.3",
  "org.slf4j" % "slf4j-api" % "1.7.25",
  "org.spire-math" % "jawn-parser_2.12" % "0.10.4",
  "org.typelevel" % "cats-core_2.12" % "0.9.0",
  "org.typelevel" % "cats-kernel_2.12" % "0.9.0",
  "org.typelevel" % "cats-macros_2.12" % "0.9.0",
  "org.typelevel" % "machinist_2.12" % "0.6.1",
  "org.typelevel" % "macro-compat_2.12" % "1.1.1",
  "org.whispersystems" % "curve25519-java" % "0.4.1",
  "org.yaml" % "snakeyaml" % "1.17"
)
<<<<<<< HEAD
// LIBRARY_DEPENDENCIES_HASH 6055996d94b60943a0317b06149aebafc4ddbb5a
=======
// LIBRARY_DEPENDENCIES_HASH 7a94e90fcd9b96705065431c5b1dfe1ad4d0ec3d
>>>>>>> 9872ca28
<|MERGE_RESOLUTION|>--- conflicted
+++ resolved
@@ -63,13 +63,8 @@
   "org.scala-lang.modules" % "scala-xml_2.12" % "1.0.5",
   "org.scala-tools.testing" % "test-interface" % "0.5",
   "org.scorexfoundation" % "avl-iodb_2.12" % "0.2.11",
-<<<<<<< HEAD
   "org.scorexfoundation" % "iodb_2.12" % "0.3.2",
-  "org.scorexfoundation" % "scorex-core_2.12" % "2.0.0-RC3-88-g674b747-SNAPSHOT",
-=======
-  "org.scorexfoundation" % "iodb_2.12" % "0.3.2-SNAPSHOT",
   "org.scorexfoundation" % "scorex-core_2.12" % "2.0.0-RC3-100-gdefc4fb-SNAPSHOT",
->>>>>>> 9872ca28
   "org.scorexfoundation" % "scrypto_2.12" % "2.0.3",
   "org.slf4j" % "slf4j-api" % "1.7.25",
   "org.spire-math" % "jawn-parser_2.12" % "0.10.4",
@@ -81,8 +76,4 @@
   "org.whispersystems" % "curve25519-java" % "0.4.1",
   "org.yaml" % "snakeyaml" % "1.17"
 )
-<<<<<<< HEAD
-// LIBRARY_DEPENDENCIES_HASH 6055996d94b60943a0317b06149aebafc4ddbb5a
-=======
-// LIBRARY_DEPENDENCIES_HASH 7a94e90fcd9b96705065431c5b1dfe1ad4d0ec3d
->>>>>>> 9872ca28
+// LIBRARY_DEPENDENCIES_HASH 4f669f6b174254ffa1facf5221efab948a321a9c