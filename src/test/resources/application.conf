--- conflicted
+++ resolved
@@ -32,15 +32,13 @@
     # Delay for miner after succesful block creation
     miningDelay = 1s
 
-<<<<<<< HEAD
+    mempoolCapacity = 100000
+
+    blacklistCapacity = 100000
+
     snapshotCreationInterval = 10000
 
     keepLastSnapshots = 0
-=======
-    mempoolCapacity = 100000
-
-    blacklistCapacity = 100000
->>>>>>> bdb7f686
   }
 
   #Chain-specific settings. Change only if you are going to launch a new chain!
