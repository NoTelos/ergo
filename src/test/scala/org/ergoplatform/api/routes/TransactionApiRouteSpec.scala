--- conflicted
+++ resolved
@@ -53,8 +53,6 @@
     }
   }
 
-<<<<<<< HEAD
-=======
   it should "get unconfirmed from mempool using limit and offset" in {
     val limit = 10
     val offset = 20
@@ -64,5 +62,4 @@
     }
   }
 
->>>>>>> 8aeecedf
 }