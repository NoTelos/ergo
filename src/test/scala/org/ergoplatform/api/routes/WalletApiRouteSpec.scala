--- conflicted
+++ resolved
@@ -30,7 +30,6 @@
   implicit val assetIssueRequestEncoder: AssetIssueRequestEncoder = new AssetIssueRequestEncoder(ergoSettings)
   implicit val ergoAddressEncoder: ErgoAddressEncoder = new ErgoAddressEncoder(ergoSettings)
 
-<<<<<<< HEAD
   it should "get balances" in {
     Get(prefix + "/balances") ~> route ~> check {
       status shouldBe StatusCodes.OK
@@ -51,10 +50,7 @@
     }
   }
 
-  it should "generate transaction" in {
-=======
   it should "generate payment transaction" in {
->>>>>>> 06eb0ffd
     val amount = 100L
     val request = PaymentRequest(Pay2SAddress(Values.FalseLeaf), amount, None, None)
     Post(prefix + "/payment/generate", Seq(request).asJson) ~> route ~> check {
