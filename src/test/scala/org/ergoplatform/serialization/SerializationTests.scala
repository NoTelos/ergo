package org.ergoplatform.serialization

import org.ergoplatform.modifiers.ErgoNodeViewModifier
import org.ergoplatform.modifiers.history._
import org.ergoplatform.modifiers.mempool.{ErgoBoxSerializer, ErgoTransactionSerializer, TransactionIdsForHeaderSerializer}
import org.ergoplatform.nodeView.history.ErgoSyncInfoSerializer
import org.ergoplatform.nodeView.state.{ErgoStateContext, ErgoStateContextSerializer}
import org.ergoplatform.settings.Constants
import org.ergoplatform.utils.ErgoPropertyTest
import org.scalacheck.Gen
import org.scalatest.Assertion
import scorex.core.serialization.Serializer

class SerializationTests extends ErgoPropertyTest with scorex.testkit.SerializationTests {

  def checkSerializationRoundtripAndSize[A <: ErgoNodeViewModifier](generator: Gen[A],
                                                                    serializer: Serializer[A]): Assertion = {
    forAll(generator) { b: A =>
      val recovered = serializer.parseBytes(serializer.toBytes(b)).get
      val bytes = serializer.toBytes(b)
      bytes shouldEqual serializer.toBytes(recovered)
      bytes.length shouldEqual recovered.size
    }
  }

  property("Serializers should be defined for all block sections") {
    val block = invalidErgoFullBlockGen.sample.get
    block.toSeq.foreach { s =>
      Constants.modifierSerializers.get(s.modifierTypeId) should not be None
    }
  }

  property("HeaderWithoutInterlinks serialization") {
    val serializer = HeaderSerializer
    forAll(invalidHeaderGen) { b: Header =>
      val recovered = serializer.parseBytes(serializer.bytesWithoutInterlinks(b)).get.copy(interlinks = b.interlinks)
      recovered shouldBe b

      val size = serializer.bytesWithoutInterlinks(b).length
      recovered.size shouldBe size
    }
  }

  property("Header serialization") {
    val serializer = HeaderSerializer
    forAll(invalidHeaderGen) { b: Header =>
      val recovered = serializer.parseBytes(b.bytes)
      recovered.get shouldBe b
      recovered.get.size shouldBe b.bytes.length
    }
  }

  property("ErgoStateContext serialization") {
<<<<<<< HEAD
    checkSerializationRoundtrip(ergoStateContextGen, ErgoStateContextSerializer(votingSettings))
=======
    val serializer = ErgoStateContextSerializer
    forAll(ergoStateContextGen) { b: ErgoStateContext =>
      val recovered = serializer.parseBytes(serializer.toBytes(b)).get
      serializer.toBytes(b) shouldEqual serializer.toBytes(recovered)
      b.lastHeaders.length shouldBe recovered.lastHeaders.length
      b.lastHeaders shouldBe recovered.lastHeaders
    }
>>>>>>> 34c2802a
  }

  property("Extension serialization") {
    checkSerializationRoundtrip(extensionGen, ExtensionSerializer)
  }

  property("ErgoBox serialization") {
    checkSerializationRoundtrip(ergoBoxGen, ErgoBoxSerializer)
  }

  property("ErgoTransactionGen serialization") {
    checkSerializationRoundtripAndSize(invalidErgoTransactionGen, ErgoTransactionSerializer)
  }

  property("ErgoSyncInfo serialization") {
    checkSerializationRoundtrip(ergoSyncInfoGen, ErgoSyncInfoSerializer)
  }

  property("ErgoHeader serialization") {
    checkSerializationRoundtripAndSize(defaultHeaderGen, HeaderSerializer)
  }

  property("BlockTransactions serialization") {
    checkSerializationRoundtripAndSize(invalidBlockTransactionsGen, BlockTransactionsSerializer)
  }

  property("ADProofs serialization") {
    checkSerializationRoundtripAndSize(randomADProofsGen, ADProofSerializer)
  }

  property("TransactionIdsForHeader serialization") {
    checkSerializationRoundtrip(transactionIdsForHeaderGen, TransactionIdsForHeaderSerializer)
  }

}<|MERGE_RESOLUTION|>--- conflicted
+++ resolved
@@ -51,17 +51,13 @@
   }
 
   property("ErgoStateContext serialization") {
-<<<<<<< HEAD
-    checkSerializationRoundtrip(ergoStateContextGen, ErgoStateContextSerializer(votingSettings))
-=======
-    val serializer = ErgoStateContextSerializer
+    val serializer = ErgoStateContextSerializer(votingSettings)
     forAll(ergoStateContextGen) { b: ErgoStateContext =>
       val recovered = serializer.parseBytes(serializer.toBytes(b)).get
       serializer.toBytes(b) shouldEqual serializer.toBytes(recovered)
       b.lastHeaders.length shouldBe recovered.lastHeaders.length
       b.lastHeaders shouldBe recovered.lastHeaders
     }
->>>>>>> 34c2802a
   }
 
   property("Extension serialization") {
