--- conflicted
+++ resolved
@@ -88,19 +88,11 @@
       foundBoxes.map(_.inclusionHeightOpt).forall(_ == inclusionHeightOpt) shouldBe true
       foundBoxes.map(_.value).sum shouldBe trackedTransaction.valuesSum
       foundBoxes.forall(tb => if (trackedTransaction.payments.contains(tb.box.ergoTree)) {
-<<<<<<< HEAD
-        tb.applications == Set(Constants.PaymentsAppId)
-      } else if(trackedTransaction.miningRewards.contains(tb.box.ergoTree)) {
-        tb.applications == Set(Constants.MiningRewardsAppId)
-      } else {
-        tb.applications == Set(appId)
-=======
         tb.scans == Set(Constants.PaymentsScanId)
       } else if(trackedTransaction.miningRewards.contains(tb.box.ergoTree)) {
         tb.scans == Set(Constants.MiningScanId)
       } else {
         tb.scans == Set(scanId)
->>>>>>> 4f78f691
       }) shouldBe true
     }
   }
