--- conflicted
+++ resolved
@@ -31,11 +31,6 @@
       applyBlock(genesisBlock) shouldBe 'success
       wallet.scanPersistent(genesisBlock)
       blocking(Thread.sleep(scanTime(genesisBlock)))
-<<<<<<< HEAD
-      val confirmedBalance = getConfirmedBalances.balance
-      val requests = addresses map (a => PaymentRequest(a, confirmedBalance / (addresses.length + 1), None, None))
-      val tx = Await.result(wallet.generateTransaction(requests), awaitDuration).get
-=======
       val snap = getConfirmedBalances
       val assetsToSpend = Some(assetsByTokenId(initialBoxes).toSeq)
       val sumToSpend = snap.balance / (addresses.length + 1)
@@ -46,7 +41,6 @@
       log.info(s"Payment request $req")
       val tx = Await.result(wallet.generateTransaction(req), awaitDuration).get
       log.info(s"Generated transaction $tx")
->>>>>>> 5f1c3cba
       val context = ErgoStateContext(genesisBlock.header.height, genesisBlock.header.stateRoot)
       val boxesToSpend = tx.inputs.map(i => genesisTx.outputs.find(o => java.util.Arrays.equals(o.id, i.boxId)).get)
       tx.statefulValidity(boxesToSpend, context) shouldBe 'success
@@ -55,11 +49,6 @@
       applyBlock(block) shouldBe 'success
       wallet.scanPersistent(block)
       blocking(Thread.sleep(scanTime(block)))
-<<<<<<< HEAD
-      val newBalance = getConfirmedBalances.balance
-      val requests2 = addresses map (a => PaymentRequest(a, newBalance / (addresses.length + 1), None, None))
-      val tx2 = Await.result(wallet.generateTransaction(requests2), awaitDuration).get
-=======
       val newSnap = getConfirmedBalances
       val newSumToSpend = newSnap.balance / (addresses.length + 1)
       val req2 =
@@ -68,7 +57,6 @@
       log.info(s"New balance $newSnap")
       log.info(s"Payment requests 2 $req2")
       val tx2 = Await.result(wallet.generateTransaction(req2), awaitDuration).get
->>>>>>> 5f1c3cba
       val context2 = ErgoStateContext(block.header.height, block.header.stateRoot)
       val boxesToSpend2 = tx2.inputs.map(i => tx.outputs.find(o => java.util.Arrays.equals(o.id, i.boxId)).get)
       tx2.statefulValidity(boxesToSpend2, context2) shouldBe 'success
@@ -535,12 +523,8 @@
       val confirmedBalance = getConfirmedBalances.balance
 
       //pay out all the wallet balance:
-<<<<<<< HEAD
-      val req1 = PaymentRequest(Pay2SAddress(Values.FalseLeaf), confirmedBalance, None, None)
-=======
       val assetToSpend = assetsByTokenId(boxesAvailable(genesisBlock, pubKey)).toSeq
       val req1 = PaymentRequest(Pay2SAddress(Values.FalseLeaf), confirmedBalance, Some(assetToSpend), None, 0L)
->>>>>>> 5f1c3cba
 
       val tx1 = Await.result(wallet.generateTransaction(Seq(req1)), awaitDuration).get
       tx1.outputs.size shouldBe 1
