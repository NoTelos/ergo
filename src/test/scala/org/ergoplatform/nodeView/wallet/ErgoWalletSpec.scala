--- conflicted
+++ resolved
@@ -26,11 +26,7 @@
     withFixture { implicit w =>
       val meta = Metadata(Metadata.TestnetNetworkPrefix)
       val address = getPublicKeys.head
-<<<<<<< HEAD
-      val genesisBlock = makeGenesisBlock(address.script, randomNewAsset)
-=======
       val genesisBlock = makeGenesisBlock(address.script)
->>>>>>> 34c2802a
       val genesisTx = genesisBlock.transactions.head
       applyBlock(genesisBlock) shouldBe 'success
       wallet.scanPersistent(genesisBlock)
@@ -550,17 +546,11 @@
       val creationTx = makeTx(initialBoxes, emptyProverResult, balancePicked, address.script, randomNewAsset)
       val boxesToSpend = boxesAvailable(creationTx, address.script)
       val balanceToSpend = balanceAmount(boxesToSpend)
-<<<<<<< HEAD
-
-      val balanceToReturn = randomLong(balanceToSpend)
-      val sumAsset1 = assetsByTokenId(boxesToSpend).toSeq
-=======
 
       val balanceToReturn = randomLong(balanceToSpend)
       val sumAsset1 = assetsByTokenId(boxesToSpend).toSeq
       sumAsset1 should not be empty
 
->>>>>>> 34c2802a
       val assetToReturn = sumAsset1.map { case (tokenId, tokenValue) => (tokenId, randomLong(tokenValue)) }
       val assetsForSpending = randomNewAsset ++ assetToReturn
       val spendingTx = makeSpendingTx(boxesToSpend, address, balanceToReturn, assetsForSpending)
