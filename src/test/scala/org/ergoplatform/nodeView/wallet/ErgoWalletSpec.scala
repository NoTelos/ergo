package org.ergoplatform.nodeView.wallet

import org.ergoplatform.ErgoLikeContext.Metadata
import org.ergoplatform._
import org.ergoplatform.modifiers.mempool.ErgoTransaction
import org.ergoplatform.nodeView.state.ErgoStateContext
import org.ergoplatform.nodeView.wallet.requests.{AssetIssueRequest, PaymentRequest}
import org.ergoplatform.settings.{Constants, LaunchParameters, Parameters}
import org.ergoplatform.utils._
import org.scalatest.PropSpec
import scorex.crypto.authds.ADKey
import scorex.crypto.hash.{Blake2b256, Digest32}
import scorex.util.idToBytes
import sigmastate.Values.ByteArrayConstant
import sigmastate._

import scala.concurrent.blocking
import scala.util.Random

class ErgoWalletSpec extends PropSpec with WalletTestOps {

  private implicit val ergoAddressEncoder: ErgoAddressEncoder =
    new ErgoAddressEncoder(settings.chainSettings.addressPrefix)

  property("Generate asset issuing transaction") {
    withFixture { implicit w =>
      val meta = Metadata(Metadata.TestnetNetworkPrefix)
      val address = getTrackedAddresses.head
      val genesisBlock = makeGenesisBlock(address.script, randomNewAsset)
      val genesisTx = genesisBlock.transactions.head
      applyBlock(genesisBlock) shouldBe 'success
      wallet.scanPersistent(genesisBlock)
      blocking(Thread.sleep(scanTime(genesisBlock)))
      val availableAmount = getConfirmedBalances.balance
      val emissionAmount: Int = 100000000
      val tokenName: String = "ERG"
      val tokenDescription: String = s"ERG description"
      val tokenDecimals: Int = 9
      val feeAmount = availableAmount / 4
      val feeReq = PaymentRequest(Pay2SAddress(Constants.TrueLeaf), feeAmount, None, None)
      val req = AssetIssueRequest(address, emissionAmount, tokenName, tokenDescription, tokenDecimals)
      val tx = await(wallet.generateTransaction(Seq(feeReq, req))).get
      log.info(s"Generated transaction $tx")
<<<<<<< HEAD
      val context = ErgoStateContext(genesisBlock.header.height, genesisBlock.header.stateRoot, parameters)
=======
      val context = ErgoStateContext(genesisBlock.header, startDigest)
>>>>>>> 1007be48
      val boxesToSpend = tx.inputs.map(i => genesisTx.outputs.find(o => java.util.Arrays.equals(o.id, i.boxId)).get)
      tx.statefulValidity(boxesToSpend, context, meta) shouldBe 'success
    }
  }

  property("Generate transaction with multiple inputs") {
    withFixture { implicit w =>
      val meta = Metadata(Metadata.TestnetNetworkPrefix)
      val addresses = getTrackedAddresses
      addresses.length should be > 1
      val genesisBlock = makeGenesisBlock(addresses.head.script, randomNewAsset)
      val genesisTx = genesisBlock.transactions.head
      val initialBoxes = boxesAvailable(genesisTx, addresses.head.script)
      applyBlock(genesisBlock) shouldBe 'success
      wallet.scanPersistent(genesisBlock)
      blocking(Thread.sleep(scanTime(genesisBlock)))
      val snap = getConfirmedBalances
      val assetsToSpend = Some(assetsByTokenId(initialBoxes).toSeq)
      val sumToSpend = snap.balance / (addresses.length + 1)
      val req =
        PaymentRequest(addresses.head, sumToSpend, assetsToSpend, None) +:
        addresses.tail.map(a => PaymentRequest(a, sumToSpend, None, None))
      log.info(s"Confirmed balance $snap")
      log.info(s"Payment request $req")
      val tx = await(wallet.generateTransaction(req)).get
      log.info(s"Generated transaction $tx")
<<<<<<< HEAD
      val context = ErgoStateContext(genesisBlock.header.height, genesisBlock.header.stateRoot, parameters)
=======
      val context = ErgoStateContext(genesisBlock.header, startDigest)
>>>>>>> 1007be48
      val boxesToSpend = tx.inputs.map(i => genesisTx.outputs.find(o => java.util.Arrays.equals(o.id, i.boxId)).get)
      tx.statefulValidity(boxesToSpend, context, meta) shouldBe 'success

      val block = makeNextBlock(getUtxoState, Seq(tx))
      applyBlock(block) shouldBe 'success
      wallet.scanPersistent(block)
      blocking(Thread.sleep(scanTime(block)))
      val newSnap = getConfirmedBalances
      val newSumToSpend = newSnap.balance / (addresses.length + 1)
      val req2 = PaymentRequest(addresses.head, newSumToSpend, assetsToSpend, None) +:
        addresses.tail.map(a => PaymentRequest(a, newSumToSpend, None, None))
      log.info(s"New balance $newSnap")
      log.info(s"Payment requests 2 $req2")
<<<<<<< HEAD
      val tx2 = Await.result(wallet.generateTransaction(req2), awaitDuration).get
      val context2 = ErgoStateContext(block.header.height, block.header.stateRoot, parameters)
=======
      val tx2 = await(wallet.generateTransaction(req2)).get
      val context2 = ErgoStateContext(block.header, startDigest)
>>>>>>> 1007be48
      val boxesToSpend2 = tx2.inputs.map(i => tx.outputs.find(o => java.util.Arrays.equals(o.id, i.boxId)).get)
      tx2.statefulValidity(boxesToSpend2, context2, meta) shouldBe 'success
    }
  }

  property("off-chain scan") {
    withFixture { implicit w =>
      val pubKey = getTrackedAddresses.head.script
      val fakeInput = IndexedSeq(Input(ADKey @@ Array.fill(32)(0: Byte), emptyProverResult))

      val bs0 = getBalancesWithUnconfirmed
      bs0.balance shouldBe 0
      bs0.assetBalances shouldBe empty

      val balance1 = Random.nextInt(1000) + 1
      val box1 = IndexedSeq(new ErgoBoxCandidate(balance1, pubKey, randomNewAsset, creationHeight = startHeight))
      wallet.scanOffchain(ErgoTransaction(fakeInput, box1))

      blocking(Thread.sleep(1000))

      val bs1 = getBalancesWithUnconfirmed
      bs1.balance shouldBe balance1
      bs1.assetBalances shouldBe assetAmount(box1)

      val balance2 = Random.nextInt(1000) + 1
      val box2 = IndexedSeq(new ErgoBoxCandidate(balance2, pubKey, randomNewAsset, creationHeight = startHeight))
      wallet.scanOffchain(ErgoTransaction(fakeInput, box2))

      blocking(Thread.sleep(1000))

      val bs2 = getBalancesWithUnconfirmed
      bs2.balance shouldBe (balance1 + balance2)
      bs2.assetBalances shouldBe assetAmount(box1 ++ box2)

      wallet.watchFor(Pay2SAddress(Constants.TrueLeaf))
      val balance3 = Random.nextInt(1000) + 1
      val box3 = IndexedSeq(new ErgoBoxCandidate(balance3, Constants.TrueLeaf, randomNewAsset, creationHeight = startHeight))
      wallet.scanOffchain(ErgoTransaction(fakeInput, box3))

      blocking(Thread.sleep(1000))

      val bs3 = getBalancesWithUnconfirmed
      bs3.balance shouldBe (balance1 + balance2 + balance3)
      bs3.assetBalances shouldBe assetAmount(box1 ++ box2 ++ box3)
    }
  }

  property("off-chain box spending") {
    withFixture { implicit w =>
      val address = getTrackedAddresses.head
      val tx = makeGenesisTx(address.script, randomNewAsset)
      wallet.scanOffchain(tx)
      val boxesToSpend = boxesAvailable(tx, address.script)
      val balanceToSpend = balanceAmount(boxesToSpend)
      blocking(Thread.sleep(offchainScanTime(tx)))
      val totalBalance = getBalancesWithUnconfirmed.balance
      totalBalance shouldEqual balanceToSpend

      val balanceToReturn = randomLong(balanceToSpend)
      val spendingTx = makeSpendingTx(boxesToSpend, address, balanceToReturn, assetsWithRandom(boxesToSpend))
      val assetsAfterSpending = assetAmount(boxesAvailable(spendingTx, address.script))
      wallet.scanOffchain(spendingTx)
      blocking(Thread.sleep(offchainScanTime(tx)))
      val totalAfterSpending = getBalancesWithUnconfirmed

      log.info(s"Total balance with unconfirmed: $totalBalance")
      log.info(s"Balance to spent: $balanceToSpend")
      log.info(s"Balance to return back: $balanceToReturn")
      totalAfterSpending.balance shouldEqual balanceToReturn
      totalAfterSpending.assetBalances shouldEqual assetsAfterSpending
    }
  }

  property("off-chain double registration") {
    withFixture { implicit w =>
      val address = getTrackedAddresses.head
      val tx = makeGenesisTx(address.script, randomNewAsset)
      wallet.scanOffchain(tx)
      val boxesToSpend = boxesAvailable(tx, address.script)
      val balanceToSpend = balanceAmount(boxesToSpend)
      blocking(Thread.sleep(offchainScanTime(tx)))
      val totalBalance = getBalancesWithUnconfirmed.balance

      val balanceToReturn = randomLong(balanceToSpend)
      val spendingTx = makeSpendingTx(boxesToSpend, address, balanceToReturn, assetsWithRandom(boxesToSpend))
//      val doubleSpendingTx = makeSpendingTx(boxesToSpend, address, randomLong(balanceToSpend))
      val assets = assetAmount(boxesAvailable(spendingTx, address.script))
      wallet.scanOffchain(Seq(spendingTx, spendingTx))
      wallet.scanOffchain(spendingTx)
      blocking(Thread.sleep(offchainScanTime(tx) * 3))
      val totalAfterSpending = getBalancesWithUnconfirmed

      log.info(s"Total with unconfirmed balance: $totalBalance")
      log.info(s"Balance to spent: $balanceToSpend")
      log.info(s"Balance to return back: $balanceToReturn")
      totalBalance shouldEqual balanceToSpend
      totalAfterSpending.balance shouldEqual balanceToReturn
      totalAfterSpending.assetBalances shouldEqual assets
    }
  }

  property("off-chain spending of the on-chain box") {
    withFixture { implicit w =>
      val address = getTrackedAddresses.head
      val genesisBlock = makeGenesisBlock(address.script, randomNewAsset)
      val boxesToSpend = boxesAvailable(genesisBlock, address.script)
      val sumBalance = balanceAmount(boxesToSpend)
      applyBlock(genesisBlock) shouldBe 'success
      blocking(Thread.sleep(scanTime(genesisBlock)))
      val totalBalance = getBalancesWithUnconfirmed.balance
      val confirmedBalance = getConfirmedBalances.balance

      val balanceToReturn = randomLong(sumBalance)
      val spendingTx = makeSpendingTx(boxesToSpend, address, balanceToReturn, assetsWithRandom(boxesToSpend))
      val assets = assetAmount(boxesAvailable(spendingTx, address.script))
      wallet.scanOffchain(spendingTx)
      blocking(Thread.sleep(offchainScanTime(spendingTx)))
      val confirmedAfterSpending = getConfirmedBalances.balance
      val totalAfterSpending = getBalancesWithUnconfirmed

      log.info(s"Sum balance: $sumBalance")
      log.info(s"Balance before spending: $confirmedBalance")
      log.info(s"Total with unconfirmed balance before spending: $totalBalance")
      log.info(s"Balance after spending: $confirmedAfterSpending")
      log.info(s"Total with unconfirmed after spending: $totalAfterSpending")

      confirmedBalance shouldBe sumBalance
      totalBalance shouldBe sumBalance
      confirmedAfterSpending shouldBe sumBalance
      totalAfterSpending.balance shouldBe balanceToReturn
      totalAfterSpending.assetBalances shouldBe assets
    }
  }

  property("assets application") {
    withFixture { implicit w =>
      val address = getTrackedAddresses.head
      val asset1Sum = randomLong()
      val genesisTx = makeGenesisTx(address.script, Seq(newAssetIdStub -> asset1Sum))
      val genesisBlock = makeNextBlock(getUtxoState, Seq(genesisTx))
      val boxesToSpend = boxesAvailable(genesisTx, address.script)
      applyBlock(genesisBlock) shouldBe 'success
      blocking(Thread.sleep(scanTime(genesisBlock)))
      val initialBalance = getConfirmedBalances
      val initialTotal = getBalancesWithUnconfirmed
      val initialAssets = initialBalance.assetBalances
      log.info(s"Confirmed: $initialBalance")
      log.info(s"With unconfirmed: $initialTotal")
      initialAssets should not be empty
      val (asset1Token, asset1InitialValue) = initialAssets.head
      asset1InitialValue shouldBe asset1Sum
      initialTotal.assetBalances shouldBe initialAssets

      val asset2Sum = randomLong()
      val asset1ToReturn = randomLong(asset1Sum)
      val assets2Seq = Seq(Digest32 @@ idToBytes(asset1Token) -> asset1ToReturn, newAssetIdStub -> asset2Sum)
      val balanceToReturn = 1000 * parameters.MinValuePerByte
      val spendingTx = makeSpendingTx(boxesToSpend, address, balanceToReturn, assets2Seq)
      val spendingBlock = makeNextBlock(getUtxoState, Seq(spendingTx))
//      applyBlock(spendingBlock) shouldBe 'success
      wallet.scanPersistent(spendingBlock)
      blocking(Thread.sleep(scanTime(spendingBlock)))
      val balanceAfterSpending = getConfirmedBalances
      val totalAfterSpending = getBalancesWithUnconfirmed
      log.info(s"After spending: $balanceAfterSpending")
      log.info(s"With unconfirmed after spending: $balanceAfterSpending")
      val assets = balanceAfterSpending.assetBalances
      totalAfterSpending.assetBalances shouldBe assets
      assets(asset1Token) shouldBe asset1ToReturn
      val asset2 = assets.filter(_._1 != asset1Token)
      asset2 should not be empty
      asset2.head._2 shouldBe asset2Sum
    }
  }

  property("on-chain box spending") {
    withFixture { implicit w =>
      val address = getTrackedAddresses.head
      val genesisBlock = makeGenesisBlock(address.script, randomNewAsset)
      applyBlock(genesisBlock) shouldBe 'success
      blocking(Thread.sleep(scanTime(genesisBlock)))

      val confirmedBalance = getConfirmedBalances.balance
      val boxesToSpend = boxesAvailable(genesisBlock, address.script)
      val balanceToSpend = balanceAmount(boxesToSpend)
      log.info(s"Confirmed balance $confirmedBalance")
      log.info(s"Sum balance: $balanceToSpend")
      confirmedBalance should be > 0L
      confirmedBalance shouldBe balanceToSpend

      val balanceToReturn = randomLong(balanceToSpend)
      val spendingTx = makeSpendingTx(boxesToSpend, address, balanceToReturn, assetsWithRandom(boxesToSpend))
      val assets = assetAmount(boxesAvailable(spendingTx, address.script))
      val spendingBlock = makeNextBlock(getUtxoState, Seq(spendingTx))
//      applyBlock(spendingBlock) shouldBe 'success
      wallet.scanPersistent(spendingBlock)
      blocking(Thread.sleep(scanTime(spendingBlock)))

      val balanceAfterSpending = getConfirmedBalances
      log.info(s"Boxes to spend: $boxesToSpend")
      log.info(s"Total with unconfirmed balance: $confirmedBalance")
      log.info(s"Balance to spent: $balanceToSpend")
      log.info(s"Balance to return back: $balanceToReturn")
      balanceAfterSpending.balance shouldEqual (confirmedBalance - balanceToSpend + balanceToReturn)
      balanceAfterSpending.assetBalances shouldBe assets
      getBalancesWithUnconfirmed shouldEqual balanceAfterSpending
    }
  }

  property("off-chain transaction becomes on-chain") {
    withFixture { implicit w =>
      val pubKey = getTrackedAddresses.head.script
      val tx = makeGenesisTx(pubKey, randomNewAsset)
      wallet.scanOffchain(tx)
      blocking(Thread.sleep(offchainScanTime(tx)))
      val boxesToSpend = boxesAvailable(tx, pubKey)
      val sumBalance = balanceAmount(boxesToSpend)
      val sumAssets = assetAmount(boxesToSpend)
      val initialBalance = getBalancesWithUnconfirmed.balance
      initialBalance shouldBe sumBalance

      val block = makeNextBlock(getUtxoState, Seq(tx))
//      applyBlock(block) shouldBe 'success
      wallet.scanPersistent(block)
      blocking(Thread.sleep(scanTime(block)))

      val confirmedBalance = getConfirmedBalances
      log.info(s"Confirmed balance $confirmedBalance")
      log.info(s"Sum balance: $sumBalance")
      initialBalance shouldBe sumBalance
      confirmedBalance.balance should be > 0L
      confirmedBalance.balance shouldBe initialBalance
      confirmedBalance.assetBalances shouldBe sumAssets
      getBalancesWithUnconfirmed shouldBe confirmedBalance
    }
  }

  property("off-chain spending rollback") {
    withFixture { implicit w =>
      val address = getTrackedAddresses.head
      val genesisBlock = makeGenesisBlock(Constants.TrueLeaf)
      val boxesToSpend = boxesAvailable(genesisBlock, Constants.TrueLeaf)
      applyBlock(genesisBlock) shouldBe 'success
      val initialState = getCurrentState

      val sumBalance = randomLong(balanceAmount(boxesToSpend))
      val creationTx = makeTx(boxesToSpend, emptyProverResult, sumBalance, address.script)
      val boxesCreated = boxesAvailable(creationTx, address.script)
      val block = makeNextBlock(getUtxoState, Seq(creationTx))
//      applyBlock(block) shouldBe 'success
      wallet.scanPersistent(block)
      blocking(Thread.sleep(scanTime(block)))
      val totalBalance = getBalancesWithUnconfirmed.balance
      val confirmedBalance = getConfirmedBalances.balance

      val balanceToReturn = randomLong(balanceAmount(boxesCreated))
      val spendingTx = makeSpendingTx(boxesCreated, address, balanceToReturn)
      wallet.scanOffchain(spendingTx)
      blocking(Thread.sleep(offchainScanTime(spendingTx)))
      val confirmedAfterSpending = getConfirmedBalances.balance
      val totalAfterSpending = getBalancesWithUnconfirmed.balance

      wallet.rollback(initialState.version)
      val balanceAfterRollback = getConfirmedBalances.balance
      val totalAfterRollback = getBalancesWithUnconfirmed.balance

      log.info(s"Sum balance: $sumBalance")
      log.info(s"Balance before spending: $confirmedBalance")
      log.info(s"Total with unconfirmed balance before spending: $totalBalance")
      log.info(s"After spending before rollback: $confirmedAfterSpending")
      log.info(s"Total with unconfirmed balance after spending before rollback: $totalAfterSpending")
      log.info(s"Balance after rollback: $balanceAfterRollback")
      log.info(s"Total with unconfirmed balance after rollback: $totalAfterRollback")

      confirmedBalance shouldBe sumBalance
      totalBalance shouldBe sumBalance
      confirmedAfterSpending shouldBe sumBalance
      totalAfterSpending shouldBe balanceToReturn
      balanceAfterRollback shouldBe 0L
      totalAfterRollback shouldBe balanceToReturn
    }
  }

  property("on-chain rollback") {
    withFixture { implicit w =>
      val pubKey = getTrackedAddresses.head.script
      val genesisBlock = makeGenesisBlock(Constants.TrueLeaf)
      val boxesToSpend = boxesAvailable(genesisBlock, Constants.TrueLeaf)
      applyBlock(genesisBlock) shouldBe 'success
      val initialState = getCurrentState
      val initialBalance = getConfirmedBalances.balance

      val balance = randomLong(balanceAmount(boxesToSpend))
      val creationTx = makeTx(boxesToSpend, emptyProverResult, balance, pubKey, randomNewAsset)
      val initialAssets = assetAmount(boxesAvailable(creationTx, pubKey))
      val block = makeNextBlock(getUtxoState, Seq(creationTx))
      wallet.scanPersistent(block)
      blocking(Thread.sleep(scanTime(block)))
      val historyHeight = getHistory.headersHeight

      val confirmedBeforeRollback: BalancesSnapshot = getConfirmedBalances
      val totalBeforeRollback = getBalancesWithUnconfirmed
      wallet.rollback(initialState.version)
      blocking(Thread.sleep(100))
      val confirmedAfterRollback = getConfirmedBalances
      val totalAfterRollback = getBalancesWithUnconfirmed

      log.info(s"Initial balance: $initialBalance")
      log.info(s"Initial assets: $initialAssets")
      log.info(s"History height: $historyHeight")
      log.info(s"Confirmed balance: $confirmedBeforeRollback")
      log.info(s"Total with unconfirmed balance: $totalBeforeRollback")
      log.info(s"Balance after rollback: $confirmedAfterRollback")
      log.info(s"Total with unconfirmed balance after rollback: $totalAfterRollback")

      initialBalance shouldBe 0L

      confirmedBeforeRollback.balance shouldBe balance
      confirmedBeforeRollback.assetBalances shouldBe initialAssets
      totalBeforeRollback shouldBe confirmedBeforeRollback

      confirmedAfterRollback.balance shouldBe 0L
      confirmedAfterRollback.assetBalances shouldBe empty
      totalAfterRollback.balance shouldBe balance
      totalAfterRollback.assetBalances shouldBe initialAssets
    }
  }

  property("on-chain spending rollback") {
    withFixture { implicit w =>
      val address = getTrackedAddresses.head
      val genesisBlock = makeGenesisBlock(address.script, randomNewAsset)
      val boxesToSpend = boxesAvailable(genesisBlock, address.script)
      val sumBalance = balanceAmount(boxesToSpend)
      val sumAssets = assetAmount(boxesToSpend)

      applyBlock(genesisBlock) shouldBe 'success
      val initialState = getCurrentState
      blocking(Thread.sleep(scanTime(genesisBlock)))
      val initialSnapshot = getConfirmedBalances

      val spendingTx = makeSpendingTx(boxesToSpend, address)
      val block = makeNextBlock(getUtxoState, Seq(spendingTx))
      wallet.scanPersistent(block)
      blocking(Thread.sleep(scanTime(block)))
      val historyHeight = getHistory.headersHeight

      val confirmedBeforeRollback = getConfirmedBalances
      val totalBeforeRollback = getBalancesWithUnconfirmed

      wallet.rollback(initialState.version)
      blocking(Thread.sleep(100))
      val confirmedAfterRollback = getConfirmedBalances
      val totalAfterRollback = getBalancesWithUnconfirmed

      log.info(s"Initial balance: $initialSnapshot")
      log.info(s"Balance to spend: $sumBalance")
      log.info(s"History height: $historyHeight")
      log.info(s"Confirmed balance: $confirmedBeforeRollback")
      log.info(s"Total with unconfirmed balance: $totalBeforeRollback")
      log.info(s"Balance after rollback: $confirmedAfterRollback")
      log.info(s"Total with unconfirmed balance after rollback: $totalAfterRollback")

      initialSnapshot.balance shouldBe sumBalance
      initialSnapshot.assetBalances shouldBe sumAssets

      confirmedBeforeRollback.balance shouldBe 0L
      confirmedBeforeRollback.assetBalances shouldBe empty
      totalBeforeRollback shouldBe confirmedBeforeRollback

      confirmedAfterRollback shouldBe initialSnapshot
      totalAfterRollback.balance shouldBe confirmedBeforeRollback.balance
      totalAfterRollback.assetBalances shouldBe confirmedBeforeRollback.assetBalances
    }
  }

  property("on-chain spending with return rollback") {
    withFixture { implicit w =>
      val address = getTrackedAddresses.head
      val genesisBlock = makeGenesisBlock(address.script, randomNewAsset)
      val boxesToSpend = boxesAvailable(genesisBlock, address.script)
      val sumBalance = balanceAmount(boxesToSpend)

      applyBlock(genesisBlock) shouldBe 'success
      val initialState = getCurrentState
      blocking(Thread.sleep(scanTime(genesisBlock)))
      val initialSnapshot = getConfirmedBalances

      val balanceToReturn = randomLong(sumBalance)
      val sumAsset1 = assetsByTokenId(boxesToSpend).toSeq
      val asset1Map = toAssetMap(sumAsset1)
      val assetToReturn = sumAsset1.map { case (tokenId, tokenValue) => (tokenId, randomLong(tokenValue)) }
      val assetsForSpending = randomNewAsset ++ assetToReturn
      val spendingTx = makeSpendingTx(boxesToSpend, address, balanceToReturn, assetsForSpending)
      val block = makeNextBlock(getUtxoState, Seq(spendingTx))
      wallet.scanPersistent(block)
      blocking(Thread.sleep(scanTime(block)))
      val historyHeight = getHistory.headersHeight

      val confirmedBeforeRollback = getConfirmedBalances
      val totalBeforeRollback = getBalancesWithUnconfirmed

      wallet.rollback(initialState.version)
      blocking(Thread.sleep(100))
      val confirmedAfterRollback = getConfirmedBalances
      val totalAfterRollback = getBalancesWithUnconfirmed

      log.info(s"Initial balance: $initialSnapshot")
      log.info(s"Balance to spend: $sumBalance")
      log.info(s"Balance to return $balanceToReturn")
      log.info(s"History height: $historyHeight")
      log.info(s"Confirmed balance: $confirmedBeforeRollback")
      log.info(s"Total with unconfirmed balance: $totalBeforeRollback")
      log.info(s"Balance after rollback: $confirmedAfterRollback")
      log.info(s"Total with unconfirmed balance after rollback: $totalAfterRollback")

      initialSnapshot.balance shouldBe sumBalance
      initialSnapshot.assetBalances shouldBe asset1Map
      confirmedBeforeRollback.balance should be > 0L
      confirmedBeforeRollback.balance shouldBe balanceToReturn
      confirmedBeforeRollback.assetBalances should have size 2
      totalBeforeRollback.balance shouldBe balanceToReturn
      totalBeforeRollback.assetBalances shouldBe confirmedBeforeRollback.assetBalances

      confirmedAfterRollback shouldBe initialSnapshot
      confirmedAfterRollback.assetBalances shouldBe asset1Map
      totalAfterRollback.balance shouldBe balanceToReturn
      totalAfterRollback.assetBalances shouldBe totalBeforeRollback.assetBalances
    }
  }

  property("on-chain spending to off-chain rollback") {
    withFixture { implicit w =>
      val address = getTrackedAddresses.head
      val genesisBlock = makeGenesisBlock(Constants.TrueLeaf)
      val boxesToSpend = boxesAvailable(genesisBlock, Constants.TrueLeaf)
      applyBlock(genesisBlock) shouldBe 'success
      val initialState = getCurrentState

      val balance = randomLong(balanceAmount(boxesToSpend))
      val creationTx = makeTx(boxesToSpend, emptyProverResult, balance, address.script, randomNewAsset)
      val boxesCreated = boxesAvailable(creationTx, address.script)
      val balanceCreated = balanceAmount(boxesCreated)

      val balanceToReturn = randomLong(balanceCreated)
      val sumAsset1 = assetsByTokenId(boxesCreated).toSeq
      val assetToReturn = sumAsset1.map { case (tokenId, tokenValue) => (tokenId, randomLong(tokenValue)) }
      val assetsForSpending = randomNewAsset ++ assetToReturn
      val spendingTx = makeSpendingTx(boxesCreated, address, balanceToReturn, assetsForSpending)
      val block = makeNextBlock(getUtxoState, Seq(creationTx, spendingTx))
      wallet.scanPersistent(block)
      blocking(Thread.sleep(scanTime(block)))
      val historyHeight = getHistory.headersHeight

      val confirmedBeforeRollback = getConfirmedBalances
      val totalBeforeRollback = getBalancesWithUnconfirmed

      wallet.rollback(initialState.version)
      blocking(Thread.sleep(100))
      val confirmedAfterRollback = getConfirmedBalances
      val totalAfterRollback = getBalancesWithUnconfirmed

      log.info(s"Balance created: $balanceCreated")
      log.info(s"History height: $historyHeight")
      log.info(s"Confirmed balance: $confirmedBeforeRollback")
      log.info(s"Total with unconfirmed balance: $totalBeforeRollback")
      log.info(s"Balance after rollback: $confirmedAfterRollback")
      log.info(s"Total with unconfirmed balance after rollback: $totalAfterRollback")

      balanceCreated shouldBe balance
      confirmedBeforeRollback.balance shouldBe balanceToReturn
      confirmedBeforeRollback.assetBalances should have size 2
      totalBeforeRollback shouldBe confirmedBeforeRollback

      confirmedAfterRollback.balance shouldBe 0L
      totalAfterRollback.balance shouldBe balanceToReturn
      totalAfterRollback.assetBalances shouldBe totalBeforeRollback.assetBalances
    }
  }

  property("single-input transaction generation") {
    withFixture { implicit w =>
      val pubKey = getTrackedAddresses.head.script
      val genesisBlock = makeGenesisBlock(pubKey, randomNewAsset)
      applyBlock(genesisBlock) shouldBe 'success
      blocking(Thread.sleep(scanTime(genesisBlock)))
      val confirmedBalance = getConfirmedBalances.balance

      //pay out all the wallet balance:
      val assetToSpend = assetsByTokenId(boxesAvailable(genesisBlock, pubKey)).toSeq
      val req1 = PaymentRequest(Pay2SAddress(Values.FalseLeaf), confirmedBalance, Some(assetToSpend), None)

      val tx1 = await(wallet.generateTransaction(Seq(req1))).get
      tx1.outputs.size shouldBe 1
      tx1.outputs.head.value shouldBe confirmedBalance
      toAssetMap(tx1.outputs.head.additionalTokens) shouldBe toAssetMap(assetToSpend)

      //change == 1:
      val assetToSpend2 = assetToSpend.map { case (tokenId, tokenValue) => (tokenId, tokenValue - 1) }
      val assetToReturn = assetToSpend.map { case (tokenId, _) => (tokenId, 1L) }
      val req2 = PaymentRequest(Pay2SAddress(Values.FalseLeaf), confirmedBalance - 1, Some(assetToSpend2), None)

      val tx2 = await(wallet.generateTransaction(Seq(req2))).get
      tx2.outputs.size shouldBe 2
      tx2.outputs.head.value shouldBe confirmedBalance - 1
      toAssetMap(tx2.outputs.head.additionalTokens) shouldBe toAssetMap(assetToSpend2)
      tx2.outputs(1).value shouldBe 1
      toAssetMap(tx2.outputs(1).additionalTokens) shouldBe toAssetMap(assetToReturn)
    }
  }

  property("watchFor") {
    withFixture { implicit w =>
      val preimage = ByteArrayConstant("hello world".getBytes("UTF-8"))
      val hash = Blake2b256(preimage.value)
      val p2s = Pay2SAddress(EQ(CalcBlake2b256(preimage), hash))

      val initialState = getCurrentState
      val genesisBlock = makeGenesisBlock(p2s.script, randomNewAsset)
      val intialAssets = assetAmount(boxesAvailable(genesisBlock, p2s.script))
      applyBlock(genesisBlock) shouldBe 'success
      blocking(Thread.sleep(scanTime(genesisBlock)))
      val confirmedBalance = getConfirmedBalances
      val sumOutputs = balanceAmount(boxesAvailable(genesisBlock, p2s.script))
      confirmedBalance.balance should be < sumOutputs
      confirmedBalance.assetBalances shouldBe empty

      wallet.rollback(initialState.version)
      blocking(Thread.sleep(100))

      wallet.watchFor(p2s)

      wallet.scanPersistent(genesisBlock)
      blocking(Thread.sleep(scanTime(genesisBlock)))
      val confirmedBalance2 = getConfirmedBalances
      confirmedBalance2.balance shouldBe sumOutputs
      confirmedBalance2.assetBalances shouldBe intialAssets
    }
  }

}<|MERGE_RESOLUTION|>--- conflicted
+++ resolved
@@ -5,7 +5,7 @@
 import org.ergoplatform.modifiers.mempool.ErgoTransaction
 import org.ergoplatform.nodeView.state.ErgoStateContext
 import org.ergoplatform.nodeView.wallet.requests.{AssetIssueRequest, PaymentRequest}
-import org.ergoplatform.settings.{Constants, LaunchParameters, Parameters}
+import org.ergoplatform.settings.Constants
 import org.ergoplatform.utils._
 import org.scalatest.PropSpec
 import scorex.crypto.authds.ADKey
@@ -41,11 +41,7 @@
       val req = AssetIssueRequest(address, emissionAmount, tokenName, tokenDescription, tokenDecimals)
       val tx = await(wallet.generateTransaction(Seq(feeReq, req))).get
       log.info(s"Generated transaction $tx")
-<<<<<<< HEAD
-      val context = ErgoStateContext(genesisBlock.header.height, genesisBlock.header.stateRoot, parameters)
-=======
-      val context = ErgoStateContext(genesisBlock.header, startDigest)
->>>>>>> 1007be48
+      val context = ErgoStateContext(Seq(genesisBlock.header), startDigest, parameters)
       val boxesToSpend = tx.inputs.map(i => genesisTx.outputs.find(o => java.util.Arrays.equals(o.id, i.boxId)).get)
       tx.statefulValidity(boxesToSpend, context, meta) shouldBe 'success
     }
@@ -72,11 +68,7 @@
       log.info(s"Payment request $req")
       val tx = await(wallet.generateTransaction(req)).get
       log.info(s"Generated transaction $tx")
-<<<<<<< HEAD
-      val context = ErgoStateContext(genesisBlock.header.height, genesisBlock.header.stateRoot, parameters)
-=======
-      val context = ErgoStateContext(genesisBlock.header, startDigest)
->>>>>>> 1007be48
+      val context = ErgoStateContext(Seq(genesisBlock.header), startDigest, parameters)
       val boxesToSpend = tx.inputs.map(i => genesisTx.outputs.find(o => java.util.Arrays.equals(o.id, i.boxId)).get)
       tx.statefulValidity(boxesToSpend, context, meta) shouldBe 'success
 
@@ -90,13 +82,8 @@
         addresses.tail.map(a => PaymentRequest(a, newSumToSpend, None, None))
       log.info(s"New balance $newSnap")
       log.info(s"Payment requests 2 $req2")
-<<<<<<< HEAD
-      val tx2 = Await.result(wallet.generateTransaction(req2), awaitDuration).get
-      val context2 = ErgoStateContext(block.header.height, block.header.stateRoot, parameters)
-=======
       val tx2 = await(wallet.generateTransaction(req2)).get
-      val context2 = ErgoStateContext(block.header, startDigest)
->>>>>>> 1007be48
+      val context2 = ErgoStateContext(Seq(block.header), startDigest, parameters)
       val boxesToSpend2 = tx2.inputs.map(i => tx.outputs.find(o => java.util.Arrays.equals(o.id, i.boxId)).get)
       tx2.statefulValidity(boxesToSpend2, context2, meta) shouldBe 'success
     }
