package org.ergoplatform.nodeView

import java.io.File

import akka.actor.{ActorRef, ActorSystem}
import akka.testkit.TestProbe
import io.iohk.iodb.ByteArrayWrapper
import org.ergoplatform.mining.DefaultFakePowScheme
import org.ergoplatform.modifiers.history.{ADProofs, BlockTransactions, Header}
import org.ergoplatform.modifiers.mempool.ErgoTransaction
import org.ergoplatform.modifiers.{ErgoFullBlock, ErgoPersistentModifier}
import org.ergoplatform.nodeView.history.ErgoHistory
import org.ergoplatform.nodeView.mempool.ErgoMemPool
import org.ergoplatform.nodeView.state.{DigestState, ErgoState, StateType, UtxoState}
import org.ergoplatform.nodeView.wallet.ErgoWallet
import org.ergoplatform.settings.{Algos, ErgoSettings}
import org.ergoplatform.utils.ErgoPropertyTest
import org.scalatest.BeforeAndAfterAll
import scorex.core.ModifierId
import scorex.core.NodeViewHolder.ReceivableMessages.{GetDataFromCurrentView, LocallyGeneratedModifier, LocallyGeneratedTransaction}
import scorex.core.network.NodeViewSynchronizer.ReceivableMessages.{FailedTransaction, SyntacticallySuccessfulModifier}

import scala.concurrent.ExecutionContext
import scala.concurrent.duration.FiniteDuration
import scala.reflect.ClassTag

class ErgoNodeViewHolderSpecification extends ErgoPropertyTest with BeforeAndAfterAll {

  implicit val system: ActorSystem = ActorSystem("WithIsoFix")
  implicit val executionContext: ExecutionContext = system.dispatchers.lookup("scorex.executionContext")

  case class NodeViewHolderConfig(stateType: StateType, verifyTransactions: Boolean, popowBootstrap: Boolean) {
    override def toString: String = {
      s"State: $stateType, Verify Transactions: $verifyTransactions, PoPoW Bootstrap: $popowBootstrap"
    }
  }

  override def afterAll(): Unit = {
    system.terminate()
  }

  type H = ErgoHistory
  type S = ErgoState[_]
  type D = DigestState
  type U = UtxoState
  type W = ErgoWallet
  type P = ErgoMemPool
  type C = NodeViewHolderConfig

  val allConfigs: List[NodeViewHolderConfig] = List(
    NodeViewHolderConfig(StateType.Digest, verifyTransactions = true, popowBootstrap = true),
    NodeViewHolderConfig(StateType.Digest, verifyTransactions = false, popowBootstrap = true),
    NodeViewHolderConfig(StateType.Digest, verifyTransactions = false, popowBootstrap = false),
    NodeViewHolderConfig(StateType.Digest, verifyTransactions = true, popowBootstrap = false),
    NodeViewHolderConfig(StateType.Utxo, verifyTransactions = true, popowBootstrap = true),
    NodeViewHolderConfig(StateType.Utxo, verifyTransactions = true, popowBootstrap = false),
    //TODO     NodeViewHolderConfig(false, false, ???),
  )

  private def actorRef(c: NodeViewHolderConfig, dirOpt: Option[File] = None): ActorRef = {
    val dir: File = dirOpt.getOrElse(createTempDir)
    val defaultSettings: ErgoSettings = ErgoSettings.read(None).copy(directory = dir.getAbsolutePath)
    val settings = defaultSettings.copy(
      nodeSettings = defaultSettings.nodeSettings.copy(
        stateType = c.stateType,
        verifyTransactions = c.verifyTransactions,
        PoPoWBootstrap = c.popowBootstrap
      ),
      chainSettings = defaultSettings.chainSettings.copy(powScheme = DefaultFakePowScheme)
    )
    ErgoNodeViewRef(settings, timeProvider)
  }

  private def checkAfterGenesisState(c: C) = GetDataFromCurrentView[H, S, W, P, Boolean] { v =>
    v.state.rootHash.sameElements(ErgoState.afterGenesisStateDigest)
  }

  private def bestHeaderOpt(c: C) = GetDataFromCurrentView[H, S, W, P, Option[Header]](v => v.history.bestHeaderOpt)

  private def historyHeight(c: C) = GetDataFromCurrentView[H, S, W, P, Int](v => v.history.headersHeight)

  private def heightOf(id: ModifierId, c: C) = GetDataFromCurrentView[H, S, W, P, Option[Int]](v => v.history.heightOf(id))

  private def lastHeadersLength(count: Int, c: C) =
    GetDataFromCurrentView[H, S, W, P, Int](v => v.history.lastHeaders(count).size)


  private def openSurfaces(c: C) = GetDataFromCurrentView[H, S, W, P, Seq[ByteArrayWrapper]] { v =>
    v.history.openSurfaceIds().map(ByteArrayWrapper.apply)
  }

  private def bestFullBlock(c: C) = GetDataFromCurrentView[H, S, W, P, Option[ErgoFullBlock]] { v =>
    v.history.bestFullBlockOpt
  }

  private def modifierById(id: ModifierId) = GetDataFromCurrentView[H, S, W, P, Option[ErgoPersistentModifier]] { v =>
    v.history.modifierById(id)
  }

  private def bestFullBlockEncodedId(c: C) = GetDataFromCurrentView[H, S, W, P, Option[String]] { v =>
    v.history.bestFullBlockOpt.map(_.header.encodedId)
  }

  private def poolSize(c: C) = GetDataFromCurrentView[H, S, W, P, Int](v => v.pool.size)

  private def rootHash(c: C) = GetDataFromCurrentView[H, S, W, P, String](v => Algos.encode(v.state.rootHash))

  case class TestCase(name: String)(test: NodeViewFixture => Unit) {
    def run(c: NodeViewHolderConfig): Unit = new NodeViewFixture(c).run(test)
  }

  /** This uses TestProbe to receive messages from actor.
    * To make TestProbe work `defaultSender` implicit should be imported
    */
  class NodeViewFixture(val nodeViewConfig: NodeViewHolderConfig) {
    val nodeViewDir: java.io.File = createTempDir
    val nodeViewRef: ActorRef = actorRef(nodeViewConfig, Option(nodeViewDir))
    val testProbe = new TestProbe(system)

    /** This sender should be imported to make TestProbe work! */
    implicit val defaultSender: ActorRef = testProbe.testActor

    @inline def send(msg: Any): Unit = testProbe.send(nodeViewRef, msg)

    @inline def defaultTimeout: FiniteDuration = testProbe.remainingOrDefault

    @inline def expectMsg[T](obj: T): T = testProbe.expectMsg(obj)

    @inline def expectMsgType[T](implicit t: ClassTag[T]): T = testProbe.expectMsgType

    @inline def expectNoMsg(): Unit = testProbe.expectNoMessage(defaultTimeout)

    def subscribeEvents(eventClass: Class[_]): Boolean = system.eventStream.subscribe(testProbe.ref, eventClass)

    def withRecoveredNodeViewRef(test: ActorRef => Unit): Unit = {
      val a = actorRef(nodeViewConfig, Option(nodeViewDir))
      try test(a) finally system.stop(a)
    }

    def run(test: NodeViewFixture => Unit): Unit = try test(this) finally stop()

    def stop(): Unit = {
      system.stop(nodeViewRef); system.stop(testProbe.testActor)
    }
  }

  private val t1 = TestCase("check genesis state") { fixture =>
    import fixture._
    nodeViewRef ! checkAfterGenesisState(nodeViewConfig)
    expectMsg(true)
  }

  private val t2 = TestCase("check history after genesis") { fixture =>
    import fixture._
    nodeViewRef ! bestHeaderOpt(nodeViewConfig)
    expectMsg(None)
  }

  private val t3 = TestCase("apply valid block header") { fixture =>
    import fixture._
    val dir = createTempDir
    val (us, bh) = ErgoState.generateGenesisUtxoState(dir, Some(nodeViewRef))
    val block = validFullBlock(None, us, bh)

    nodeViewRef ! bestHeaderOpt(nodeViewConfig)
    expectMsg(None)

    nodeViewRef ! historyHeight(nodeViewConfig)
    expectMsg(-1)

    subscribeEvents(classOf[SyntacticallySuccessfulModifier[_]])

    //sending header
    nodeViewRef ! LocallyGeneratedModifier[Header](block.header)
    expectMsgType[SyntacticallySuccessfulModifier[Header]]

    nodeViewRef ! historyHeight(nodeViewConfig)
    expectMsg(0)

    nodeViewRef ! heightOf(block.header.id, nodeViewConfig)
    expectMsg(Some(0))

    nodeViewRef ! lastHeadersLength(10, nodeViewConfig)
    expectMsg(1)

    nodeViewRef ! openSurfaces(nodeViewConfig)
    expectMsg(Seq(ByteArrayWrapper(block.header.id)))

    nodeViewRef ! bestHeaderOpt(nodeViewConfig)
    expectMsg(Some(block.header))
  }

  private val t4 = TestCase("apply valid block as genesis") { fixture =>
    import fixture._
    val dir = createTempDir
    val (us, bh) = ErgoState.generateGenesisUtxoState(dir, Some(nodeViewRef))
    val genesis = validFullBlock(parentOpt = None, us, bh)

    subscribeEvents(classOf[SyntacticallySuccessfulModifier[_]])

    nodeViewRef ! LocallyGeneratedModifier(genesis.header)
    expectMsgType[SyntacticallySuccessfulModifier[Header]]

    if (nodeViewConfig.verifyTransactions) {
      nodeViewRef ! LocallyGeneratedModifier(genesis.blockTransactions)
      nodeViewRef ! LocallyGeneratedModifier(genesis.aDProofs.get)

      nodeViewConfig.stateType match {
        case StateType.Digest =>
          expectMsgType[SyntacticallySuccessfulModifier[ADProofs]]
          expectMsgType[SyntacticallySuccessfulModifier[ADProofs]]
        case StateType.Utxo =>
          expectMsgType[SyntacticallySuccessfulModifier[BlockTransactions]]
          expectMsgType[SyntacticallySuccessfulModifier[BlockTransactions]]
      }

      nodeViewRef ! bestFullBlock(nodeViewConfig)
      expectMsg(Some(genesis))
    }
  }

  private val t5 = TestCase("apply full blocks after genesis") { fixture =>
    import fixture._
    val dir = createTempDir
    val (us, bh) = ErgoState.generateGenesisUtxoState(dir, Some(nodeViewRef))
    val genesis = validFullBlock(parentOpt = None, us, bh)
    val wusAfterGenesis = WrappedUtxoState(us, bh, None).applyModifier(genesis).get

    nodeViewRef ! LocallyGeneratedModifier(genesis.header)
    if (nodeViewConfig.verifyTransactions) {
      nodeViewRef ! LocallyGeneratedModifier(genesis.blockTransactions)
      nodeViewRef ! LocallyGeneratedModifier(genesis.aDProofs.get)
    }

    val block = validFullBlock(Some(genesis.header), wusAfterGenesis)

    nodeViewRef ! LocallyGeneratedModifier(block.header)
    if (nodeViewConfig.verifyTransactions) {
      nodeViewRef ! LocallyGeneratedModifier(block.blockTransactions)
      nodeViewRef ! LocallyGeneratedModifier(block.aDProofs.get)
      nodeViewRef ! bestFullBlock(nodeViewConfig)
      expectMsg(Some(block))
    }

    nodeViewRef ! bestHeaderOpt(nodeViewConfig)
    expectMsg(Some(block.header))

    nodeViewRef ! historyHeight(nodeViewConfig)
    expectMsg(1)

    nodeViewRef ! lastHeadersLength(10, nodeViewConfig)
    expectMsg(2)
  }

  private val t6 = TestCase("add transaction to memory pool") { fixture =>
    import fixture._
    val tx = ErgoTransaction(IndexedSeq(), IndexedSeq())

<<<<<<< HEAD
    fixture.subscribeEvents(classOf[FailedTransaction[_]])
    nodeViewRef ! LocallyGeneratedTransaction[ErgoTransaction](tx)
=======
    subscribeEvents(classOf[FailedTransaction[_, _]])
    nodeViewRef ! LocallyGeneratedTransaction[AnyoneCanSpendProposition.type, AnyoneCanSpendTransaction](tx)
>>>>>>> 680a549e
    expectNoMsg()
    nodeViewRef ! poolSize(nodeViewConfig)
    expectMsg(1)
  }

  private val t7 = TestCase("apply invalid full block") { fixture =>
    import fixture._
    val dir = createTempDir
    val (us, bh) = ErgoState.generateGenesisUtxoState(dir, Some(nodeViewRef))
    val genesis = validFullBlock(parentOpt = None, us, bh)
    val wusAfterGenesis = WrappedUtxoState(us, bh, None).applyModifier(genesis).get

    nodeViewRef ! LocallyGeneratedModifier(genesis.header)
    if (nodeViewConfig.verifyTransactions) {
      nodeViewRef ! LocallyGeneratedModifier(genesis.blockTransactions)
      nodeViewRef ! LocallyGeneratedModifier(genesis.aDProofs.get)
    }

    val block = validFullBlock(Some(genesis.header), wusAfterGenesis)
    val wusAfterBlock = wusAfterGenesis.applyModifier(block).get

    nodeViewRef ! LocallyGeneratedModifier(block.header)
    if (nodeViewConfig.verifyTransactions) {
      nodeViewRef ! LocallyGeneratedModifier(block.blockTransactions)
      nodeViewRef ! LocallyGeneratedModifier(block.aDProofs.get)
      nodeViewRef ! rootHash(nodeViewConfig)
      expectMsg(Algos.encode(wusAfterBlock.rootHash))
    }

    nodeViewRef ! bestHeaderOpt(nodeViewConfig)
    expectMsg(Some(block.header))

    val brokenBlock = validFullBlock(Some(block.header), wusAfterBlock)

    nodeViewRef ! LocallyGeneratedModifier(brokenBlock.header)

    val brokenTransactions = brokenBlock.blockTransactions.copy(txs = brokenBlock.blockTransactions.txs.tail)
    if (nodeViewConfig.verifyTransactions) {
      nodeViewRef ! LocallyGeneratedModifier(brokenTransactions)
      nodeViewRef ! LocallyGeneratedModifier(brokenBlock.aDProofs.get)
      nodeViewRef ! bestFullBlock(nodeViewConfig)
      expectMsg(Some(block))
    }

    nodeViewRef ! bestHeaderOpt(nodeViewConfig)
    //TODO Note and verify!
    expectMsg(Some(brokenBlock.header))
  }

  private val t8 = TestCase("switching for a better chain") { fixture =>
    import fixture._
    val dir = createTempDir
    val (us, bh) = ErgoState.generateGenesisUtxoState(dir, Some(nodeViewRef))
    val genesis = validFullBlock(parentOpt = None, us, bh)
    val wusAfterGenesis = WrappedUtxoState(us, bh, None).applyModifier(genesis).get

    nodeViewRef ! LocallyGeneratedModifier(genesis.header)
    if (nodeViewConfig.verifyTransactions) {
      nodeViewRef ! LocallyGeneratedModifier(genesis.blockTransactions)
      nodeViewRef ! LocallyGeneratedModifier(genesis.aDProofs.get)
    }

    nodeViewRef ! rootHash(nodeViewConfig)
    expectMsg(Algos.encode(wusAfterGenesis.rootHash))

    val chain1block1 = validFullBlock(Some(genesis.header), wusAfterGenesis)

    nodeViewRef ! LocallyGeneratedModifier(chain1block1.header)
    if (nodeViewConfig.verifyTransactions) {
      nodeViewRef ! LocallyGeneratedModifier(chain1block1.blockTransactions)
      nodeViewRef ! LocallyGeneratedModifier(chain1block1.aDProofs.get)
    }

    nodeViewRef ! GetDataFromCurrentView[ErgoHistory, DigestState, ErgoWallet, ErgoMemPool, Option[ErgoFullBlock]] { v =>
      v.history.bestFullBlockOpt
    }
    if (nodeViewConfig.verifyTransactions) expectMsg(Some(chain1block1)) else expectMsg(None)
    nodeViewRef ! bestHeaderOpt(nodeViewConfig)
    expectMsg(Some(chain1block1.header))

    val chain2block1 = validFullBlock(Some(genesis.header), wusAfterGenesis)

    nodeViewRef ! LocallyGeneratedModifier(chain2block1.header)
    if (nodeViewConfig.verifyTransactions) {
      nodeViewRef ! LocallyGeneratedModifier(chain2block1.blockTransactions)
      nodeViewRef ! LocallyGeneratedModifier(chain2block1.aDProofs.get)
    }

    nodeViewRef ! GetDataFromCurrentView[ErgoHistory, DigestState, ErgoWallet, ErgoMemPool, Option[ErgoFullBlock]] { v =>
      v.history.bestFullBlockOpt
    }
    if (nodeViewConfig.verifyTransactions) expectMsg(Some(chain1block1)) else expectMsg(None)
    nodeViewRef ! bestHeaderOpt(nodeViewConfig)
    expectMsg(Some(chain1block1.header))

    val wusChain2Block1 = wusAfterGenesis.applyModifier(chain2block1).get
    val chain2block2 = validFullBlock(Some(chain2block1.header), wusChain2Block1)

    chain2block1.header.stateRoot shouldEqual wusChain2Block1.rootHash

    nodeViewRef ! LocallyGeneratedModifier(chain2block2.header)
    if (nodeViewConfig.verifyTransactions) {
      nodeViewRef ! LocallyGeneratedModifier(chain2block2.blockTransactions)
      nodeViewRef ! LocallyGeneratedModifier(chain2block2.aDProofs.get)
      nodeViewRef ! bestFullBlockEncodedId(nodeViewConfig)
      expectMsg(Some(chain2block2.header.encodedId))
    }

    nodeViewRef ! bestHeaderOpt(nodeViewConfig)
    expectMsg(Some(chain2block2.header))

    nodeViewRef ! rootHash(nodeViewConfig)
    expectMsg(Algos.encode(chain2block2.header.stateRoot))

  }

  private val t9 = TestCase("UTXO state should generate ADProofs and put them in history") { fixture =>
    import fixture._
    if (nodeViewConfig.stateType == StateType.Utxo) {
      val dir = createTempDir
      val (us, bh) = ErgoState.generateGenesisUtxoState(dir, Some(nodeViewRef))
      val genesis = validFullBlock(parentOpt = None, us, bh)

      nodeViewRef ! LocallyGeneratedModifier(genesis.header)

      nodeViewRef ! LocallyGeneratedModifier(genesis.blockTransactions)

      nodeViewRef ! bestFullBlock(nodeViewConfig)
      expectMsg(Some(genesis))

      nodeViewRef ! modifierById(genesis.aDProofs.get.id)
      expectMsg(genesis.aDProofs)
    }
  }

  private val t10 = TestCase("NodeViewHolder start from inconsistent state") { fixture =>
    import fixture._
    if (nodeViewConfig.verifyTransactions) {

      val dir = createTempDir
      val (us, bh) = ErgoState.generateGenesisUtxoState(dir, Some(nodeViewRef))
      val genesis = validFullBlock(parentOpt = None, us, bh)
      val wusAfterGenesis = WrappedUtxoState(us, bh, None).applyModifier(genesis).get

      nodeViewRef ! LocallyGeneratedModifier(genesis.header)
      nodeViewRef ! LocallyGeneratedModifier(genesis.blockTransactions)
      nodeViewRef ! LocallyGeneratedModifier(genesis.aDProofs.get)

      val block1 = validFullBlock(Some(genesis.header), wusAfterGenesis)

      nodeViewRef ! LocallyGeneratedModifier(block1.header)
      nodeViewRef ! LocallyGeneratedModifier(block1.aDProofs.get)
      nodeViewRef ! LocallyGeneratedModifier(block1.blockTransactions)
      nodeViewRef ! bestFullBlock(nodeViewConfig)
      expectMsg(Some(block1))

      nodeViewRef ! rootHash(nodeViewConfig)
      expectMsg(Algos.encode(block1.header.stateRoot))

      system.stop(nodeViewRef)
      val stateDir = new File(s"${nodeViewDir.getAbsolutePath}/state")
      for (file <- stateDir.listFiles) file.delete

      withRecoveredNodeViewRef { nodeViewRef2 =>
        nodeViewRef2 ! rootHash(nodeViewConfig)
        expectMsg(Algos.encode(block1.header.stateRoot))
      }
    }
  }

  private val t11 = TestCase("apply blocks in incorrect order") { fixture =>
    import fixture._
    val dir = createTempDir
    val (us, bh) = ErgoState.generateGenesisUtxoState(dir, Some(nodeViewRef))
    val genesis = validFullBlock(parentOpt = None, us, bh)
    val wusAfterGenesis = WrappedUtxoState(us, bh, None).applyModifier(genesis).get

    nodeViewRef ! LocallyGeneratedModifier(genesis.header)
    if (nodeViewConfig.verifyTransactions) {
      nodeViewRef ! LocallyGeneratedModifier(genesis.blockTransactions)
      nodeViewRef ! LocallyGeneratedModifier(genesis.aDProofs.get)
    }

    nodeViewRef ! rootHash(nodeViewConfig)
    expectMsg(Algos.encode(wusAfterGenesis.rootHash))

    val chain2block1 = validFullBlock(Some(genesis.header), wusAfterGenesis)
    val wusChain2Block1 = wusAfterGenesis.applyModifier(chain2block1).get
    val chain2block2 = validFullBlock(Some(chain2block1.header), wusChain2Block1)

    nodeViewRef ! LocallyGeneratedModifier(chain2block1.header)
    nodeViewRef ! LocallyGeneratedModifier(chain2block2.header)
    nodeViewRef ! bestHeaderOpt(nodeViewConfig)
    expectMsg(Some(chain2block2.header))

    if (nodeViewConfig.verifyTransactions) {
      nodeViewRef ! LocallyGeneratedModifier(chain2block2.blockTransactions)
      nodeViewRef ! LocallyGeneratedModifier(chain2block2.aDProofs.get)
      nodeViewRef ! bestFullBlockEncodedId(nodeViewConfig)
      expectMsg(Some(genesis.header.encodedId))

    }

    if (nodeViewConfig.verifyTransactions) {
      nodeViewRef ! LocallyGeneratedModifier(chain2block1.blockTransactions)
      nodeViewRef ! LocallyGeneratedModifier(chain2block1.aDProofs.get)
      nodeViewRef ! bestFullBlockEncodedId(nodeViewConfig)
      expectMsg(Some(chain2block2.header.encodedId))
    }
  }

  val cases: List[TestCase] = List(t1, t2, t3, t4, t5, t6, t7, t8, t9, t10, t11)

  allConfigs.foreach { c =>
    cases.foreach { t =>
      property(s"${t.name} - $c") {
        t.run(c)
      }
    }
  }
}<|MERGE_RESOLUTION|>--- conflicted
+++ resolved
@@ -256,13 +256,8 @@
     import fixture._
     val tx = ErgoTransaction(IndexedSeq(), IndexedSeq())
 
-<<<<<<< HEAD
-    fixture.subscribeEvents(classOf[FailedTransaction[_]])
+    subscribeEvents(classOf[FailedTransaction[_]])
     nodeViewRef ! LocallyGeneratedTransaction[ErgoTransaction](tx)
-=======
-    subscribeEvents(classOf[FailedTransaction[_, _]])
-    nodeViewRef ! LocallyGeneratedTransaction[AnyoneCanSpendProposition.type, AnyoneCanSpendTransaction](tx)
->>>>>>> 680a549e
     expectNoMsg()
     nodeViewRef ! poolSize(nodeViewConfig)
     expectMsg(1)
