package org.ergoplatform.nodeView


import java.io.File

import akka.actor.ActorRef
import io.iohk.iodb.{ByteArrayWrapper, Store}
import org.ergoplatform.ErgoBox
import org.ergoplatform.mining.emission.CoinsEmission
import org.ergoplatform.modifiers.ErgoPersistentModifier
import org.ergoplatform.modifiers.mempool.ErgoTransaction
import org.ergoplatform.nodeView.state._
import org.ergoplatform.settings.Algos
<<<<<<< HEAD
=======
import org.ergoplatform.settings.Algos.HF
>>>>>>> f8eb248e
import scorex.core.{TransactionsCarryingPersistentNodeViewModifier, VersionTag}
import scorex.crypto.authds.ADDigest
import scorex.crypto.authds.avltree.batch._
import scorex.crypto.hash.Digest32

import scala.util.{Failure, Success, Try}


class WrappedUtxoState(prover: PersistentBatchAVLProver[Digest32, HF],
                       override val version: VersionTag,
                       store: Store,
                       val versionedBoxHolder: VersionedInMemoryBoxHolder,
                       constants: StateConstants)
  extends UtxoState(prover, version, store, constants) {

  def size: Int = versionedBoxHolder.size

  def takeBoxes(count: Int): Seq[ErgoBox] = versionedBoxHolder.take(count)._1

  override def rollbackTo(version: VersionTag): Try[WrappedUtxoState] = super.rollbackTo(version) match {
    case Success(us) =>
<<<<<<< HEAD
      val updHolder = versionedBoxHolder.rollback(Algos.versionToBAW(us.version))
      Success(new WrappedUtxoState(version, us.store, updHolder, constants))
=======
      val updHolder = versionedBoxHolder.rollback(ByteArrayWrapper(us.version))
      Success(new WrappedUtxoState(us.persistentProver, version, us.store, updHolder, constants))
>>>>>>> f8eb248e
    case Failure(e) => Failure(e)
  }

  override def applyModifier(mod: ErgoPersistentModifier): Try[WrappedUtxoState] = super.applyModifier(mod) match {
    case Success(us) =>
      mod match {
        case ct: TransactionsCarryingPersistentNodeViewModifier[ErgoTransaction@unchecked] =>
          // You can not get block with transactions not being of ErgoTransaction type so no type checks here.

          val changes = ErgoState.stateChanges(ct.transactions)
          val updHolder = versionedBoxHolder.applyChanges(
            Algos.versionToBAW(us.version),
            changes.toRemove.map(_.boxId).map(ByteArrayWrapper.apply),
            changes.toAppend.map(_.box))
          Success(new WrappedUtxoState(us.persistentProver, VersionTag @@ mod.id, us.store, updHolder, constants))
        case _ =>
<<<<<<< HEAD
          val updHolder = versionedBoxHolder.applyChanges(Algos.versionToBAW(us.version), Seq(), Seq())
          Success(new WrappedUtxoState(VersionTag @@ mod.id, us.store, updHolder, constants))
=======
          val updHolder = versionedBoxHolder.applyChanges(ByteArrayWrapper(us.version), Seq(), Seq())
          Success(new WrappedUtxoState(us.persistentProver, VersionTag @@ mod.id, us.store, updHolder, constants))
>>>>>>> f8eb248e
      }
    case Failure(e) => Failure(e)
  }
}

object WrappedUtxoState {
  def apply(boxHolder: BoxHolder,
            dir: File,
            emission: CoinsEmission,
            nodeViewHolderRef: Option[ActorRef]): WrappedUtxoState = {
    val constants = StateConstants(nodeViewHolderRef, emission, 200)
    val emissionBox = Some(ErgoState.genesisEmissionBox(constants.emission))
    val us = UtxoState.fromBoxHolder(boxHolder, emissionBox, dir, constants)
    WrappedUtxoState(us, boxHolder, constants)
  }

  def apply(us: UtxoState, boxHolder: BoxHolder, constants: StateConstants): WrappedUtxoState = {
    val boxes = boxHolder.boxes

    val version = Algos.versionToBAW(us.version)
    val vbh = new VersionedInMemoryBoxHolder(
      boxes,
      IndexedSeq(version),
      Map(version -> (Seq() -> boxHolder.sortedBoxes.toSeq)))

    new WrappedUtxoState(us.persistentProver, ErgoState.genesisStateVersion, us.store, vbh, constants)
  }
}<|MERGE_RESOLUTION|>--- conflicted
+++ resolved
@@ -11,12 +11,8 @@
 import org.ergoplatform.modifiers.mempool.ErgoTransaction
 import org.ergoplatform.nodeView.state._
 import org.ergoplatform.settings.Algos
-<<<<<<< HEAD
-=======
 import org.ergoplatform.settings.Algos.HF
->>>>>>> f8eb248e
-import scorex.core.{TransactionsCarryingPersistentNodeViewModifier, VersionTag}
-import scorex.crypto.authds.ADDigest
+import scorex.core.{TransactionsCarryingPersistentNodeViewModifier, VersionTag, idToVersion}
 import scorex.crypto.authds.avltree.batch._
 import scorex.crypto.hash.Digest32
 
@@ -36,13 +32,8 @@
 
   override def rollbackTo(version: VersionTag): Try[WrappedUtxoState] = super.rollbackTo(version) match {
     case Success(us) =>
-<<<<<<< HEAD
       val updHolder = versionedBoxHolder.rollback(Algos.versionToBAW(us.version))
-      Success(new WrappedUtxoState(version, us.store, updHolder, constants))
-=======
-      val updHolder = versionedBoxHolder.rollback(ByteArrayWrapper(us.version))
       Success(new WrappedUtxoState(us.persistentProver, version, us.store, updHolder, constants))
->>>>>>> f8eb248e
     case Failure(e) => Failure(e)
   }
 
@@ -57,15 +48,10 @@
             Algos.versionToBAW(us.version),
             changes.toRemove.map(_.boxId).map(ByteArrayWrapper.apply),
             changes.toAppend.map(_.box))
-          Success(new WrappedUtxoState(us.persistentProver, VersionTag @@ mod.id, us.store, updHolder, constants))
+          Success(new WrappedUtxoState(us.persistentProver, idToVersion(mod.id), us.store, updHolder, constants))
         case _ =>
-<<<<<<< HEAD
           val updHolder = versionedBoxHolder.applyChanges(Algos.versionToBAW(us.version), Seq(), Seq())
-          Success(new WrappedUtxoState(VersionTag @@ mod.id, us.store, updHolder, constants))
-=======
-          val updHolder = versionedBoxHolder.applyChanges(ByteArrayWrapper(us.version), Seq(), Seq())
-          Success(new WrappedUtxoState(us.persistentProver, VersionTag @@ mod.id, us.store, updHolder, constants))
->>>>>>> f8eb248e
+          Success(new WrappedUtxoState(us.persistentProver, idToVersion(mod.id), us.store, updHolder, constants))
       }
     case Failure(e) => Failure(e)
   }
