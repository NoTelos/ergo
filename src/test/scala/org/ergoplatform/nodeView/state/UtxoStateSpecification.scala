package org.ergoplatform.nodeView.state

import java.util.concurrent.Executors

import org.ergoplatform.ErgoBox.{BoxId, R4}
import org.ergoplatform._
import org.ergoplatform.mining._
import org.ergoplatform.modifiers.ErgoFullBlock
import org.ergoplatform.modifiers.history.PoPowAlgos._
import org.ergoplatform.modifiers.history.{ADProofs, BlockTransactions, Extension, Header}
import org.ergoplatform.modifiers.mempool.{ErgoTransaction, UnsignedErgoTransaction}
import org.ergoplatform.nodeView.history.ErgoHistory
import org.ergoplatform.nodeView.state.wrapped.WrappedUtxoState
import org.ergoplatform.settings.Constants
import org.ergoplatform.utils.ErgoPropertyTest
import org.ergoplatform.utils.generators.ErgoTransactionGenerators
import scorex.core._
import scorex.crypto.authds.ADKey
import scorex.db.ByteArrayWrapper
import scorex.util.encode.Base16
import sigmastate.Values.ByteArrayConstant
import sigmastate.basics.DLogProtocol.{DLogProverInput, ProveDlog}
import sigmastate.interpreter.ProverResult
import sigmastate.helpers.TestingHelpers._

import scala.concurrent.{ExecutionContext, ExecutionContextExecutor, Future}
import scala.util.{Random, Try}


class UtxoStateSpecification extends ErgoPropertyTest with ErgoTransactionGenerators {

  property("Founders box workflow") {
    var (us, bh) = createUtxoState()
    var foundersBox = genesisBoxes.last
    var lastBlock = validFullBlock(parentOpt = None, us, bh)
    us = us.applyModifier(lastBlock).get

    // spent founders box, leaving the same proposition
    (0 until 10) foreach { _ =>
      val height = us.stateContext.currentHeight
      val inputs = IndexedSeq(Input(foundersBox.id, emptyProverResult))
      val remaining = emission.remainingFoundationRewardAtHeight(height)
<<<<<<< HEAD
      val newFoundersBox = ErgoBox(remaining, foundersBox.ergoTree, height, Seq(), Map(R4 -> foundersBox.additionalRegisters(R4)))
      val rewardBox = ErgoBox(foundersBox.value - remaining, defaultProver.secretDlogs.last.publicImage, height)
=======
      val newFoundersBox = testBox(remaining, foundersBox.ergoTree, height, Seq(), Map(R4 -> foundersBox.additionalRegisters(R4)))
      val rewardBox = testBox(foundersBox.value - remaining, defaultProver.hdKeys.last.publicImage, height)
>>>>>>> 0b5f196e
      val newBoxes = IndexedSeq(newFoundersBox, rewardBox)
      val unsignedTx = new UnsignedErgoTransaction(inputs, IndexedSeq(), newBoxes)
      val tx: ErgoTransaction = ErgoTransaction(defaultProver.sign(unsignedTx, IndexedSeq(foundersBox), emptyDataBoxes, us.stateContext).get)
      val complexityLimit = initSettings.nodeSettings.maxTransactionComplexity
      us.validateWithCost(tx, None, complexityLimit).get should be <= 100000L
      val block1 = validFullBlock(Some(lastBlock), us, Seq(ErgoTransaction(tx)))
      us = us.applyModifier(block1).get
      foundersBox = tx.outputs.head
      lastBlock = block1
    }
  }

  property("Founders should be able to spend genesis founders box") {
    var (us, bh) = createUtxoState()
    val foundersBox = genesisBoxes.last
    var height: Int = ErgoHistory.GenesisHeight

    val settingsPks = settings.chainSettings.foundersPubkeys
      .map(str => groupElemFromBytes(Base16.decode(str).get))
      .map(pk => ProveDlog(pk))
    settingsPks.count(defaultProver.hdPubKeys.map(_.key).contains) shouldBe 2

    forAll(defaultHeaderGen) { header =>
      val rewardPk = new DLogProverInput(BigInt(header.height).bigInteger).publicImage

      val t = validTransactionsFromBoxHolder(bh, new Random(height))
      val txs = t._1
      bh = t._2
      val (adProofBytes, adDigest) = us.proofsForTransactions(txs).get
      val realHeader = header.copy(stateRoot = adDigest,
        ADProofsRoot = ADProofs.proofDigest(adProofBytes),
        height = height,
        parentId = us.stateContext.lastHeaderOpt.map(_.id).getOrElse(Header.GenesisParentId))
      val adProofs = ADProofs(realHeader.id, adProofBytes)
      val fb = ErgoFullBlock(realHeader, BlockTransactions(realHeader.id, txs), genExtension(realHeader, us.stateContext), Some(adProofs))
      us = us.applyModifier(fb).get
      val remaining = emission.remainingFoundationRewardAtHeight(height)

      // check validity of transaction, spending founders box
      val inputs = IndexedSeq(Input(foundersBox.id, emptyProverResult))
      val newBoxes = IndexedSeq(
        testBox(remaining, foundersBox.ergoTree, height, Seq(), foundersBox.additionalRegisters),
        testBox(foundersBox.value - remaining, rewardPk, height, Seq())
      )
      val unsignedTx = new UnsignedErgoTransaction(inputs, IndexedSeq(), newBoxes)
      val tx = defaultProver.sign(unsignedTx, IndexedSeq(foundersBox), emptyDataBoxes, us.stateContext).get
      us.validate(ErgoTransaction(tx)) shouldBe 'success
      height = height + 1
    }
  }

  property("Correct genesis state") {
    val (us, bh) = createUtxoState()
    val boxes = bh.boxes.values.toList
    boxes.size shouldBe 3

    // check tests consistency
    genesisBoxes.length shouldBe bh.boxes.size
    genesisBoxes.foreach { b =>
      us.boxById(b.id).isDefined shouldBe true
      bh.boxes.get(ByteArrayWrapper(b.id)).isDefined shouldBe true
    }

    // check total supply
    boxes.map(_.value).sum shouldBe coinsTotal

    // boxes should contain all no-premine proofs in registers
    val additionalRegisters = boxes.flatMap(_.additionalRegisters.values)
    initSettings.chainSettings.noPremineProof.foreach { pStr =>
      val pBytes = ByteArrayConstant(pStr.getBytes("UTF-8"))
      additionalRegisters should contain(pBytes)
    }

  }

  property("extractEmissionBox() should extract correct box") {
    var (us, bh) = createUtxoState()
    us.emissionBoxOpt should not be None
    var lastBlockOpt: Option[ErgoFullBlock] = None
    forAll { seed: Int =>
      val blBh = validFullBlockWithBoxHolder(lastBlockOpt, us, bh, new Random(seed))
      val block = blBh._1
      us.extractEmissionBox(block) should not be None
      lastBlockOpt = Some(block)
      bh = blBh._2
      us = us.applyModifier(block).get
    }
  }

  property("fromBoxHolder") {
    forAll(boxesHolderGen) { bh =>
      val us = createUtxoState(bh)
      bh.take(1000)._1.foreach { box =>
        us.boxById(box.id) shouldBe Some(box)
      }
    }
  }

  property("proofsForTransactions") {
    var (us: UtxoState, bh) = createUtxoState()
    var height: Int = ErgoHistory.GenesisHeight
    forAll(defaultHeaderGen) { header =>
      val t = validTransactionsFromBoxHolder(bh, new Random(height))
      val txs = t._1
      bh = t._2
      val (adProofBytes, adDigest) = us.proofsForTransactions(txs).get
      val realHeader = header.copy(stateRoot = adDigest,
        ADProofsRoot = ADProofs.proofDigest(adProofBytes),
        height = height,
        parentId = us.stateContext.lastHeaderOpt.map(_.id).getOrElse(Header.GenesisParentId))
      val adProofs = ADProofs(realHeader.id, adProofBytes)
      val fb = ErgoFullBlock(realHeader, BlockTransactions(realHeader.id, txs), genExtension(realHeader, us.stateContext), Some(adProofs))
      us = us.applyModifier(fb).get
      height = height + 1
    }
  }

  property("concurrent applyModifier() and proofsForTransactions()") {
    implicit val ec: ExecutionContextExecutor = ExecutionContext.fromExecutor(Executors.newFixedThreadPool(4))

    var bh = BoxHolder(Seq(genesisEmissionBox))
    var us = createUtxoState(bh)

    var height: Int = ErgoHistory.GenesisHeight
    // generate chain of correct full blocks
    val chain = (0 until 10) map { _ =>
      val header = defaultHeaderGen.sample.value
      val t = validTransactionsFromBoxHolder(bh, new Random(height))
      val txs = t._1
      bh = t._2
      val (adProofBytes, adDigest) = us.proofsForTransactions(txs).get
      val realHeader = header.copy(stateRoot = adDigest,
        ADProofsRoot = ADProofs.proofDigest(adProofBytes),
        height = height,
        parentId = us.stateContext.lastHeaderOpt.map(_.id).getOrElse(Header.GenesisParentId))
      val adProofs = ADProofs(realHeader.id, adProofBytes)
      height = height + 1
      val fb = ErgoFullBlock(realHeader, BlockTransactions(realHeader.id, txs), genExtension(realHeader, us.stateContext), Some(adProofs))
      us = us.applyModifier(fb).get
      fb
    }
    // create new genesis state
    var us2 = createUtxoState(BoxHolder(Seq(genesisEmissionBox)))
    val stateReader = us2.getReader.asInstanceOf[UtxoState]
    // parallel thread that generates proofs
    Future {
      (0 until 1000) foreach { _ =>
        Try {
          val boxes = stateReader.randomBox().toSeq
          val txs = validTransactionsFromBoxes(400, boxes, new Random)._1
          stateReader.proofsForTransactions(txs).get
        }
      }
    }
    // apply chain of headers full block to state
    chain.foreach { fb =>
      us2 = us2.applyModifier(fb).get
    }
  }

  property("proofsForTransactions() to be deterministic") {
    forAll(boxesHolderGen) { bh =>
      val us = createUtxoState(bh)
      val txs = validTransactionsFromBoxHolder(bh)._1

      val (proof1, digest1) = us.proofsForTransactions(txs).get
      val (proof2, digest2) = us.proofsForTransactions(txs).get

      ADProofs.proofDigest(proof1) shouldBe ADProofs.proofDigest(proof2)
      digest1 shouldBe digest2
    }
  }

  property("applyTransactions() - simple case for transaction with dataInputs") {
    forAll(boxesHolderGen) { bh =>
      val txsIn = validTransactionsFromBoxHolder(bh)._1
      val headTx = txsIn.head
      val us = createUtxoState(bh)
      val existingBoxes: IndexedSeq[BoxId] = bh.boxes.takeRight(3).map(_._2.id).toIndexedSeq

      // trying to apply transactions with missing data inputs
      val missedId: BoxId = ADKey @@ scorex.util.Random.randomBytes()
      us.boxById(missedId) shouldBe None
      val missingDataInputs = (missedId +: existingBoxes).map(DataInput).toIndexedSeq
      val txWithMissedDataInputs = ErgoTransaction(headTx.inputs, missingDataInputs, headTx.outputCandidates)
      val incorrectTransactions = IndexedSeq(txWithMissedDataInputs)
      // proof for transaction works correctly, providing proof-of-non-existence for missed input
      val digest2 = us.proofsForTransactions(incorrectTransactions).get._2
      us.applyTransactions(incorrectTransactions, digest2, emptyStateContext) shouldBe 'failure

      // trying to apply transactions with correct data inputs
      val existingDataInputs = existingBoxes.map(DataInput).toIndexedSeq
      existingDataInputs.foreach(b => us.boxById(b.boxId) should not be None)
      val txWithDataInputs = ErgoTransaction(headTx.inputs, existingDataInputs, headTx.outputCandidates)
      val correctTransactions = IndexedSeq(txWithDataInputs)
      val digest = us.proofsForTransactions(correctTransactions).get._2
      us.applyTransactions(correctTransactions, digest, emptyStateContext).get
    }
  }

  property("applyTransactions() - dataInputs intersect with inputs") {
    forAll(boxesHolderGen) { bh =>
      val us = createUtxoState(bh)

      // generate 2 independent transactions, that only spend state boxes
      val headTx = validTransactionsFromBoxes(1, bh.boxes.take(10).values.toSeq, new Random())._1.head
      val nextTx = validTransactionsFromBoxes(1, bh.boxes.takeRight(10).values.toSeq, new Random())._1.head
      headTx.inputs.intersect(nextTx.inputs) shouldBe empty

      // trying to apply transactions with data inputs same as inputs of the next tx
      val dataInputs = nextTx.inputs.filter(i => us.boxById(i.boxId).isDefined).map(i => DataInput(i.boxId))
      val txWithDataInputs = ErgoTransaction(headTx.inputs, dataInputs, headTx.outputCandidates)

      val txs1 = IndexedSeq(headTx, nextTx)
      val txs2 = IndexedSeq(txWithDataInputs, nextTx)
      val sc1 = ErgoState.stateChanges(txs1)
      val sc2 = ErgoState.stateChanges(IndexedSeq(txWithDataInputs, nextTx))
      // check that the only difference between txs1 and txs2 are dataInputs and Lookup tree operations
      txs1.flatMap(_.inputs) shouldBe txs2.flatMap(_.inputs)
      txs1.flatMap(_.outputCandidates) shouldBe txs2.flatMap(_.outputCandidates)
      sc1.toAppend.size shouldBe sc2.toAppend.size
      sc1.toRemove shouldBe sc2.toRemove

      us.proofsForTransactions(txs1) shouldBe 'success
      us.proofsForTransactions(txs2) shouldBe 'success

      val inputs = headTx.outputs.map(b => Input(b.id, ProverResult.empty))
      val txWithDataInputs2 = ErgoTransaction(inputs, dataInputs, headTx.outputCandidates)

      val version = us.version

      val txs3 = IndexedSeq(headTx, nextTx, txWithDataInputs2)
      val (_, digest3) = us.proofsForTransactions(txs3).get
      us.applyTransactions(txs3, digest3, emptyStateContext) shouldBe 'success
      us.rollbackTo(version)

      val txs4 = IndexedSeq(headTx, txWithDataInputs2, nextTx)
      val (_, digest4) = us.proofsForTransactions(txs4).get
      us.applyTransactions(txs4, digest4, emptyStateContext) shouldBe 'success
      us.rollbackTo(version)

      val txs5 = IndexedSeq(txWithDataInputs2, headTx, nextTx)
      us.proofsForTransactions(txs5) shouldBe 'failure
      us.applyTransactions(txs5, digest4, emptyStateContext) shouldBe 'failure
      us.rollbackTo(version)

      // trying to apply transactions with data inputs same as outputs of the previous tx
      val dataInputsNext = headTx.outputs.take(1).map(i => DataInput(i.id))
      dataInputsNext should not be empty
      val nextTxWithDataInputs = ErgoTransaction(nextTx.inputs, dataInputsNext, nextTx.outputCandidates)
      val txsNext = IndexedSeq(headTx, nextTxWithDataInputs)
      // proof of non-existence
      val d2 = us.proofsForTransactions(txsNext).get._2
      us.applyTransactions(txsNext, d2, emptyStateContext) shouldBe 'success
    }
  }

  property("applyTransactions() - simple case") {
    forAll(boxesHolderGen) { bh =>
      val txs = validTransactionsFromBoxHolder(bh)._1

      val created = txs.flatMap(_.outputs.map(_.id)).map(ByteArrayWrapper.apply)
      val boxIds = txs.flatMap(_.inputs.map(_.boxId)).map(ByteArrayWrapper.apply)
      boxIds.distinct.size shouldBe boxIds.size
      val toRemove = boxIds.filterNot(id => created.contains(id))
      toRemove.foreach(id => bh.get(id) should not be None)

      val us = createUtxoState(bh)
      bh.sortedBoxes.foreach(box => us.boxById(box.id) should not be None)
      val digest = us.proofsForTransactions(txs).get._2
      val wBlock = invalidErgoFullBlockGen.sample.get
      val block = wBlock.copy(header = wBlock.header.copy(height = 1))
      val newSC = us.stateContext.appendFullBlock(block, votingSettings).get
      us.applyTransactions(txs, digest, newSC).get
    }
  }

  property("applyTransactions() - a transaction is spending an output created by a previous transaction") {
    forAll(boxesHolderGen) { bh =>
      val txsFromHolder = validTransactionsFromBoxHolder(bh)._1

      val boxToSpend = txsFromHolder.last.outputs.head

      val spendingTxInput = Input(boxToSpend.id, emptyProverResult)
      val spendingTx = ErgoTransaction(
        IndexedSeq(spendingTxInput),
        IndexedSeq(),
        IndexedSeq(new ErgoBoxCandidate(boxToSpend.value, Constants.TrueLeaf, creationHeight = startHeight))
      )

      val txs = txsFromHolder :+ spendingTx

      val us = createUtxoState(bh)
      val digest = us.proofsForTransactions(txs).get._2

      val header = invalidHeaderGen.sample.get.copy(stateRoot = digest, height = 1)
      val fb = new ErgoFullBlock(header, new BlockTransactions(header.id, txs), genExtension(header, us.stateContext), None)
      val newSC = us.stateContext.appendFullBlock(fb, votingSettings).get
      us.applyTransactions(txs, digest, newSC).get
    }
  }

  property("proofsForTransactions() fails if a transaction is spending an output created by a follow-up transaction") {
    forAll(boxesHolderGen) { bh =>
      val txsFromHolder = validTransactionsFromBoxHolder(bh)._1

      val boxToSpend = txsFromHolder.last.outputs.head

      val spendingTxInput = Input(boxToSpend.id, emptyProverResult)
      val spendingTx = ErgoTransaction(
        IndexedSeq(spendingTxInput),
        IndexedSeq(),
        IndexedSeq(new ErgoBoxCandidate(boxToSpend.value, Constants.TrueLeaf, creationHeight = startHeight)))

      val txs = spendingTx +: txsFromHolder

      val us = createUtxoState(bh)
      us.proofsForTransactions(txs).isSuccess shouldBe false
    }
  }

  property("applyModifier() - valid full block") {
    forAll(boxesHolderGen) { bh =>
      val us = createUtxoState(bh)
      bh.sortedBoxes.foreach(box => us.boxById(box.id) should not be None)

      val block = validFullBlock(parentOpt = None, us, bh)
      us.applyModifier(block).get
    }
  }

  property("applyModifier() - invalid block") {
    forAll(invalidErgoFullBlockGen) { b =>
      val state = createUtxoState()._1
      state.applyModifier(b).isFailure shouldBe true
    }
  }

  property("applyModifier() - valid full block after invalid one") {
    val (us, bh) = createUtxoState()
    val validBlock = validFullBlock(parentOpt = None, us, bh)

    //Different state
    val (us2, bh2) = {
      lazy val initialBoxes: Seq[ErgoBox] = (1 to 1).map(_ => ergoBoxGenNoProp.sample.get)

      val bh = BoxHolder(initialBoxes)

      createUtxoState(bh) -> bh
    }
    val invalidBlock = validFullBlock(parentOpt = None, us2, bh2)

    us.applyModifier(invalidBlock).isSuccess shouldBe false
    us.applyModifier(validBlock).isSuccess shouldBe true
  }


  property("2 forks switching") {
    val (us, bh) = createUtxoState()
    val genesis = validFullBlock(parentOpt = None, us, bh)
    val wusAfterGenesis = WrappedUtxoState(us, bh, stateConstants).applyModifier(genesis).get
    val chain1block1 = validFullBlock(Some(genesis), wusAfterGenesis)
    val wusChain1Block1 = wusAfterGenesis.applyModifier(chain1block1).get
    val chain1block2 = validFullBlock(Some(chain1block1), wusChain1Block1)

    val (us2, bh2) = createUtxoState()
    val wus2AfterGenesis = WrappedUtxoState(us2, bh2, stateConstants).applyModifier(genesis).get
    val chain2block1 = validFullBlock(Some(genesis), wus2AfterGenesis)
    val wusChain2Block1 = wus2AfterGenesis.applyModifier(chain2block1).get
    val chain2block2 = validFullBlock(Some(chain2block1), wusChain2Block1)

    var (state, _) = createUtxoState()
    state = state.applyModifier(genesis).get

    state = state.applyModifier(chain1block1).get

    state = state.rollbackTo(idToVersion(genesis.id)).get
    state = state.applyModifier(chain2block1).get
    state = state.applyModifier(chain2block2).get

    state = state.rollbackTo(idToVersion(genesis.id)).get
    state = state.applyModifier(chain1block1).get
    state = state.applyModifier(chain1block2).get

  }

  property("rollback n blocks and apply again") {
    forAll(boxesHolderGen, smallPositiveInt) { (bh, depth) =>
      whenever(depth > 0 && depth <= 5) {
        val us = createUtxoState(bh)
        bh.sortedBoxes.foreach(box => us.boxById(box.id) should not be None)
        val genesis = validFullBlock(parentOpt = None, us, bh)
        val wusAfterGenesis = WrappedUtxoState(us, bh, stateConstants).applyModifier(genesis).get
        wusAfterGenesis.rootHash shouldEqual genesis.header.stateRoot

        val (finalState: WrappedUtxoState, chain: Seq[ErgoFullBlock]) = (0 until depth)
          .foldLeft((wusAfterGenesis, Seq(genesis))) { (sb, _) =>
            val state = sb._1
            val block = validFullBlock(parentOpt = Some(sb._2.last), state)
            (state.applyModifier(block).get, sb._2 ++ Seq(block))
          }
        val finalRoot = finalState.rootHash
        finalRoot shouldEqual chain.last.header.stateRoot

        val rollbackedState = finalState.rollbackTo(idToVersion(genesis.id)).get
        rollbackedState.rootHash shouldEqual genesis.header.stateRoot

        val finalState2: WrappedUtxoState = chain.tail.foldLeft(rollbackedState) { (state, block) =>
          state.applyModifier(block).get
        }

        finalState2.rootHash shouldEqual finalRoot
      }
    }
  }


  private def genExtension(header: Header, sc: ErgoStateContext): Extension = {
    interlinksToExtension(updateInterlinks(sc.lastHeaderOpt, sc.lastExtensionOpt)).toExtension(header.id)
  }

}<|MERGE_RESOLUTION|>--- conflicted
+++ resolved
@@ -40,13 +40,8 @@
       val height = us.stateContext.currentHeight
       val inputs = IndexedSeq(Input(foundersBox.id, emptyProverResult))
       val remaining = emission.remainingFoundationRewardAtHeight(height)
-<<<<<<< HEAD
-      val newFoundersBox = ErgoBox(remaining, foundersBox.ergoTree, height, Seq(), Map(R4 -> foundersBox.additionalRegisters(R4)))
-      val rewardBox = ErgoBox(foundersBox.value - remaining, defaultProver.secretDlogs.last.publicImage, height)
-=======
       val newFoundersBox = testBox(remaining, foundersBox.ergoTree, height, Seq(), Map(R4 -> foundersBox.additionalRegisters(R4)))
       val rewardBox = testBox(foundersBox.value - remaining, defaultProver.hdKeys.last.publicImage, height)
->>>>>>> 0b5f196e
       val newBoxes = IndexedSeq(newFoundersBox, rewardBox)
       val unsignedTx = new UnsignedErgoTransaction(inputs, IndexedSeq(), newBoxes)
       val tx: ErgoTransaction = ErgoTransaction(defaultProver.sign(unsignedTx, IndexedSeq(foundersBox), emptyDataBoxes, us.stateContext).get)
