--- conflicted
+++ resolved
@@ -19,12 +19,7 @@
 import scala.concurrent.{ExecutionContext, ExecutionContextExecutor, Future}
 import scala.util.{Random, Try}
 
-<<<<<<< HEAD
-class UtxoStateSpecification extends ErgoPropertyTest {
-=======
-
 class UtxoStateSpecification extends ErgoPropertyTest with ErgoTransactionGenerators {
->>>>>>> b7e3993b
 
   property("extractEmissionBox() should extract correct box") {
     var (us, bh) = createUtxoState()
