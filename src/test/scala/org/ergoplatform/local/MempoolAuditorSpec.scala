--- conflicted
+++ resolved
@@ -116,13 +116,12 @@
 
       override def take(limit: Int): Iterable[ErgoTransaction] = txs.take(limit)
 
-<<<<<<< HEAD
+      override def spentInputs: Iterator[BoxId] = txs.flatMap(_.inputs).map(_.boxId).toIterator
+
+
       override def getRecommendedFee(expectedWaitTimeMinutes : Int, txSize : Int) : Long = 0
 
       override def getExpectedWaitTime(txFee : Long, txSize : Int): Long = 0
-=======
-      override def spentInputs: Iterator[BoxId] = txs.flatMap(_.inputs).map(_.boxId).toIterator
->>>>>>> b6bf5bfb
 
     }
 
@@ -146,5 +145,4 @@
 
     probe.expectMsgType[SendToNetwork]
   }
-
 }