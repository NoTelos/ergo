package org.ergoplatform.modifiers.mempool

import io.iohk.iodb.ByteArrayWrapper
import org.ergoplatform.ErgoBox.TokenId
import org.ergoplatform.nodeView.ErgoInterpreter
import org.ergoplatform.settings.{Constants, LaunchParameters, Parameters}
import org.ergoplatform.utils.ErgoPropertyTest
import org.ergoplatform.{ErgoBox, ErgoBoxCandidate}
import org.scalacheck.Gen
import scorex.crypto.hash.Digest32

import scala.util.Random

class ErgoTransactionSpec extends ErgoPropertyTest {

  private def modifyValue(boxCandidate: ErgoBoxCandidate, delta: Long): ErgoBoxCandidate = {
    new ErgoBoxCandidate(
      boxCandidate.value + delta,
      boxCandidate.ergoTree,
      boxCandidate.creationHeight,
      boxCandidate.additionalTokens,
      boxCandidate.additionalRegisters)
  }

  private def modifyAsset(boxCandidate: ErgoBoxCandidate,
                          deltaFn: Long => Long,
                          idToskip: TokenId): ErgoBoxCandidate = {
    val assetId = boxCandidate.additionalTokens.find(t => !java.util.Arrays.equals(t._1, idToskip)).get._1

    val tokens = boxCandidate.additionalTokens.map { case (id, amount) =>
      if (java.util.Arrays.equals(id, assetId)) assetId -> deltaFn(amount) else assetId -> amount
    }

    new ErgoBoxCandidate(
      boxCandidate.value,
      boxCandidate.ergoTree,
      boxCandidate.creationHeight,
      tokens,
      boxCandidate.additionalRegisters)
  }

  private implicit val verifier: ErgoInterpreter = ErgoInterpreter(LaunchParameters)

  property("a valid transaction is valid") {
    forAll(validErgoTransactionGen) { case (from, tx) =>
      tx.statelessValidity.isSuccess shouldBe true
      tx.statefulValidity(from, emptyDataBoxes, emptyStateContext).isSuccess shouldBe true
    }
  }

  property("ergo preservation law holds") {
    forAll(validErgoTransactionGen, smallPositiveInt) { case ((from, tx), deltaAbs) =>
      val delta = if (Random.nextBoolean()) -deltaAbs else deltaAbs

      val wrongTx = tx.copy(outputCandidates =
        modifyValue(tx.outputCandidates.head, delta) +: tx.outputCandidates.tail)

      wrongTx.statelessValidity.isSuccess &&
        wrongTx.statefulValidity(from, emptyDataBoxes, emptyStateContext).isSuccess shouldBe false
    }
  }

  property("impossible to create a negative-value output") {
    forAll(validErgoTransactionGen) { case (from, tx) =>
      val negValue = Math.min(Math.abs(Random.nextLong()), Long.MaxValue - tx.outputCandidates.head.value)
      val wrongTx = tx.copy(outputCandidates =
        modifyValue(tx.outputCandidates.head, -(tx.outputCandidates.head.value + negValue)) +: tx.outputCandidates.tail)

      wrongTx.statelessValidity.isSuccess shouldBe false
      wrongTx.statefulValidity(from, emptyDataBoxes, emptyStateContext).isSuccess shouldBe false
    }
  }

  property("impossible to overflow ergo tokens") {
    forAll(validErgoTransactionGen) { case (from, tx) =>
      val overflowSurplus = (Long.MaxValue - tx.outputCandidates.map(_.value).sum) + 1

      val wrongTx = tx.copy(outputCandidates =
        modifyValue(tx.outputCandidates.head, overflowSurplus) +: tx.outputCandidates.tail)

      wrongTx.statelessValidity.isSuccess shouldBe false
      wrongTx.statefulValidity(from, emptyDataBoxes, emptyStateContext).isSuccess shouldBe false
    }
  }

  private def updateAnAsset(tx: ErgoTransaction, from: IndexedSeq[ErgoBox], deltaFn: Long => Long) = {
    val updCandidates = tx.outputCandidates.foldLeft(IndexedSeq[ErgoBoxCandidate]() -> false) { case ((seq, modified), ebc) =>
      if (modified) {
        (seq :+ ebc) -> true
      } else {
        if (ebc.additionalTokens.nonEmpty && ebc.additionalTokens.exists(t => !java.util.Arrays.equals(t._1, from.head.id))) {
          (seq :+ modifyAsset(ebc, deltaFn, Digest32 @@ from.head.id)) -> true
        } else {
          (seq :+ ebc) -> false
        }
      }
    }._1
    tx.copy(outputCandidates = updCandidates)
  }

  property("assets preservation law holds") {
    forAll(validErgoTransactionWithAssetsGen) { case (from, tx) =>
      val wrongTx = updateAnAsset(tx, from, _ + 1)
      wrongTx.statelessValidity.isSuccess shouldBe true
      wrongTx.statefulValidity(from, emptyDataBoxes, emptyStateContext).isSuccess shouldBe false
    }
  }

  property("impossible to create an asset of non-positive amount") {
    forAll(validErgoTransactionWithAssetsGen) { case (from, tx) =>
      val wrongTx = updateAnAsset(tx, from, _ => -1)
      wrongTx.statelessValidity.isSuccess shouldBe false
      wrongTx.statefulValidity(from, emptyDataBoxes, emptyStateContext).isSuccess shouldBe false
    }
  }

  property("impossible to overflow an asset value") {
    val gen = validErgoTransactionGenTemplate(1, 1, 8, 16)
    forAll(gen) { case (from, tx) =>
      val tokenOpt = tx.outputCandidates.flatMap(_.additionalTokens).map(t => ByteArrayWrapper.apply(t._1) -> t._2)
        .groupBy(_._1).find(_._2.size >= 2)

      whenever(tokenOpt.nonEmpty) {
        val tokenId = tokenOpt.get._1
        val tokenAmount = tokenOpt.get._2.map(_._2).sum

        var modified = false
        val updCandidates = tx.outputCandidates.map { c =>
          val updTokens = c.additionalTokens.map { case (id, amount) =>
            if (!modified && ByteArrayWrapper(id) == tokenId) {
              modified = true
              id -> ((Long.MaxValue - tokenAmount) + amount + 1)
            } else {
              id -> amount
            }
          }
          new ErgoBoxCandidate(c.value, c.ergoTree, startHeight, updTokens, c.additionalRegisters)
        }

        val wrongTx = tx.copy(outputCandidates = updCandidates)
        wrongTx.statelessValidity.isSuccess shouldBe false
        wrongTx.statefulValidity(from, emptyDataBoxes, emptyStateContext).isSuccess shouldBe false
      }
    }
  }

  property("stateful validation should catch false proposition") {
    val propositionGen = Gen.const(Constants.FalseLeaf)
    val gen = validErgoTransactionGenTemplate(1, 1, 1, 1, propositionGen)
    forAll(gen) { case (from, tx) =>
      tx.statelessValidity.isSuccess shouldBe true
      val validity = tx.statefulValidity(from, emptyDataBoxes, emptyStateContext)
      validity.isSuccess shouldBe false
      val e = validity.failed.get
      log.info(s"Validation message: ${e.getMessage}", e)
      e.getMessage should startWith("Input script verification failed for input #0")
    }
  }

  property("assets usage correctly affects transaction total cost") {
    val txGen = validErgoTransactionGenTemplate(1, 1, 8, 16)
    forAll(txGen) { case (from, tx) =>
      val initTxCost = tx.statefulValidity(from, emptyStateContext).get

      // already existing token from one of the inputs
      val existingToken = from.flatMap(_.additionalTokens).toSet.head
      // completely new token
      val randomToken = (Digest32 @@ scorex.util.Random.randomBytes(), Random.nextInt(100000000).toLong)

      val in0 = from.last
      // new token added to the last input
      val modifiedIn0 = ErgoBox(in0.value, in0.ergoTree, in0.creationHeight,
        in0.additionalTokens :+ randomToken, in0.additionalRegisters, in0.transactionId, in0.index)
      val txInMod0 = tx.inputs.last.copy(boxId = modifiedIn0.id)

      val in1 = from.last
      // existing token added to the last input
      val modifiedIn1 = ErgoBox(in1.value, in1.ergoTree, in1.creationHeight,
        in1.additionalTokens :+ existingToken, in1.additionalRegisters, in1.transactionId, in1.index)
      val txInMod1 = tx.inputs.last.copy(boxId = modifiedIn1.id)

      val out0 = tx.outputs.last
      // new token added to the last output
      val modifiedOut0 = ErgoBox(out0.value, out0.ergoTree, out0.creationHeight,
        out0.additionalTokens :+ randomToken, out0.additionalRegisters, out0.transactionId, out0.index)
      // existing token added to the last output
      val modifiedOut1 = ErgoBox(out0.value, out0.ergoTree, out0.creationHeight,
        out0.additionalTokens :+ existingToken, out0.additionalRegisters, out0.transactionId, out0.index)

      // update transaction inputs and outputs accordingly
      val txMod0 = tx.copy(inputs = tx.inputs.init :+ txInMod0) // new token group added to one input
      val txMod1 = tx.copy(inputs = tx.inputs.init :+ txInMod1) // existing token added to one input
      val txMod2 = tx.copy(inputs = tx.inputs.init :+ txInMod0, // new token group added to one input and one output
        outputCandidates = tx.outputCandidates.init :+ modifiedOut0)
      val txMod3 = tx.copy(inputs = tx.inputs.init :+ txInMod1, // existing token added to one input and one output
        outputCandidates = tx.outputCandidates.init :+ modifiedOut1)

      val inputIncTxCost0 = txMod0.statefulValidity(from.init :+ modifiedIn0, emptyStateContext).get
      val inputIncTxCost1 = txMod1.statefulValidity(from.init :+ modifiedIn1, emptyStateContext).get
      val outputIncTxCost0 = txMod2.statefulValidity(from.init :+ modifiedIn0, emptyStateContext).get
      val outputIncTxCost1 = txMod3.statefulValidity(from.init :+ modifiedIn1, emptyStateContext).get

      (inputIncTxCost0 - initTxCost) shouldEqual Parameters.TokenAccessCostDefault * 2 // one more group + one more token in total
      (inputIncTxCost1 - initTxCost) shouldEqual Parameters.TokenAccessCostDefault // one more token in total
      (outputIncTxCost0 - inputIncTxCost0) shouldEqual Parameters.TokenAccessCostDefault * 2
      (outputIncTxCost1 - inputIncTxCost1) shouldEqual Parameters.TokenAccessCostDefault
    }
  }

  property("spam simulation (transaction validation cost with too many tokens exceeds block limit)") {
    val bxsQty = 400
    val (inputs, tx) = validErgoTransactionGenTemplate(1, 1, 8, 16).sample.get // it takes too long to test with `forAll`
    val tokens = (0 until 255).map(_ => (Digest32 @@ scorex.util.Random.randomBytes(), Random.nextInt(100000000).toLong))
    val (in, out) = {
      val in0 = inputs.head
      val out0 = tx.outputs.head
      val inputsMod = (0 until bxsQty).map { i =>
        ErgoBox(10000000000L, in0.ergoTree, in0.creationHeight,
          tokens, in0.additionalRegisters, in0.transactionId, i.toShort)
      }
      val outputsMod = (0 until bxsQty).map { i =>
        ErgoBox(10000000000L, out0.ergoTree, out0.creationHeight,
          tokens, out0.additionalRegisters, out0.transactionId, i.toShort)
      }
      inputsMod -> outputsMod
    }
    val inputsPointers = {
      val inSample = tx.inputs.head
      (0 until bxsQty).map(i => inSample.copy(boxId = in(i).id))
    }
    val txMod = tx.copy(inputs = inputsPointers, outputCandidates = out)
    val cost = txMod.statefulValidity(in, emptyStateContext).get
    cost shouldBe > (LaunchParameters.maxBlockCost)
  }

  ignore("too costly transaction should be rejected") {
    /*
        todo fix or remove
        val groupElemGen: Gen[EcPointType] = Gen.const(CryptoConstants.dlogGroup.createRandomGenerator())

        val proveDiffieHellmanTupleGen = for {
          gv <- groupElemGen
          hv <- groupElemGen
          uv <- groupElemGen
          vv <- groupElemGen
        } yield ProveDHTuple(gv, hv, uv, vv)


        val propositionGen = for {
          proveList <- Gen.listOfN(50, proveDiffieHellmanTupleGen)
        } yield OR(proveList.map(_.toSigmaProp))

        val gen = validErgoTransactionGenTemplate(1, 1, 1, 1, propositionGen)

        forAll(gen) { case (from, tx) =>
          tx.statelessValidity.isSuccess shouldBe true
          val validity = tx.statefulValidity(from, emptyStateContext)
          validity.isSuccess shouldBe false
          val cause = validity.failed.get.getCause
          Option(cause) shouldBe defined
          cause.getMessage should startWith("Estimated expression complexity")
        }
    */
  }

<<<<<<< HEAD
  property("output contains too many assets") {
    val gen = validErgoTransactionGenTemplate(1, 2, 1, 2)
    forAll(gen) { case (from, tx) =>
      var modified = false
      val updCandidates = tx.outputCandidates.map { c =>
        if (!modified) {
          c.additionalTokens.find(_._2 > ErgoBox.MaxTokens + 1 - c.additionalTokens.size) match {
            case Some((assetId, amount)) =>
              val updAmount = amount - (ErgoBox.MaxTokens + 1)
              val updTokens = Seq(assetId -> amount) ++ (1 to (amount - updAmount).toInt).map(_ => assetId -> 1L) ++
                c.additionalTokens.filterNot(t => java.util.Arrays.equals(t._1, assetId))
              modified = true
              new ErgoBoxCandidate(c.value, c.ergoTree, startHeight, updTokens, c.additionalRegisters)
            case None => c
          }
        } else {
          c
        }
      }
      val wrongTx = tx.copy(outputCandidates = updCandidates)
      wrongTx.statelessValidity.isSuccess shouldBe false
      wrongTx.statefulValidity(from, emptyDataBoxes, emptyStateContext).isSuccess shouldBe false
    }
  }

  property("tx outputs contain too many assets in total") {
    val gen = validErgoTransactionGenTemplate(
      ErgoTransaction.MaxTokens + 1,
      ErgoTransaction.MaxTokens + 4,
      ErgoTransaction.MaxTokens + 4,
      ErgoTransaction.MaxTokens + 8)
    forAll(gen) { case (from, wrongTx) =>
      wrongTx.statelessValidity.isSuccess shouldBe false
      wrongTx.statefulValidity(from, emptyDataBoxes, emptyStateContext).isSuccess shouldBe false
    }
  }

=======
>>>>>>> 17dc1fac
}<|MERGE_RESOLUTION|>--- conflicted
+++ resolved
@@ -160,7 +160,7 @@
   property("assets usage correctly affects transaction total cost") {
     val txGen = validErgoTransactionGenTemplate(1, 1, 8, 16)
     forAll(txGen) { case (from, tx) =>
-      val initTxCost = tx.statefulValidity(from, emptyStateContext).get
+      val initTxCost = tx.statefulValidity(from, emptyDataBoxes, emptyStateContext).get
 
       // already existing token from one of the inputs
       val existingToken = from.flatMap(_.additionalTokens).toSet.head
@@ -195,10 +195,10 @@
       val txMod3 = tx.copy(inputs = tx.inputs.init :+ txInMod1, // existing token added to one input and one output
         outputCandidates = tx.outputCandidates.init :+ modifiedOut1)
 
-      val inputIncTxCost0 = txMod0.statefulValidity(from.init :+ modifiedIn0, emptyStateContext).get
-      val inputIncTxCost1 = txMod1.statefulValidity(from.init :+ modifiedIn1, emptyStateContext).get
-      val outputIncTxCost0 = txMod2.statefulValidity(from.init :+ modifiedIn0, emptyStateContext).get
-      val outputIncTxCost1 = txMod3.statefulValidity(from.init :+ modifiedIn1, emptyStateContext).get
+      val inputIncTxCost0 = txMod0.statefulValidity(from.init :+ modifiedIn0, emptyDataBoxes, emptyStateContext).get
+      val inputIncTxCost1 = txMod1.statefulValidity(from.init :+ modifiedIn1, emptyDataBoxes, emptyStateContext).get
+      val outputIncTxCost0 = txMod2.statefulValidity(from.init :+ modifiedIn0, emptyDataBoxes, emptyStateContext).get
+      val outputIncTxCost1 = txMod3.statefulValidity(from.init :+ modifiedIn1, emptyDataBoxes, emptyStateContext).get
 
       (inputIncTxCost0 - initTxCost) shouldEqual Parameters.TokenAccessCostDefault * 2 // one more group + one more token in total
       (inputIncTxCost1 - initTxCost) shouldEqual Parameters.TokenAccessCostDefault // one more token in total
@@ -229,7 +229,7 @@
       (0 until bxsQty).map(i => inSample.copy(boxId = in(i).id))
     }
     val txMod = tx.copy(inputs = inputsPointers, outputCandidates = out)
-    val cost = txMod.statefulValidity(in, emptyStateContext).get
+    val cost = txMod.statefulValidity(in, emptyDataBoxes, emptyStateContext).get
     cost shouldBe > (LaunchParameters.maxBlockCost)
   }
 
@@ -263,44 +263,4 @@
     */
   }
 
-<<<<<<< HEAD
-  property("output contains too many assets") {
-    val gen = validErgoTransactionGenTemplate(1, 2, 1, 2)
-    forAll(gen) { case (from, tx) =>
-      var modified = false
-      val updCandidates = tx.outputCandidates.map { c =>
-        if (!modified) {
-          c.additionalTokens.find(_._2 > ErgoBox.MaxTokens + 1 - c.additionalTokens.size) match {
-            case Some((assetId, amount)) =>
-              val updAmount = amount - (ErgoBox.MaxTokens + 1)
-              val updTokens = Seq(assetId -> amount) ++ (1 to (amount - updAmount).toInt).map(_ => assetId -> 1L) ++
-                c.additionalTokens.filterNot(t => java.util.Arrays.equals(t._1, assetId))
-              modified = true
-              new ErgoBoxCandidate(c.value, c.ergoTree, startHeight, updTokens, c.additionalRegisters)
-            case None => c
-          }
-        } else {
-          c
-        }
-      }
-      val wrongTx = tx.copy(outputCandidates = updCandidates)
-      wrongTx.statelessValidity.isSuccess shouldBe false
-      wrongTx.statefulValidity(from, emptyDataBoxes, emptyStateContext).isSuccess shouldBe false
-    }
-  }
-
-  property("tx outputs contain too many assets in total") {
-    val gen = validErgoTransactionGenTemplate(
-      ErgoTransaction.MaxTokens + 1,
-      ErgoTransaction.MaxTokens + 4,
-      ErgoTransaction.MaxTokens + 4,
-      ErgoTransaction.MaxTokens + 8)
-    forAll(gen) { case (from, wrongTx) =>
-      wrongTx.statelessValidity.isSuccess shouldBe false
-      wrongTx.statefulValidity(from, emptyDataBoxes, emptyStateContext).isSuccess shouldBe false
-    }
-  }
-
-=======
->>>>>>> 17dc1fac
 }