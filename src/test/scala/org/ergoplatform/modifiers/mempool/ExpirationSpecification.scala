--- conflicted
+++ resolved
@@ -12,11 +12,6 @@
 class ExpirationSpecification extends ErgoPropertyTest {
   type Height = Long
 
-<<<<<<< HEAD
-  private val context = ErgoStateContext(0, ADDigest @@ Array.fill(32)(0: Byte), parameters)
-
-=======
->>>>>>> 096adde1
   def falsify(box: ErgoBox): ErgoBox = {
     ErgoBox(box.value,
       Values.FalseLeaf,
