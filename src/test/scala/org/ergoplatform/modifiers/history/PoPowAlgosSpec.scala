package org.ergoplatform.modifiers.history

<<<<<<< HEAD
import org.ergoplatform.modifiers.history.popow.{PoPowHeader, PoPowParams, PoPowProof}
import org.ergoplatform.modifiers.ErgoFullBlock
import org.ergoplatform.nodeView.state.StateType
=======
import Extension.InterlinksVectorPrefix
>>>>>>> b88f5b75
import org.ergoplatform.utils.generators.{ChainGenerator, ErgoGenerators}
import org.scalacheck.Gen
import org.scalatest.prop.GeneratorDrivenPropertyChecks
import org.scalatest.{Matchers, PropSpec}
<<<<<<< HEAD
import scorex.util.ModifierId
import org.ergoplatform.utils.HistoryTestHelpers
=======
import scorex.util.{ModifierId, bytesToId}
>>>>>>> b88f5b75

class PoPowAlgosSpec
  extends PropSpec
    with Matchers
    with HistoryTestHelpers
    with ChainGenerator
    with ErgoGenerators
    with GeneratorDrivenPropertyChecks {

  import org.ergoplatform.modifiers.history.popow.PoPowAlgos
  import PoPowAlgos._

  private val poPowParams = PoPowParams(30, 30)
  private val ChainLength = 10

  property("updateInterlinks") {
    val chain = genChain(ChainLength)
    val genesis = chain.head
    val interlinks = chain.foldLeft(Seq.empty[Seq[ModifierId]]) { case (acc, b) =>
      acc :+ (if (acc.isEmpty) updateInterlinks(b.header, Seq.empty) else updateInterlinks(b.header, acc.last))
    }

    interlinks.foreach { links =>
      links.head shouldEqual genesis.header.id
      links.tail should not contain genesis.header.id
    }

    interlinks.zipWithIndex.foreach { case (links, idx) =>
      if (idx > 0) links.size >= interlinks(idx - 1).size shouldBe true
    }
  }

  property("packInterlinks") {
    val diffInterlinks = Gen.listOfN(255, modifierIdGen).sample.get
    val modId = modifierIdGen.sample.get
    val sameInterlinks = List.fill(255)(modId)
    val packedDiff = PoPowAlgos.interlinksToExtension(diffInterlinks).fields
    val packedSame = PoPowAlgos.interlinksToExtension(sameInterlinks).fields

    packedDiff.map(_._1.last).toSet.size shouldEqual diffInterlinks.size
    packedSame.map(_._1.last).toSet.size shouldEqual 1
  }

  property("unpackInterlinks") {
    val interlinks = Gen.listOfN(255, modifierIdGen).sample.get
    val packed = PoPowAlgos.interlinksToExtension(interlinks).fields
    val improperlyPacked = packed.map(x => x._1 -> (x._2 :+ (127: Byte)))

    val unpackedTry = unpackInterlinks(packed)

    unpackedTry shouldBe 'success
    unpackInterlinks(improperlyPacked) shouldBe 'failure

    unpackedTry.get shouldEqual interlinks
  }

<<<<<<< HEAD
  property("0 level is always valid for any block") {
    val chain = genChain(10)
    chain.foreach(x => maxLevelOf(x.header) >= 0 shouldBe true)
  }

  property("lowestCommonAncestor - diverging") {
    val sizes = Seq(10, 100, 1000)
    sizes.foreach { size =>
      val chain0 = genChain(size)
      val branchPoint = chain0(size / 2)
      val chain1 = chain0.take(size / 2) ++ genChain(size / 2, branchPoint)

      lowestCommonAncestor(chain0.map(_.header), chain1.map(_.header)) shouldBe Some(branchPoint.header)
    }
  }

  property("bestArg - always equal for equal proofs") {
    val chain0 = genChain(100).map(b => PoPowHeader(b.header, unpackInterlinks(b.extension.fields).get))
    val proof0 = prove(chain0)(poPowParams)
    val chain1 = genChain(100).map(b => PoPowHeader(b.header, unpackInterlinks(b.extension.fields).get))
    val proof1 = prove(chain1)(poPowParams)
    val m = poPowParams.m

    proof0.prefix.size shouldEqual proof1.prefix.size

    bestArg(proof0.prefix.map(_.header))(m) shouldEqual bestArg(proof1.prefix.map(_.header))(m)
  }

  property("bestArg - always greater for better proof") {
    val chain0 = genChain(100).map(b => PoPowHeader(b.header, unpackInterlinks(b.extension.fields).get))
    val proof0 = prove(chain0)(poPowParams)
    val chain1 = genChain(70).map(b => PoPowHeader(b.header, unpackInterlinks(b.extension.fields).get))
    val proof1 = prove(chain1)(poPowParams)
    val m = poPowParams.m

    proof0.prefix.size > proof1.prefix.size shouldBe true

    bestArg(proof0.prefix.map(_.header))(m) > bestArg(proof1.prefix.map(_.header))(m) shouldBe true
  }

  property("proof(chain) is equivalent to proof(histReader)") {
    val poPowParams = PoPowParams(5, 6)
    val blocksChain = genChain(300)
    val pchain = blocksChain.map(b => PoPowHeader(b.header, unpackInterlinks(b.extension.fields).get))
    val proof0 = prove(pchain)(poPowParams)

    val h = generateHistory(true, StateType.Digest, false,
      10000, 10000, 10, None)
    val hr = applyChain(h, blocksChain)
    val proof1 = prove(hr)(poPowParams)

    proof0.suffixHead.id shouldBe proof1.suffixHead.id
    proof0.suffixTail.map(_.id) shouldBe proof1.suffixTail.map(_.id)

    proof0.prefix.map(_.id).length shouldBe proof1.prefix.map(_.id).length
    proof0.prefix.map(_.id).sorted.toList shouldBe proof1.prefix.map(_.id).sorted.toList
  }

  property("proof(histReader) for a header in the past") {
    val poPowParams = PoPowParams(5, 6)
    val blocksChain = genChain(300)

    val at = 200

    val h = generateHistory(true, StateType.Digest, false,
      10000, 10000, 10, None)
    val hr = applyChain(h, blocksChain.take(at))
    val proof0 = prove(hr, None)(poPowParams)

    val id = proof0.suffixHead.header.id

    val hrf = applyChain(hr, blocksChain.drop(at))
    val proof1 = prove(hrf, Some(id))(poPowParams)


    proof0.suffixHead.id shouldBe proof1.suffixHead.id
    proof0.suffixTail.map(_.id) shouldBe proof1.suffixTail.map(_.id)

    proof0.prefix.map(_.id).length shouldBe proof1.prefix.map(_.id).length
    proof0.prefix.map(_.id).sorted.toList shouldBe proof1.prefix.map(_.id).sorted.toList
  }

  property("isBetterThan - marginally longer chain should be better") {
    val sizes = Seq(1000)
    val toPoPoWChain = (c: Seq[ErgoFullBlock]) =>
      c.map(b => PoPowHeader(b.header, unpackInterlinks(b.extension.fields).get))
    sizes.foreach { size =>
      val baseChain = genChain(size)
      val branchPoint = baseChain(baseChain.length - 1)
      val shortChain = toPoPoWChain(baseChain)
      val longChain = toPoPoWChain(baseChain ++ genChain(1, branchPoint).takeRight(1))

      val shortProof = prove(shortChain)(poPowParams)
      val longProof = prove(longChain)(poPowParams)

      shortProof.isBetterThan(longProof) shouldBe false
    }
  }

  property("isBetterThan - a disconnected prefix chain should not win") {
    val smallPoPowParams = PoPowParams(50, 1)
    val size = 100
    val toPoPoWChain = (c: Seq[ErgoFullBlock]) =>
      c.map(b => PoPowHeader(b.header, unpackInterlinks(b.extension.fields).get))
    val chain = toPoPoWChain(genChain(size))
    val proof = prove(chain)(smallPoPowParams)

    val longerChain = toPoPoWChain(genChain(size*2))
    val longerProof = prove(longerChain)(smallPoPowParams)

    val disconnectedProofPrefix = proof.prefix.take(proof.prefix.length/2) ++ longerProof.prefix
    val disconnectedProof = PoPowProof(proof.m, proof.k, disconnectedProofPrefix, proof.suffixHead, proof.suffixTail)
    proof.isBetterThan(disconnectedProof) shouldBe true
  }


  property("hasValidConnections - ensures a connected prefix chain") {
    val smallPoPowParams = PoPowParams(5, 5)
    val sizes = Seq(100, 200)
    val toPoPoWChain = (c: Seq[ErgoFullBlock]) =>
      c.map(b => PoPowHeader(b.header, unpackInterlinks(b.extension.fields).get))
    sizes.foreach { size =>
      val chain = toPoPoWChain(genChain(size))
      val randomBlock = toPoPoWChain(genChain(1)).head
      val proof = prove(chain)(smallPoPowParams)
      val disconnectedProofPrefix = proof.prefix.updated(proof.prefix.length/2, randomBlock)
      val disconnectedProof = PoPowProof(proof.m, proof.k, disconnectedProofPrefix, proof.suffixHead, proof.suffixTail)
      proof.hasValidConnections() shouldBe true
      disconnectedProof.hasValidConnections() shouldBe false
    }
  }

  property("hasValidConnections - ensures a connected suffix chain") {
    val smallPoPowParams = PoPowParams(5, 5)
    val sizes = Seq(100, 200)
    val toPoPoWChain = (c: Seq[ErgoFullBlock]) =>
      c.map(b => PoPowHeader(b.header, unpackInterlinks(b.extension.fields).get))
    sizes.foreach { size =>
      val chain = toPoPoWChain(genChain(size))
      val randomBlock = genChain(1).head.header
      val proof = prove(chain)(smallPoPowParams)
      val disconnectedProofSuffixTail = proof.suffixTail.updated(proof.suffixTail.length/2, randomBlock)
      val disconnectedProof = PoPowProof(proof.m, proof.k, proof.prefix, proof.suffixHead, disconnectedProofSuffixTail)
      proof.hasValidConnections() shouldBe true
      disconnectedProof.hasValidConnections() shouldBe false
    }
  }

  property("hasValidConnections - ensures prefix.last & suffix.head are linked") {
    val toPoPoWChain = (c: Seq[ErgoFullBlock]) =>
      c.map(b => PoPowHeader(b.header, unpackInterlinks(b.extension.fields).get))
    val prefix = toPoPoWChain(genChain(1))
    val suffix = toPoPoWChain(genChain(1))
    PoPowProof(0, 0, prefix, suffix.head, suffix.tail.map(_.header)).hasValidConnections() shouldBe false
  }
=======
  property("proofForInterlink") {
    val blockIds = Gen.listOfN(255, modifierIdGen).sample.get
    val extension = PoPowAlgos.interlinksToExtension(blockIds)
    val blockIdToProve = blockIds.head
    val proof = proofForInterlink(extension, blockIdToProve)

    proof shouldBe defined
    val encodedField = proof.get.leafData
    val numBytesKey = encodedField.head
    val key = encodedField.tail.take(numBytesKey)
    val prefix = key.head
    val value = encodedField.drop(numBytesKey + 1)
    val blockId = value.tail
    numBytesKey shouldBe 2
    prefix shouldBe InterlinksVectorPrefix
    bytesToId(blockId) shouldBe blockIdToProve
    proof.get.valid(extension.digest) shouldBe true
  }

>>>>>>> b88f5b75
}<|MERGE_RESOLUTION|>--- conflicted
+++ resolved
@@ -1,22 +1,15 @@
 package org.ergoplatform.modifiers.history
 
-<<<<<<< HEAD
 import org.ergoplatform.modifiers.history.popow.{PoPowHeader, PoPowParams, PoPowProof}
 import org.ergoplatform.modifiers.ErgoFullBlock
 import org.ergoplatform.nodeView.state.StateType
-=======
 import Extension.InterlinksVectorPrefix
->>>>>>> b88f5b75
 import org.ergoplatform.utils.generators.{ChainGenerator, ErgoGenerators}
 import org.scalacheck.Gen
 import org.scalatest.prop.GeneratorDrivenPropertyChecks
 import org.scalatest.{Matchers, PropSpec}
-<<<<<<< HEAD
-import scorex.util.ModifierId
+import scorex.util.{ModifierId, bytesToId}
 import org.ergoplatform.utils.HistoryTestHelpers
-=======
-import scorex.util.{ModifierId, bytesToId}
->>>>>>> b88f5b75
 
 class PoPowAlgosSpec
   extends PropSpec
@@ -73,7 +66,6 @@
     unpackedTry.get shouldEqual interlinks
   }
 
-<<<<<<< HEAD
   property("0 level is always valid for any block") {
     val chain = genChain(10)
     chain.foreach(x => maxLevelOf(x.header) >= 0 shouldBe true)
@@ -229,7 +221,7 @@
     val suffix = toPoPoWChain(genChain(1))
     PoPowProof(0, 0, prefix, suffix.head, suffix.tail.map(_.header)).hasValidConnections() shouldBe false
   }
-=======
+
   property("proofForInterlink") {
     val blockIds = Gen.listOfN(255, modifierIdGen).sample.get
     val extension = PoPowAlgos.interlinksToExtension(blockIds)
@@ -248,6 +240,4 @@
     bytesToId(blockId) shouldBe blockIdToProve
     proof.get.valid(extension.digest) shouldBe true
   }
-
->>>>>>> b88f5b75
 }