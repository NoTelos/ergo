package org.ergoplatform.settings

import org.ergoplatform.nodeView.state.StateType
import org.ergoplatform.utils.ErgoPropertyTest

import scala.concurrent.duration._

class ErgoSettingsSpecification extends ErgoPropertyTest {

  property("should keep data user home  by default") {
    val settings = ErgoSettings.read(None)
    settings.directory shouldBe System.getProperty("user.dir") + "/ergo/data"
  }

  property("should read default settings") {
    val settings = ErgoSettings.read(None)
    settings.nodeSettings shouldBe NodeConfigurationSettings(StateType.Utxo, verifyTransactions = true, 1000,
<<<<<<< HEAD
      PoPoWBootstrap = false, 10, mining = false, 1.second, offlineGeneration = false, 200 , 10000, 0)
=======
      PoPoWBootstrap = false, 10, mining = false, 1.second, offlineGeneration = false, 200, 100000, 100000)
>>>>>>> bdb7f686
  }

  property("should read user settings from json file") {
    val settings = ErgoSettings.read(Some("src/test/resources/settings.json"))
    settings.nodeSettings shouldBe NodeConfigurationSettings(StateType.Utxo, verifyTransactions = true, 12,
<<<<<<< HEAD
      PoPoWBootstrap = false, 10, mining = false, 1.second, offlineGeneration = false, 200, 10000, 0)
=======
      PoPoWBootstrap = false, 10, mining = false, 1.second, offlineGeneration = false, 200, 100000, 100000)
>>>>>>> bdb7f686
  }

  property("should read user settings from HOCON file") {
    val settings = ErgoSettings.read(Some("src/test/resources/settings.conf"))
    settings.nodeSettings shouldBe NodeConfigurationSettings(StateType.Utxo, verifyTransactions = true, 13,
<<<<<<< HEAD
      PoPoWBootstrap = false, 10, mining = false, 1.second, offlineGeneration = false, 200, 10000, 0)
=======
      PoPoWBootstrap = false, 10, mining = false, 1.second, offlineGeneration = false, 200, 100000, 100000)
>>>>>>> bdb7f686
  }

}<|MERGE_RESOLUTION|>--- conflicted
+++ resolved
@@ -14,32 +14,59 @@
 
   property("should read default settings") {
     val settings = ErgoSettings.read(None)
-    settings.nodeSettings shouldBe NodeConfigurationSettings(StateType.Utxo, verifyTransactions = true, 1000,
-<<<<<<< HEAD
-      PoPoWBootstrap = false, 10, mining = false, 1.second, offlineGeneration = false, 200 , 10000, 0)
-=======
-      PoPoWBootstrap = false, 10, mining = false, 1.second, offlineGeneration = false, 200, 100000, 100000)
->>>>>>> bdb7f686
+    settings.nodeSettings shouldBe NodeConfigurationSettings(
+      StateType.Utxo,
+      verifyTransactions = true,
+      blocksToKeep = 1000,
+      PoPoWBootstrap = false,
+      minimalSuffix = 10,
+      mining = false,
+      miningDelay = 1.second,
+      offlineGeneration = false,
+      keepVersions = 200,
+      mempoolCapacity = 100000,
+      blacklistCapacity = 100000,
+      snapshotCreationInterval = 10000,
+      keepLastSnapshots = 0
+    )
   }
 
   property("should read user settings from json file") {
     val settings = ErgoSettings.read(Some("src/test/resources/settings.json"))
-    settings.nodeSettings shouldBe NodeConfigurationSettings(StateType.Utxo, verifyTransactions = true, 12,
-<<<<<<< HEAD
-      PoPoWBootstrap = false, 10, mining = false, 1.second, offlineGeneration = false, 200, 10000, 0)
-=======
-      PoPoWBootstrap = false, 10, mining = false, 1.second, offlineGeneration = false, 200, 100000, 100000)
->>>>>>> bdb7f686
+    settings.nodeSettings shouldBe NodeConfigurationSettings(
+      StateType.Utxo,
+      verifyTransactions = true,
+      blocksToKeep = 12,
+      PoPoWBootstrap = false,
+      minimalSuffix = 10,
+      mining = false,
+      miningDelay = 1.second,
+      offlineGeneration = false,
+      keepVersions = 200,
+      mempoolCapacity = 100000,
+      blacklistCapacity = 100000,
+      snapshotCreationInterval = 10000,
+      keepLastSnapshots = 0
+    )
   }
 
   property("should read user settings from HOCON file") {
     val settings = ErgoSettings.read(Some("src/test/resources/settings.conf"))
-    settings.nodeSettings shouldBe NodeConfigurationSettings(StateType.Utxo, verifyTransactions = true, 13,
-<<<<<<< HEAD
-      PoPoWBootstrap = false, 10, mining = false, 1.second, offlineGeneration = false, 200, 10000, 0)
-=======
-      PoPoWBootstrap = false, 10, mining = false, 1.second, offlineGeneration = false, 200, 100000, 100000)
->>>>>>> bdb7f686
+    settings.nodeSettings shouldBe NodeConfigurationSettings(
+      StateType.Utxo,
+      verifyTransactions = true,
+      blocksToKeep = 13,
+      PoPoWBootstrap = false,
+      minimalSuffix = 10,
+      mining = false,
+      miningDelay = 1.second,
+      offlineGeneration = false,
+      keepVersions = 200,
+      mempoolCapacity = 100000,
+      blacklistCapacity = 100000,
+      snapshotCreationInterval = 10000,
+      keepLastSnapshots = 0
+    )
   }
 
 }