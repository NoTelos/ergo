package org.ergoplatform.utils

import io.iohk.iodb.ByteArrayWrapper
import org.ergoplatform.ErgoBox.{NonMandatoryRegisterId, R4, TokenId}
import org.ergoplatform.{ErgoBox, ErgoBoxCandidate, Input}
import org.ergoplatform.modifiers.ErgoFullBlock
import org.ergoplatform.modifiers.history.BlockTransactions
import org.ergoplatform.modifiers.mempool.ErgoTransaction
import org.ergoplatform.modifiers.state.{Insertion, StateChanges, UTXOSnapshotChunk}
import org.ergoplatform.nodeView.state.BoxHolder
import org.ergoplatform.settings.Constants
import org.scalacheck.Arbitrary.arbByte
import org.scalacheck.{Arbitrary, Gen}
import scorex.crypto.hash.{Blake2b256, Digest32}
import sigmastate._
import sigmastate.Values.{ByteArrayConstant, CollectionConstant, EvaluatedValue, FalseLeaf, IntConstant, TrueLeaf, Value}
import sigmastate.interpreter.{ContextExtension, ProverResult}

import scala.collection.JavaConverters._
import scala.collection.mutable
import scala.util.Random


trait ErgoTransactionGenerators extends ErgoGenerators {

  lazy val ergoBoxGen: Gen[ErgoBox] = for {
    prop <- ergoPropositionGen
    value <- positiveIntGen
    reg <- positiveIntGen
    transactionId: Array[Byte] <- genBytes(Constants.ModifierIdSize)
    boxId: Short <- Arbitrary.arbitrary[Short]
  } yield ErgoBox(value, prop, Seq(), Map(R4 -> IntConstant(reg)), transactionId, boxId)

  val byteArrayConstGen: Gen[CollectionConstant[SByte.type]] = for {
    length <- Gen.chooseNum(1, 100)
    bytes <- Gen.listOfN(length, arbByte.arbitrary)
  } yield ByteArrayConstant(bytes.toArray)

  def additionalRegistersGen: Gen[Map[NonMandatoryRegisterId, EvaluatedValue[SType]]] = {
    for {
      cnt <- Gen.choose(0: Byte, ErgoBox.nonMandatoryRegistersCount)
      registers <- additionalRegistersGen(cnt)
    } yield registers
  }

  def additionalRegistersGen(cnt: Byte): Gen[Map[NonMandatoryRegisterId, EvaluatedValue[SType]]] = {
    Gen.listOfN(cnt, evaluatedValueGen) map { values =>
      ErgoBox.nonMandatoryRegisters.take(cnt).zip(values).toMap
    }
  }

  def evaluatedValueGen: Gen[EvaluatedValue[SType]] = {
    for {
      arr <- byteArrayConstGen
      v <- Gen.oneOf(TrueLeaf, FalseLeaf, arr)
    } yield v.asInstanceOf[EvaluatedValue[SType]]
  }

  def additionalTokensGen: Gen[Seq[(TokenId, Long)]] = {
   for {
     cnt <- Gen.chooseNum[Byte](0, ErgoBox.MaxTokens)
     assets <- additionalTokensGen(cnt)
   } yield assets
  }

  def additionalTokensGen(cnt: Byte): Gen[Seq[(TokenId, Long)]] = Gen.listOfN(cnt, assetGen)

  def assetGen: Gen[(TokenId, Long)] = {
    for {
      id <- boxIdGen
      amt <- Gen.oneOf(1, 500, 20000, 10000000, Long.MaxValue)
    } yield Digest32 @@ id -> amt
  }

  lazy val ergoBoxGenNoProp: Gen[ErgoBox] = for {
    prop <- trueLeafGen
    value <- positiveIntGen
    transactionId: Array[Byte] <- genBytes(Constants.ModifierIdSize)
    boxId: Short <- Arbitrary.arbitrary[Short]
    ar <- additionalRegistersGen
    tokens <- additionalTokensGen
  } yield ErgoBox(value, prop, tokens, ar, transactionId, boxId)

  def ergoBoxGenForTokens(tokens: Seq[(TokenId, Long)],
                          propositionGen: Gen[Value[SBoolean.type]]): Gen[ErgoBox] = for {
    prop <- propositionGen
    value <- positiveIntGen
    transactionId: Array[Byte] <- genBytes(Constants.ModifierIdSize)
    boxId: Short <- Arbitrary.arbitrary[Short]
    ar <- additionalRegistersGen
  } yield ErgoBox(value, prop, tokens, ar, transactionId, boxId)

  lazy val ergoBoxCandidateGen: Gen[ErgoBoxCandidate] = for {
    prop <- trueLeafGen
    value <- positiveIntGen
    ar <- additionalRegistersGen
    tokens <- additionalTokensGen
  } yield new ErgoBoxCandidate(value, prop, tokens, ar)

  lazy val inputGen: Gen[Input] = for {
    boxId <- boxIdGen
    spendingProof <- noProofGen
  } yield Input(boxId, spendingProof)

  lazy val invalidErgoTransactionGen: Gen[ErgoTransaction] = for {
    from: IndexedSeq[Input] <- smallInt.flatMap(i => Gen.listOfN(i + 1, inputGen).map(_.toIndexedSeq))
    to: IndexedSeq[ErgoBoxCandidate] <- smallInt.flatMap(i => Gen.listOfN(i, ergoBoxCandidateGen).map(_.toIndexedSeq))
  } yield ErgoTransaction(from, to)


  def validTransactionGen(boxesToSpend: Seq[ErgoBox]): Gen[ErgoTransaction] = {
    val inputSum = boxesToSpend.map(_.value).sum
    val assetsMap: mutable.Map[ByteArrayWrapper, Long] =
      mutable.Map(boxesToSpend.flatMap(_.additionalTokens).map { case (bs, amt) =>
        ByteArrayWrapper(bs) -> amt
      }: _*)

    //randomly creating a new asset
    if (Random.nextBoolean()) assetsMap.put(ByteArrayWrapper(boxesToSpend.head.id), Random.nextInt(Int.MaxValue))

    val inputsCount = boxesToSpend.size
    val outputsCount = Math.min(Short.MaxValue, Math.max(inputsCount + 1, Random.nextInt(inputsCount * 2)))

    val outputAmounts = (1 to outputsCount).foldLeft(Seq[Long]() -> inputSum) { case ((amounts, remainder), idx) =>
      val amount = if (idx == outputsCount) {
        remainder
      } else {
        Random.nextInt((remainder / inputsCount).toInt) + 1
      }
      (amounts :+ amount) -> (remainder - amount)
    }._1.toIndexedSeq

    val tokenAmounts: mutable.IndexedSeq[mutable.Map[ByteArrayWrapper, Long]] =
      mutable.IndexedSeq.fill(outputsCount)(mutable.Map[ByteArrayWrapper, Long]())

    var availableTokenSlots = outputsCount * ErgoBox.MaxTokens

    if (assetsMap.nonEmpty) {
      do {
        val in = assetsMap.head
        val outIdx = Stream.from(1, 1).map(_ => Random.nextInt(tokenAmounts.size))
          .find(idx => tokenAmounts(idx).size < ErgoBox.MaxTokens).get
        val out = tokenAmounts(outIdx)
        val contains = out.contains(in._1)

        val amt = if (in._2 == 1 || (availableTokenSlots < assetsMap.size * 2 && !contains) || Random.nextBoolean()) {
          in._2
        } else {
          Math.max(1, Math.min((Random.nextDouble() * in._2).toLong, in._2))
        }

        if (amt == in._2) assetsMap.remove(in._1) else assetsMap.update(in._1, in._2 - amt)
        val updOut = if (contains) {
          val outAmt = out(in._1)
          out.update(in._1, outAmt + amt)
        } else {
          availableTokenSlots = availableTokenSlots - 1
          out.update(in._1, amt)
        }
        tokenAmounts(outIdx) = out
      } while (assetsMap.nonEmpty)
    }

    val newBoxes = outputAmounts.zip(tokenAmounts.toIndexedSeq).map { case (amt, tokens) =>
      val normalizedTokens = tokens.toSeq.map(t => (Digest32 @@ t._1.data) -> t._2)
      ErgoBox(amt, TrueLeaf, normalizedTokens)
    }

    val noProof = ProverResult(SigSerializer.toBytes(NoProof), ContextExtension.empty)
    val inputs = boxesToSpend.map(box => Input(box.id, noProof)).toIndexedSeq
    ErgoTransaction(inputs, newBoxes)
  }

  def disperseTokens(inputsCount: Int, tokensCount: Byte): Gen[IndexedSeq[Seq[(TokenId, Long)]]]  = {
    val tokenDistrib = mutable.IndexedSeq.fill(inputsCount)(Seq[(TokenId, Long)]())
    (1 to tokensCount).foreach { i =>
      val (id, amt) = Blake2b256(s"$i" + Random.nextString(5)) -> (Random.nextInt(Int.MaxValue).toLong + 100)
      val idx = i % tokenDistrib.size
      val s = tokenDistrib(idx)
      tokenDistrib(idx) = s :+ (id, amt)
    }
    tokenDistrib.ensuring(_.forall(_.forall(_._2 > 0)))
  }

  def validErgoTransactionGenTemplate(minAssets: Int,
                                      maxAssets: Int = -1,
                                      minInputs: Int = 1,
                                      maxInputs: Int = 100,
                                      propositionGen: Gen[Value[SBoolean.type]] = trueLeafGen
                                     ): Gen[(IndexedSeq[ErgoBox], ErgoTransaction)] = for {
    inputsCount <- Gen.choose(minInputs, maxInputs)
    tokensCount <- Gen.choose(
      minAssets,
      Math.max(maxAssets, Math.min(inputsCount * ErgoBox.MaxTokens, ErgoTransaction.MaxTokens - 1)))
    tokensDistribution <- disperseTokens(inputsCount, tokensCount.toByte)
    from <- Gen.sequence(tokensDistribution.map(tokens => ergoBoxGenForTokens(tokens, propositionGen)))
    tx <- validTransactionGen(from.asScala.toIndexedSeq)
  } yield from.asScala.toIndexedSeq -> tx

  lazy val validErgoTransactionGen = validErgoTransactionGenTemplate(0)
  lazy val validErgoTransactionWithAssetsGen = validErgoTransactionGenTemplate(1)

  lazy val boxesHolderGen: Gen[BoxHolder] = Gen.listOfN(2000, ergoBoxGenNoProp).map(l => BoxHolder(l))

  lazy val stateChangesGen: Gen[StateChanges] = ergoBoxGenNoProp
    .map(b => StateChanges(Seq(), Seq(Insertion(b))))

  lazy val invalidBlockTransactionsGen: Gen[BlockTransactions] = for {
    headerId <- modifierIdGen
    txs <- Gen.nonEmptyListOf(invalidErgoTransactionGen)
  } yield BlockTransactions(headerId, txs)

  lazy val randomUTXOSnapshotChunkGen: Gen[UTXOSnapshotChunk] = for {
    index: Short <- Arbitrary.arbitrary[Short]
    stateElements: Seq[ErgoBox] <- Gen.listOf(ergoBoxGenNoProp)
  } yield UTXOSnapshotChunk(stateElements, index)

  lazy val invalidErgoFullBlockGen: Gen[ErgoFullBlock] = for {
    header <- invalidHeaderGen
    txs <- invalidBlockTransactionsGen
    extension <- extensionGen
    proof <- randomADProofsGen
<<<<<<< HEAD
  } yield ErgoFullBlock(header, txs, Some(proof))
}

object ErgoTransactionGenerators extends ErgoTransactionGenerators
=======
  } yield ErgoFullBlock(header, txs, extension, Some(proof))
}
>>>>>>> 3e145d9d
<|MERGE_RESOLUTION|>--- conflicted
+++ resolved
@@ -220,12 +220,7 @@
     txs <- invalidBlockTransactionsGen
     extension <- extensionGen
     proof <- randomADProofsGen
-<<<<<<< HEAD
-  } yield ErgoFullBlock(header, txs, Some(proof))
-}
-
-object ErgoTransactionGenerators extends ErgoTransactionGenerators
-=======
   } yield ErgoFullBlock(header, txs, extension, Some(proof))
 }
->>>>>>> 3e145d9d
+
+object ErgoTransactionGenerators extends ErgoTransactionGenerators