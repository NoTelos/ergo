package org.ergoplatform.utils

import org.ergoplatform.mining.DefaultFakePowScheme
import org.ergoplatform.nodeView.history.ErgoHistory
import org.ergoplatform.nodeView.history.storage.modifierprocessors.EmptyBlockSectionProcessor
import org.ergoplatform.nodeView.state.StateType
import org.ergoplatform.settings._
import org.scalacheck.Gen
import scorex.core.settings.ScorexSettings

import scala.concurrent.duration._

trait HistorySpecification extends ErgoPropertyTest {

  override lazy val smallInt: Gen[Int] = Gen.choose(0, BlocksInChain)

  val BlocksInChain = 10
  val BlocksToKeep = BlocksInChain + 1

  def ensureMinimalHeight(history: ErgoHistory, height: Int = BlocksInChain): ErgoHistory = {
    val historyHeight = history.headersHeight
    if (historyHeight < height) {
      history match {
        case _: EmptyBlockSectionProcessor =>
          val chain = genHeaderChain(height - historyHeight, history)
          if (history.isEmpty) applyHeaderChain(history, chain) else applyHeaderChain(history, chain.tail)
        case _ =>
          ???
      }
    } else {
      history
    }
  }

  def generateHistory(verifyTransactions: Boolean,
                      stateType: StateType,
                      PoPoWBootstrap: Boolean,
                      blocksToKeep: Int,
                      epochLength: Int = 100000000,
                      useLastEpochs: Int = 10): ErgoHistory = {

    val blockInterval = 1.minute
    val miningDelay = 1.second
    val minimalSuffix = 2
    val nodeSettings: NodeConfigurationSettings = NodeConfigurationSettings(stateType, verifyTransactions, blocksToKeep,
      PoPoWBootstrap, minimalSuffix, mining = false, miningDelay, offlineGeneration = false, 200)
    val scorexSettings: ScorexSettings = null
    val testingSettings: TestingSettings = null
    val walletSettings: WalletSettings = null
    val chainSettings = ChainSettings(blockInterval, epochLength, useLastEpochs, DefaultFakePowScheme,
      settings.chainSettings.monetary)

    val dir = createTempDir
    val fullHistorySettings: ErgoSettings = ErgoSettings(dir.getAbsolutePath, chainSettings, testingSettings,
<<<<<<< HEAD
      nodeSettings, scorexSettings, walletSettings)
=======
      nodeSettings, CacheSettings.default, scorexSettings)
>>>>>>> ee1e7587

    ErgoHistory.readOrGenerate(fullHistorySettings, timeProvider)
  }
}<|MERGE_RESOLUTION|>--- conflicted
+++ resolved
@@ -52,11 +52,7 @@
 
     val dir = createTempDir
     val fullHistorySettings: ErgoSettings = ErgoSettings(dir.getAbsolutePath, chainSettings, testingSettings,
-<<<<<<< HEAD
-      nodeSettings, scorexSettings, walletSettings)
-=======
-      nodeSettings, CacheSettings.default, scorexSettings)
->>>>>>> ee1e7587
+      nodeSettings, scorexSettings, walletSettings, CacheSettings.default)
 
     ErgoHistory.readOrGenerate(fullHistorySettings, timeProvider)
   }
