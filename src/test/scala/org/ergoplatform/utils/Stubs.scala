package org.ergoplatform.utils

import akka.actor.{Actor, ActorRef, ActorSystem, Props}
import org.bouncycastle.util.BigIntegers
import org.ergoplatform.mining.{AutolykosSolution, ErgoMiner, WorkMessage}
import org.ergoplatform.modifiers.ErgoFullBlock
import org.ergoplatform.modifiers.history.Header
import org.ergoplatform.modifiers.mempool.ErgoTransaction
import org.ergoplatform.nodeView.ErgoReadersHolder.{GetDataFromHistory, GetReaders, Readers}
import org.ergoplatform.nodeView.history.ErgoHistory
import org.ergoplatform.nodeView.mempool.ErgoMemPool
import org.ergoplatform.nodeView.state.wrapped.WrappedUtxoState
import org.ergoplatform.nodeView.state.{DigestState, ErgoStateContext, StateType}
import org.ergoplatform.nodeView.wallet.ErgoWalletActor._
import org.ergoplatform.nodeView.wallet._
import org.ergoplatform.nodeView.wallet.persistence.WalletDigest
import org.ergoplatform.sanity.ErgoSanity.HT
import org.ergoplatform.settings.Constants.HashLength
import org.ergoplatform.wallet.Constants.{PaymentsScanId, ScanId}
import org.ergoplatform.settings._
import org.ergoplatform.utils.generators.{ChainGenerator, ErgoGenerators, ErgoTransactionGenerators}
import org.ergoplatform.wallet.boxes.{ChainStatus, TrackedBox}
import org.ergoplatform.wallet.interpreter.ErgoProvingInterpreter
import org.ergoplatform.wallet.secrets.{DerivationPath, ExtendedSecretKey}
import org.ergoplatform.P2PKAddress
import org.ergoplatform.nodeView.wallet.scanning.Scan
import org.ergoplatform.wallet.mnemonic.Mnemonic
import org.scalacheck.Gen
import scorex.core.app.Version
import scorex.core.network.NetworkController.ReceivableMessages.GetConnectedPeers
import scorex.core.network.peer.PeerManager.ReceivableMessages.{GetAllPeers, GetBlacklistedPeers}
import scorex.core.network.{Handshake, PeerSpec}
import scorex.core.settings.ScorexSettings
import scorex.crypto.authds.ADDigest
import scorex.crypto.hash.Digest32
import scorex.db.ByteArrayWrapper
import scorex.util.Random
import sigmastate.basics.DLogProtocol.{DLogProverInput, ProveDlog}

import scala.collection.mutable
import scala.concurrent.Future
import scala.concurrent.duration._
import scala.util.{Failure, Success, Try}

trait Stubs extends ErgoGenerators with ErgoTestHelpers with ChainGenerator with scorex.testkit.utils.FileUtils {

  implicit val system: ActorSystem

  val chain: Seq[ErgoFullBlock] = genChain(6)

  val history: HT = applyChain(generateHistory(), chain)

  val digestState: DigestState = {
    boxesHolderGen.map(WrappedUtxoState(_, createTempDir, None, settings)).map { wus =>
      DigestState.create(Some(wus.version), Some(wus.rootHash), createTempDir, stateConstants)
    }
  }.sample.value

  val utxoSettings: ErgoSettings = settings.copy(nodeSettings = settings.nodeSettings.copy(stateType = StateType.Utxo))

  val utxoState: WrappedUtxoState =
    boxesHolderGen.map(WrappedUtxoState(_, createTempDir, None, utxoSettings)).sample.value

  lazy val wallet = new WalletStub

  val txs: Seq[ErgoTransaction] = validTransactionsFromBoxHolder(boxesHolderGen.sample.get)._1
  val memPool: ErgoMemPool = ErgoMemPool.empty(settings).put(txs).get

  val digestReaders = Readers(history, digestState, memPool, wallet)

  val utxoReaders = Readers(history, utxoState, memPool, wallet)

  val protocolVersion = Version("1.1.1")

  val peerSpec: PeerSpec = defaultPeerSpec.copy(protocolVersion = protocolVersion)

  val connectedPeers: Seq[Handshake] = Seq(
    Handshake(peerSpec.copy(nodeName = "first"), ts1),
    Handshake(peerSpec.copy(nodeName = "second"), ts2)
  )

  val blacklistedPeers: Seq[String] = Seq("4.4.4.4:1111", "8.8.8.8:2222")

  val pk: ProveDlog = DLogProverInput(BigIntegers.fromUnsignedByteArray(Random.randomBytes(32))).publicImage
  val externalCandidateBlock = WorkMessage(Array.fill(32)(2: Byte), BigInt(9999), pk, None)

  class PeersManagerStub extends Actor {
    def receive: Receive = {
      case GetAllPeers => sender() ! peers
      case GetBlacklistedPeers => sender() ! blacklistedPeers
    }
  }

  object PeersManagerStub {
    def props(): Props = Props(new PeersManagerStub)
  }

  class MinerStub extends Actor {
    def receive: Receive = {
      case ErgoMiner.PrepareCandidate(_) => sender() ! Future.successful(externalCandidateBlock)
      case _: AutolykosSolution => sender() ! Future.successful(())
      case ErgoMiner.ReadMinerPk => sender() ! Some(pk)
    }
  }

  object MinerStub {
    def props(): Props = Props(new MinerStub)
  }

  class NodeViewStub extends Actor {
    def receive: Receive = {
      case _ =>
    }
  }

  object NodeViewStub {
    def props(): Props = Props(new NodeViewStub)
  }

  class NetworkControllerStub extends Actor {
    def receive: Receive = {
      case GetConnectedPeers => sender() ! connectedPeers
      case _ =>
    }
  }

  object NetworkControllerStub {
    def props(): Props = Props(new NetworkControllerStub)
  }

  class PeerManagerStub extends Actor {
    def receive: Receive = {
      case _ =>
    }
  }

  object PeerManagerStub {
    def props(): Props = Props(new PeerManagerStub)
  }

  class WalletActorStub extends Actor {

    import WalletActorStub.{walletBox10_10, walletBox20_30, walletBoxSpent21_31, walletTxs}

    private val prover: ErgoProvingInterpreter = defaultProver
<<<<<<< HEAD
    private val trackedAddresses: Seq[P2PKAddress] = prover.pubKeyDlogs.map(P2PKAddress.apply)
=======
    private val trackedAddresses: Seq[P2PKAddress] = prover.hdPubKeys.map(epk => P2PKAddress(epk.key))

    private val apps = mutable.Map[ScanId, Scan]()
>>>>>>> 0b5f196e

    def receive: Receive = {

      case _: InitWallet => sender() ! Success(WalletActorStub.mnemonic)

      case _: RestoreWallet => sender() ! Success(())

      case _: UnlockWallet => sender() ! Success(())

      case LockWallet => ()

      case RescanWallet => sender ! Success(())

      case GetWalletStatus => sender() ! WalletStatus(true, true, None, ErgoHistory.GenesisHeight)

      case _: CheckSeed => sender() ! true

      case GetWalletBoxes(unspentOnly, _) =>
        val boxes = if (unspentOnly) {
          Seq(walletBox10_10, walletBox20_30)
        } else {
          Seq(walletBox10_10, walletBox20_30, walletBoxSpent21_31)
        }
        sender() ! boxes.sortBy(_.trackedBox.inclusionHeightOpt)

      case GetTransactions =>
        sender() ! walletTxs

      case DeriveKey(_) => sender() ! Success(WalletActorStub.address)

      case DeriveNextKey => sender() !
        DeriveNextKeyResult(Success(WalletActorStub.path, WalletActorStub.address, WalletActorStub.secretKey))

      case ReadPublicKeys(from, until) =>
        sender() ! trackedAddresses.slice(from, until)

      case ReadBalances(chainStatus) =>
        sender() ! WalletDigest(0, WalletActorStub.balance(chainStatus), mutable.WrappedArray.empty)

      case AddScan(req) =>
        val scanId = ScanId @@ (apps.lastOption.map(_._1).getOrElse(100: Short) + 1).toShort
        val app = req.toScan(scanId)
        apps += scanId -> app.get
        sender() ! AddScanResponse(app)

      case RemoveScan(scanId) =>
        val res: Try[Unit] = if(apps.exists(_._1 == scanId)) {
          apps.remove(scanId)
          Success(())
        } else {
          Failure(new Exception(""))
        }
        sender() ! RemoveScanResponse(res)

      case GetScanBoxes(_, _) =>
        sender() ! Seq(walletBox10_10, walletBox20_30, walletBoxSpent21_31)

      case StopTracking(scanId, boxId) =>
        sender() ! StopTrackingResponse(Success(()))

      case ReadScans =>
        sender() ! ReadScansResponse(apps.values.toSeq)

      case GenerateTransaction(_, _, _, _) =>
        val input = ErgoTransactionGenerators.inputGen.sample.value
        val tx = ErgoTransaction(IndexedSeq(input), IndexedSeq(ergoBoxCandidateGen.sample.value))
        sender() ! Success(tx)

      case SignTransaction(tx, secrets, hints, boxesToSpendOpt, dataBoxesOpt) =>
        val sc = ErgoStateContext.empty(stateConstants)
        val params = LaunchParameters
        val boxesToSpend = boxesToSpendOpt.getOrElse{
          tx.inputs.map(inp => utxoState.versionedBoxHolder.get(ByteArrayWrapper(inp.boxId)).get)
        }
        val dataBoxes = dataBoxesOpt.getOrElse{
          tx.dataInputs.map(inp => utxoState.versionedBoxHolder.get(ByteArrayWrapper(inp.boxId)).get)
        }
        sender() ! ErgoWalletActor.signTransaction(Some(prover), tx, secrets, hints, boxesToSpend, dataBoxes, params, sc)
    }
  }

  object WalletActorStub {

    val seed: String = "walletstub"
    val mnemonic: String = "abandon abandon abandon abandon abandon abandon abandon abandon abandon abandon abandon"
    val path = DerivationPath(List(0, 1, 2), publicBranch = false)
    val secretKey = ExtendedSecretKey.deriveMasterKey(Mnemonic.toSeed(mnemonic)).derive(path).asInstanceOf[ExtendedSecretKey]
    val address = P2PKAddress(proveDlogGen.sample.get)

    val walletBox10_10: WalletBox = WalletBox(
      TrackedBox(
        creationTxId = modifierIdGen.sample.get,
        creationOutIndex = 0,
        inclusionHeightOpt = Some(10),
        spendingTxIdOpt = Some(modifierIdGen.sample.get),
        spendingHeightOpt = None,
        box = ergoBoxGen.sample.get,
        scans = Set(PaymentsScanId)
      ),
      confirmationsNumOpt = Some(10)
    )
    val walletBox20_30: WalletBox = walletBox10_10.copy(
      confirmationsNumOpt = Some(20),
      trackedBox = walletBox10_10.trackedBox.copy(inclusionHeightOpt = Some(30))
    )
    val walletBoxSpent21_31: WalletBox = walletBox10_10.copy(
      confirmationsNumOpt = Some(21),
      trackedBox = walletBox10_10.trackedBox.copy(
        inclusionHeightOpt = Some(31),
        spendingHeightOpt = Some(32),
        spendingTxIdOpt = Some(modifierIdGen.sample.get)
      )
    )
    val walletTxs: Seq[AugWalletTransaction] =
      Gen.listOf(augWalletTransactionGen).sample.get

    def props(): Props = Props(new WalletActorStub)

    def balance(chainStatus: ChainStatus): Long = if (chainStatus.onChain) confirmedBalance else unconfirmedBalance

    def confirmedBalance: Long = 1L

    def unconfirmedBalance: Long = 2L
  }

  class WalletStub extends ErgoWalletReader {
    val walletActor: ActorRef = system.actorOf(WalletActorStub.props())
  }


  class DigestReadersStub extends Actor {
    def receive: PartialFunction[Any, Unit] = {
      case GetReaders => sender() ! digestReaders
      case GetDataFromHistory(f) => sender() ! f(history)
    }
  }

  object DigestReadersStub {
    def props(): Props = Props(new DigestReadersStub)
  }

  class UtxoReadersStub extends Actor {
    def receive: PartialFunction[Any, Unit] = {
      case GetReaders => sender() ! utxoReaders
      case GetDataFromHistory(f) => sender() ! f(history)
    }
  }

  object UtxoReadersStub {
    def props(): Props = Props(new UtxoReadersStub)
  }


  lazy val digestReadersRef: ActorRef = system.actorOf(DigestReadersStub.props())
  lazy val utxoReadersRef: ActorRef = system.actorOf(UtxoReadersStub.props())

  lazy val minerRef: ActorRef = system.actorOf(MinerStub.props())
  lazy val peerManagerRef: ActorRef = system.actorOf(PeerManagerStub.props())
  lazy val pmRef: ActorRef = system.actorOf(PeersManagerStub.props())
  lazy val nodeViewRef: ActorRef = system.actorOf(NodeViewStub.props())
  lazy val networkControllerRef: ActorRef = system.actorOf(NetworkControllerStub.props())

  def generateHistory(verifyTransactions: Boolean = true,
                      stateType: StateType = StateType.Digest,
                      PoPoWBootstrap: Boolean = false,
                      blocksToKeep: Int = 100,
                      epochLength: Int = 100000000,
                      useLastEpochs: Int = 10): ErgoHistory = {

    val miningDelay = 1.second
    val minimalSuffix = 2
    val complexityLimit = initSettings.nodeSettings.maxTransactionComplexity
    val nodeSettings: NodeConfigurationSettings = NodeConfigurationSettings(stateType, verifyTransactions, blocksToKeep,
      PoPoWBootstrap, minimalSuffix, mining = false, complexityLimit, miningDelay, useExternalMiner = false, miningPubKeyHex = None,
      offlineGeneration = false, 200, 100000, 100000, 1.minute, rebroadcastCount = 200, 1000000, 100)
    val scorexSettings: ScorexSettings = null
    val walletSettings: WalletSettings = null
    val chainSettings = settings.chainSettings.copy(epochLength = epochLength, useLastEpochs = useLastEpochs)

    val dir = createTempDir
    val fullHistorySettings: ErgoSettings = ErgoSettings(dir.getAbsolutePath, NetworkType.TestNet, chainSettings,
      nodeSettings, scorexSettings, walletSettings, CacheSettings.default)

    ErgoHistory.readOrGenerate(fullHistorySettings, timeProvider)
  }

  def syntacticallyValidModifier(history: HT): Header = {
    val bestTimestamp = history.bestHeaderOpt.map(_.timestamp + 1).getOrElse(timeProvider.time())

    powScheme.prove(
      history.bestHeaderOpt,
      Header.CurrentVersion,
      settings.chainSettings.initialNBits,
      ADDigest @@ Array.fill(HashLength + 1)(0.toByte),
      Digest32 @@ Array.fill(HashLength)(0.toByte),
      Digest32 @@ Array.fill(HashLength)(0.toByte),
      Math.max(timeProvider.time(), bestTimestamp),
      Digest32 @@ Array.fill(HashLength)(0.toByte),
      Array.fill(3)(0: Byte),
      defaultMinerSecretNumber
    ).value
  }

}<|MERGE_RESOLUTION|>--- conflicted
+++ resolved
@@ -143,13 +143,9 @@
     import WalletActorStub.{walletBox10_10, walletBox20_30, walletBoxSpent21_31, walletTxs}
 
     private val prover: ErgoProvingInterpreter = defaultProver
-<<<<<<< HEAD
-    private val trackedAddresses: Seq[P2PKAddress] = prover.pubKeyDlogs.map(P2PKAddress.apply)
-=======
     private val trackedAddresses: Seq[P2PKAddress] = prover.hdPubKeys.map(epk => P2PKAddress(epk.key))
 
     private val apps = mutable.Map[ScanId, Scan]()
->>>>>>> 0b5f196e
 
     def receive: Receive = {
 
