package org.ergoplatform.utils.generators

import akka.actor.ActorRef
import org.ergoplatform.ErgoBox
import org.ergoplatform.mining.ErgoMiner
import org.ergoplatform.modifiers.ErgoFullBlock
import org.ergoplatform.modifiers.history.PoPowAlgos._
import org.ergoplatform.modifiers.history.{ExtensionCandidate, PoPowAlgos, Header, Extension}
import org.ergoplatform.modifiers.mempool.ErgoTransaction
import org.ergoplatform.nodeView.state._
import org.ergoplatform.nodeView.state.wrapped.WrappedUtxoState
import org.ergoplatform.settings.{Constants, Algos, LaunchParameters}
import org.ergoplatform.utils.LoggingUtil
import org.scalatest.matchers.should.Matchers
import scorex.core.VersionTag
import scorex.crypto.authds.{ADDigest, ADKey}
import scorex.db.ByteArrayWrapper
import scorex.testkit.TestkitHelpers
import scorex.testkit.utils.FileUtils

import scala.annotation.tailrec
import scala.util.{Random, Success, Failure, Try}

trait ValidBlocksGenerators
  extends TestkitHelpers with FileUtils with Matchers with ChainGenerator with ErgoTransactionGenerators {

  def createUtxoState(nodeViewHolderRef: Option[ActorRef] = None): (UtxoState, BoxHolder) = {
    val constants = StateConstants(nodeViewHolderRef, settings)
    createUtxoState(constants)
  }

  def createUtxoState(constants: StateConstants): (UtxoState, BoxHolder) = {
    ErgoState.generateGenesisUtxoState(createTempDir, constants)
  }

  def createUtxoState(bh: BoxHolder): UtxoState =
    UtxoState.fromBoxHolder(bh, None, createTempDir, stateConstants)

  def createDigestState(version: VersionTag, digest: ADDigest): DigestState =
    DigestState.create(Some(version), Some(digest), createTempDir, stateConstants)

  def validTransactionsFromBoxHolder(boxHolder: BoxHolder): (Seq[ErgoTransaction], BoxHolder) =
    validTransactionsFromBoxHolder(boxHolder, new Random)

  protected def validTransactionsFromBoxes(sizeLimit: Int,
                                           stateBoxesIn: Seq[ErgoBox],
                                           rnd: Random): (Seq[ErgoTransaction], Seq[ErgoBox]) = {
    validTransactionsFromBoxes(sizeLimit, stateBoxesIn, Seq(), rnd)
  }

  /** @param sizeLimit maximum transactions size in bytes */
  protected def validTransactionsFromBoxes(sizeLimit: Int,
                                           stateBoxesIn: Seq[ErgoBox],
                                           dataBoxesIn: Seq[ErgoBox],
                                           rnd: Random): (Seq[ErgoTransaction], Seq[ErgoBox]) = {
    var createdEmissionBox: Seq[ErgoBox] = Seq()

    @tailrec
    def loop(remainingCost: Long,
             stateBoxes: Seq[ErgoBox],
             selfBoxes: Seq[ErgoBox],
             acc: Seq[ErgoTransaction],
             rnd: Random): (Seq[ErgoTransaction], Seq[ErgoBox]) = {

      lazy val dataBoxesToUse: IndexedSeq[ErgoBox] = {
        rnd.shuffle(dataBoxesIn ++ stateBoxesIn ++ selfBoxes).take(rnd.nextInt(10)).toIndexedSeq
      }

      val currentSize = acc.map(_.size).sum
      val averageSize = if (currentSize > 0) currentSize / acc.length else 1000
      val customTokens = (stateBoxes ++ selfBoxes).flatMap(_.additionalTokens.toArray)
      val customTokensNum = customTokens.map(ct => ByteArrayWrapper(ct._1)).toSet.size
      val issueNew = customTokensNum == 0

      stateBoxes.find(isEmissionBox) match {
        case Some(emissionBox) if currentSize < sizeLimit - averageSize =>
          // Extract money to anyoneCanSpend output and put emission to separate var to avoid it's double usage inside one block
          val currentHeight: Int = emissionBox.creationHeight.toInt
          val rewards = ErgoMiner.collectRewards(Some(emissionBox), currentHeight, Seq.empty, defaultMinerPk, emission)
          val outs = rewards.flatMap(_.outputs)
          val remainedBoxes = stateBoxes.filter(b => !isEmissionBox(b))
          createdEmissionBox = outs.filter(b => isEmissionBox(b))
          val newSelfBoxes = selfBoxes ++ outs.filter(b => !isEmissionBox(b))
          val cost: Long = getTxCost(rewards.head, Seq(emissionBox), Seq())
          loop(remainingCost - cost, remainedBoxes, newSelfBoxes, rewards ++ acc, rnd)

        case _ =>
          if (currentSize < sizeLimit - 2 * averageSize && remainingCost > 100000) {
            val (consumedSelfBoxes, remainedSelfBoxes) = selfBoxes.splitAt(Try(rnd.nextInt(2) + 1).getOrElse(0))
            val (consumedBoxesFromState, remainedBoxes) = stateBoxes.splitAt(Try(rnd.nextInt(2) + 1).getOrElse(0))
            // disable tokens generation to avoid situation with too many tokens
            val boxesToSpend = (consumedSelfBoxes ++ consumedBoxesFromState).toIndexedSeq
            val tx = validTransactionFromBoxes(boxesToSpend, rnd, issueNew, dataBoxes = dataBoxesToUse)
            tx.statelessValidity() match {
              case Failure(e) =>
                log.warn(s"Failed to generate valid transaction: ${LoggingUtil.getReasonMsg(e)}")
                loop(remainingCost, stateBoxes, selfBoxes, acc, rnd)
              case _ =>
                val cost: Long = getTxCost(tx, boxesToSpend, dataBoxesToUse)
                loop(remainingCost - cost, remainedBoxes, remainedSelfBoxes ++ tx.outputs, tx +: acc, rnd)
            }
          } else {
            // take 2 remaining box from state and return transactions set
            val (consumedSelfBoxes, remainedSelfBoxes) = selfBoxes.splitAt(1)
            val boxesToSpend = if(stateBoxes.nonEmpty) stateBoxes.take(2) else consumedSelfBoxes

            val tx = validTransactionFromBoxes(boxesToSpend.toIndexedSeq, rnd, issueNew, dataBoxes = dataBoxesToUse)
            val cost: Long = getTxCost(tx, boxesToSpend, dataBoxesToUse)
            tx.statelessValidity() match {
              case Success(_) if cost <= remainingCost =>
                ((tx +: acc).reverse, remainedSelfBoxes ++ tx.outputs ++ createdEmissionBox)
              case Failure(e) =>
                log.warn(s"Failed to generate valid transaction: ${LoggingUtil.getReasonMsg(e)}")
                loop(remainingCost, stateBoxes, selfBoxes, acc, rnd)
            }
          }
      }
    }

    loop(emptyStateContext.currentParameters.maxBlockCost, stateBoxesIn, Seq.empty, Seq.empty, rnd)
  }

  protected def getTxCost(tx: ErgoTransaction, boxesToSpend: Seq[ErgoBox], dataBoxesToUse: Seq[ErgoBox]): Long = {
    tx.statefulValidity(
      tx.inputs.flatMap(i => boxesToSpend.find(_.id == i.boxId)),
      tx.dataInputs.flatMap(i => dataBoxesToUse.find(_.id == i.boxId)),
      emptyStateContext,
      -20000000)(emptyVerifier).getOrElse(0L)
  }

  /**
    * Simplified check that box is an emission box
    */
  private def isEmissionBox(box: ErgoBox): Boolean = box.proposition == genesisEmissionBox.proposition

  /** @param txSizeLimit maximum transactions size in bytes */
  def validTransactionsFromBoxHolder(boxHolder: BoxHolder,
                                     rnd: Random,
                                     txSizeLimit: Int = 10 * 1024): (Seq[ErgoTransaction], BoxHolder) = {
    val (emissionBox, boxHolderWithoutEmission) = boxHolder.take(b => isEmissionBox(b))
    val (_, bhWithoutGenesis) = boxHolderWithoutEmission.take(b => genesisBoxes.contains(b))
    val (regularBoxes, drainedBh) = bhWithoutGenesis.take(rnd.nextInt(txSizeLimit / 100) + 1)
    val boxes = emissionBox ++ regularBoxes
    val dataBoxes: Seq[ErgoBox] = Random.shuffle(boxHolder.boxes).take(rnd.nextInt(txSizeLimit / 100)).map(_._2).toSeq

    assert(boxes.nonEmpty, s"Was unable to take at least 1 box from box holder $boxHolder")
    val (txs, createdBoxes) = validTransactionsFromBoxes(txSizeLimit, boxes, dataBoxes, rnd)
    txs.foreach(_.statelessValidity().get)
    val bs = new BoxHolder(drainedBh.boxes ++ createdBoxes.map(b => ByteArrayWrapper(b.id) -> b))
    txs -> bs
  }


  def validTransactionsFromUtxoState(wus: WrappedUtxoState, rnd: Random = new Random): Seq[ErgoTransaction] = {
    val num = 1 + rnd.nextInt(3)

    val allBoxes = wus.takeBoxes(num + rnd.nextInt(100))
    val anyoneCanSpendBoxes = allBoxes.filter(_.ergoTree == Constants.TrueLeaf)
    val boxes = if (anyoneCanSpendBoxes.nonEmpty) anyoneCanSpendBoxes else allBoxes

    validTransactionsFromBoxes(num, boxes, rnd)._1
  }

  def validFullBlock(parentOpt: Option[ErgoFullBlock], utxoState: UtxoState, boxHolder: BoxHolder): ErgoFullBlock =
    validFullBlock(parentOpt, utxoState, boxHolder, new Random)


  def validFullBlock(parentOpt: Option[ErgoFullBlock], utxoState: UtxoState, boxHolder: BoxHolder, rnd: Random): ErgoFullBlock = {
    validFullBlock(parentOpt, utxoState, validTransactionsFromBoxHolder(boxHolder, rnd)._1)
  }

  def validFullBlockWithBoxHolder(parentOpt: Option[ErgoFullBlock],
                                  utxoState: UtxoState,
                                  boxHolder: BoxHolder,
                                  rnd: Random): (ErgoFullBlock, BoxHolder) = {
    val txsBh = validTransactionsFromBoxHolder(boxHolder, rnd)
    validFullBlock(parentOpt, utxoState, txsBh._1) -> txsBh._2
  }

  def validFullBlock(parentOpt: Option[ErgoFullBlock],
                     wrappedState: WrappedUtxoState): ErgoFullBlock = {
    validFullBlock(parentOpt, wrappedState, wrappedState.versionedBoxHolder)
  }

  def validFullBlock(parentOpt: Option[ErgoFullBlock],
                     wrappedState: WrappedUtxoState,
                     time: Long): ErgoFullBlock = {
    validFullBlock(
      parentOpt,
      wrappedState,
      validTransactionsFromBoxHolder(wrappedState.versionedBoxHolder, new Random())._1,
      Some(time)
    )
  }

  def validFullBlock(parentOpt: Option[ErgoFullBlock],
                     utxoState: UtxoState,
                     transactions: Seq[ErgoTransaction],
                     timeOpt: Option[Long] = None): ErgoFullBlock = {
    checkPayload(transactions, utxoState)

    val (adProofBytes, updStateDigest) = utxoState.proofsForTransactions(transactions).get

    val time = timeOpt.orElse(parentOpt.map(_.header.timestamp + 1)).getOrElse(timeProvider.time())
    val interlinks = parentOpt.toSeq.flatMap { block =>
      PoPowAlgos.updateInterlinks(block.header, PoPowAlgos.unpackInterlinks(block.extension.fields).get)
    }
    val extension: ExtensionCandidate = LaunchParameters.toExtensionCandidate ++ interlinksToExtension(interlinks) ++
      utxoState.stateContext.validationSettings.toExtensionCandidate
    val votes = Array.fill(3)(0: Byte)

<<<<<<< HEAD
    powScheme.proveBlock(parentOpt.map(_.header), Header.InitialVersion, settings.chainSettings.initialNBits,
      updStateDigest, adProofBytes, transactions, time, extension, votes, defaultMinerSecretNumber).get
=======
    powScheme.proveBlock(parentOpt.map(_.header), Header.InitialVersion, settings.chainSettings.initialNBits, updStateDigest, adProofBytes,
      transactions, time, extension, votes, defaultMinerSecretNumber).get
>>>>>>> 194676e9
  }

  /**
    * Full block valid against state only - allows to create blocks form headers and state,
    * does not contain valid interlinks.
    */
  def statefulyValidFullBlock(wrappedState: WrappedUtxoState,
                              timeOpt: Option[Long] = None): ErgoFullBlock = {
    val parentOpt: Option[Header] = wrappedState.stateContext.lastHeaderOpt
    val parentExtensionOpt: Option[Extension] = wrappedState.stateContext.lastExtensionOpt
    val bh = wrappedState.versionedBoxHolder
    val transactions = validTransactionsFromBoxHolder(bh, new Random())._1

    checkPayload(transactions, wrappedState)

    val (adProofBytes, updStateDigest) = wrappedState.proofsForTransactions(transactions).get

    val time = timeOpt.orElse(parentOpt.map(_.timestamp + 1)).getOrElse(timeProvider.time())
    val interlinksExtension = interlinksToExtension(updateInterlinks(parentOpt, parentExtensionOpt))
    val extension: ExtensionCandidate = LaunchParameters.toExtensionCandidate ++ interlinksExtension
    val votes = Array.fill(3)(0: Byte)

    powScheme.proveBlock(parentOpt, Header.InitialVersion, settings.chainSettings.initialNBits, updStateDigest,
      adProofBytes, transactions, time, extension, votes, defaultMinerSecretNumber).get
  }

  private def checkPayload(transactions: Seq[ErgoTransaction], us: UtxoState): Unit = {
    transactions.foreach(_.statelessValidity() shouldBe 'success)
    transactions.nonEmpty shouldBe true
    ErgoState.boxChanges(transactions)._1.foreach { boxId: ADKey =>
      assert(us.boxById(boxId).isDefined, s"Box ${Algos.encode(boxId)} missed")
    }
  }

}<|MERGE_RESOLUTION|>--- conflicted
+++ resolved
@@ -209,13 +209,8 @@
       utxoState.stateContext.validationSettings.toExtensionCandidate
     val votes = Array.fill(3)(0: Byte)
 
-<<<<<<< HEAD
-    powScheme.proveBlock(parentOpt.map(_.header), Header.InitialVersion, settings.chainSettings.initialNBits,
-      updStateDigest, adProofBytes, transactions, time, extension, votes, defaultMinerSecretNumber).get
-=======
     powScheme.proveBlock(parentOpt.map(_.header), Header.InitialVersion, settings.chainSettings.initialNBits, updStateDigest, adProofBytes,
       transactions, time, extension, votes, defaultMinerSecretNumber).get
->>>>>>> 194676e9
   }
 
   /**
