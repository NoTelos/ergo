--- conflicted
+++ resolved
@@ -5,13 +5,8 @@
 import org.ergoplatform.modifiers.history.{ExtensionCandidate, Header, HeaderChain}
 import org.ergoplatform.modifiers.mempool.ErgoTransaction
 import org.ergoplatform.nodeView.history.ErgoHistory
-<<<<<<< HEAD
-import org.ergoplatform.settings.{Constants, LaunchParameters, Parameters}
-import org.ergoplatform.settings.Constants.HashLength
-=======
 import org.ergoplatform.settings.{Constants, Parameters}
 import org.ergoplatform.utils.{BoxUtils, ErgoTestConstants}
->>>>>>> 5fa57c85
 import org.ergoplatform.{ErgoBox, Input}
 import scorex.crypto.authds.{ADKey, SerializedAdProof}
 import scorex.crypto.hash.Digest32
@@ -19,22 +14,7 @@
 
 import scala.util.Random
 
-<<<<<<< HEAD
-trait ChainGenerator {
-
-  val timeProvider: NetworkTimeProvider
-
-  val parameters = LaunchParameters
-
-  val powScheme: PowScheme = DefaultFakePowScheme
-  private val EmptyStateRoot = ADDigest @@ Array.fill(HashLength + 1)(0.toByte)
-  private val EmptyDigest32 = Digest32 @@ Array.fill(HashLength)(0.toByte)
-  val defaultDifficultyControl = new LinearDifficultyControl(1.minute, 8, 256)
-  val defaultExtension: ExtensionCandidate = ExtensionCandidate(Seq(), Seq((EmptyDigest32, EmptyDigest32)))
-  val emptyExtension: ExtensionCandidate = ExtensionCandidate(Seq(), Seq())
-=======
 trait ChainGenerator extends ErgoTestConstants {
->>>>>>> 5fa57c85
 
   private def emptyProofs = SerializedAdProof @@ scorex.utils.Random.randomBytes(Random.nextInt(5000))
 
@@ -99,13 +79,8 @@
                             extension: ExtensionCandidate = defaultExtension): Stream[ErgoFullBlock] = {
     val proof = ProverResult(Array(0x7c.toByte), ContextExtension.empty)
     val inputs = IndexedSeq(Input(ADKey @@ Array.fill(32)(0: Byte), proof))
-<<<<<<< HEAD
-    val b = ErgoBox(Int.MaxValue, Constants.TrueLeaf)
-    val outputs = IndexedSeq(ErgoBox(b.bytes.length * parameters.MinValuePerByte, Constants.TrueLeaf))
-=======
-    val minimalEmount = BoxUtils.minimalErgoAmountSimulated(Constants.TrueLeaf, Seq(), Map())
+    val minimalEmount = BoxUtils.minimalErgoAmountSimulated(Constants.TrueLeaf, Seq(), Map(), parameters)
     val outputs = IndexedSeq(ErgoBox(minimalEmount, Constants.TrueLeaf, creationHeight = startHeight))
->>>>>>> 5fa57c85
 
     def txs(i: Long) = Seq(ErgoTransaction(inputs, outputs))
 
