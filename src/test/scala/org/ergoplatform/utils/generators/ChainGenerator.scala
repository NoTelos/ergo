package org.ergoplatform.utils.generators

import org.ergoplatform.mining.difficulty.LinearDifficultyControl
import org.ergoplatform.mining.{DefaultFakePowScheme, PowScheme}
import org.ergoplatform.modifiers.ErgoFullBlock
import org.ergoplatform.modifiers.history.{ExtensionCandidate, Header, HeaderChain}
import org.ergoplatform.modifiers.mempool.ErgoTransaction
import org.ergoplatform.nodeView.history.ErgoHistory
import org.ergoplatform.settings.{Constants, Parameters}
import org.ergoplatform.settings.Constants.HashLength
import org.ergoplatform.{ErgoBox, Input}
import scorex.core.utils.NetworkTimeProvider
import scorex.crypto.authds.{ADDigest, ADKey, SerializedAdProof}
import scorex.crypto.hash.Digest32
import sigmastate.interpreter.{ContextExtension, ProverResult}

import scala.concurrent.duration._
import scala.util.Random

trait ChainGenerator {

  val timeProvider: NetworkTimeProvider

  val powScheme: PowScheme = DefaultFakePowScheme
  private val EmptyStateRoot = ADDigest @@ Array.fill(HashLength + 1)(0.toByte)
  private val EmptyDigest32 = Digest32 @@ Array.fill(HashLength)(0.toByte)
  val defaultDifficultyControl = new LinearDifficultyControl(1.minute, 8, 256)
  val defaultExtension: ExtensionCandidate = ExtensionCandidate(Seq(), Seq((EmptyDigest32, EmptyDigest32)))
  val emptyExtension: ExtensionCandidate = ExtensionCandidate(Seq(), Seq())

  private def emptyProofs = SerializedAdProof @@ scorex.utils.Random.randomBytes(Random.nextInt(5000))

  /** Generates a [[HeaderChain]] of given height starting from a History last block
    */
  def genHeaderChain(height: Int, history: ErgoHistory): HeaderChain =
    genHeaderChain(height, history.bestHeaderOpt, history.difficultyCalculator)

  /** Generates a [[HeaderChain]] of given height starting from a given header
    */
  final def genHeaderChain(height: Int,
                           prefix: Option[Header] = None,
                           control: LinearDifficultyControl = defaultDifficultyControl,
                           extensionHash: Digest32 = EmptyDigest32): HeaderChain =
    HeaderChain(headerStream(prefix, control, extensionHash).take(height + prefix.size))

  /** Generates a minimal [[HeaderChain]] that satisfies the given condition
    */
  final def genHeaderChain(until: Seq[Header] => Boolean,
                           prefix: Option[Header],
                           control: LinearDifficultyControl): HeaderChain = {
    val headers = headerStream(prefix, control)
    val chain = Iterator.from(prefix.size).map(size => headers.take(size)).find(until).get
    HeaderChain(chain)
  }

  private def headerStream(prefix: Option[Header], control: LinearDifficultyControl,
                           extensionHash: Digest32 = EmptyDigest32): Stream[Header] = {
    val firstHeader = nextHeader(prefix, control, extensionHash)
    lazy val headers: Stream[Header] = firstHeader #:: headers.map(cur => nextHeader(Option(cur), control, extensionHash))
    prefix.toSeq ++: headers
  }

  def nextHeader(prev: Option[Header], control: LinearDifficultyControl,
                 extensionHash: Digest32 = EmptyDigest32): Header =
    powScheme.prove(
      prev,
      Constants.InitialNBits,
      EmptyStateRoot,
      EmptyDigest32,
      EmptyDigest32,
      prev.map(_.timestamp + control.desiredInterval.toMillis).getOrElse(0),
      extensionHash
    ).get

  def genChain(height: Int): Seq[ErgoFullBlock] =
    blockStream(None).take(height)

  def genChain(height: Int, prefix: ErgoFullBlock): Seq[ErgoFullBlock] =
    blockStream(Option(prefix)).take(height + 1)

  def genChain(height: Int,
               history: ErgoHistory,
               nBits: Long = Constants.InitialNBits,
               extension: ExtensionCandidate = defaultExtension): Seq[ErgoFullBlock] = {
    val prefix = history.bestFullBlockOpt
    blockStream(prefix, nBits, extension).take(height + prefix.size)
  }

  protected def blockStream(prefix: Option[ErgoFullBlock],
                            nBits: Long = Constants.InitialNBits,
                            extension: ExtensionCandidate = defaultExtension): Stream[ErgoFullBlock] = {
    val proof = ProverResult(Array(0x7c.toByte), ContextExtension.empty)
    val inputs = IndexedSeq(Input(ADKey @@ Array.fill(32)(0: Byte), proof))
<<<<<<< HEAD
    val outputs = IndexedSeq(ErgoBox(1, Constants.TrueLeaf))
=======
    val b = ErgoBox(Int.MaxValue, TrueLeaf)
    val outputs = IndexedSeq(ErgoBox(b.bytes.length * Parameters.MinValuePerByte, TrueLeaf))
>>>>>>> 0740a17e

    def txs(i: Long) = Seq(ErgoTransaction(inputs, outputs))

    lazy val blocks: Stream[ErgoFullBlock] =
      nextBlock(prefix, txs(1), extension, nBits) #::
        blocks.zip(Stream.from(2)).map({ case (prev, i) => nextBlock(Option(prev), txs(i), extension, nBits) })
    prefix ++: blocks
  }

  def nextBlock(prev: Option[ErgoFullBlock],
                txs: Seq[ErgoTransaction],
                extension: ExtensionCandidate,
                nBits: Long = Constants.InitialNBits): ErgoFullBlock =
    powScheme.proveBlock(
      prev.map(_.header),
      nBits,
      EmptyStateRoot,
      emptyProofs,
      txs,
      Math.max(timeProvider.time(), prev.map(_.header.timestamp + 1).getOrElse(timeProvider.time())),
      extension
    ).get

  def applyHeaderChain(historyIn: ErgoHistory, chain: HeaderChain): ErgoHistory = {
    var history = historyIn
    chain.headers.foreach { header =>
      history = history.append(header).get._1
    }
    history
  }

  def applyChain(historyIn: ErgoHistory, blocks: Seq[ErgoFullBlock]): ErgoHistory = {
    blocks.foldLeft(historyIn) { (history, block) =>
      val historyWithBlockHeader = if (history.contains(block.header)) history else history.append(block.header).get._1
      val historyWithTxs = historyWithBlockHeader.append(block.blockTransactions).get._1
      val historyWithExtension = historyWithTxs.append(block.extension).get._1
      block.adProofs.map(p => historyWithExtension.append(p).get._1).getOrElse(historyWithExtension)
    }
  }

  def applyBlock(historyIn: ErgoHistory, block: ErgoFullBlock): ErgoHistory = applyChain(historyIn, Seq(block))
}<|MERGE_RESOLUTION|>--- conflicted
+++ resolved
@@ -91,12 +91,8 @@
                             extension: ExtensionCandidate = defaultExtension): Stream[ErgoFullBlock] = {
     val proof = ProverResult(Array(0x7c.toByte), ContextExtension.empty)
     val inputs = IndexedSeq(Input(ADKey @@ Array.fill(32)(0: Byte), proof))
-<<<<<<< HEAD
-    val outputs = IndexedSeq(ErgoBox(1, Constants.TrueLeaf))
-=======
-    val b = ErgoBox(Int.MaxValue, TrueLeaf)
+    val b = ErgoBox(Int.MaxValue, Constants.TrueLeaf)
     val outputs = IndexedSeq(ErgoBox(b.bytes.length * Parameters.MinValuePerByte, TrueLeaf))
->>>>>>> 0740a17e
 
     def txs(i: Long) = Seq(ErgoTransaction(inputs, outputs))
 
