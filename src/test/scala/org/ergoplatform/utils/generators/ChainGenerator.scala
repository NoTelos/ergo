--- conflicted
+++ resolved
@@ -59,11 +59,8 @@
       EmptyDigest32,
       prev.map(_.timestamp + control.desiredInterval.toMillis).getOrElse(0),
       extensionHash,
-<<<<<<< HEAD
-      Array.fill(3)(0: Byte)
-=======
+      Array.fill(3)(0: Byte),
       defaultMinerSecretNumber
->>>>>>> aa6bff39
     ).get
 
   def genChain(height: Int): Seq[ErgoFullBlock] =
@@ -85,13 +82,8 @@
                             extension: ExtensionCandidate = defaultExtension): Stream[ErgoFullBlock] = {
     val proof = ProverResult(Array(0x7c.toByte), ContextExtension.empty)
     val inputs = IndexedSeq(Input(ADKey @@ Array.fill(32)(0: Byte), proof))
-<<<<<<< HEAD
-    val minimalEmount = BoxUtils.minimalErgoAmountSimulated(Constants.TrueLeaf, Seq(), Map(), parameters)
-    val outputs = IndexedSeq(ErgoBox(minimalEmount, Constants.TrueLeaf, creationHeight = startHeight))
-=======
-    val minimalEmount = BoxUtils.minimalErgoAmountSimulated(Values.TrueLeaf, Seq(), Map())
+    val minimalEmount = BoxUtils.minimalErgoAmountSimulated(Values.TrueLeaf, Seq(), Map(), parameters)
     val outputs = IndexedSeq(ErgoBox(minimalEmount, Values.TrueLeaf, creationHeight = startHeight))
->>>>>>> aa6bff39
 
     def txs(i: Long) = Seq(ErgoTransaction(inputs, outputs))
 
@@ -113,11 +105,8 @@
       txs,
       Math.max(timeProvider.time(), prev.map(_.header.timestamp + 1).getOrElse(timeProvider.time())),
       extension,
-<<<<<<< HEAD
-      Array.fill(3)(0: Byte)
-=======
+      Array.fill(3)(0: Byte),
       defaultMinerSecretNumber
->>>>>>> aa6bff39
     ).get
 
   def applyHeaderChain(historyIn: ErgoHistory, chain: HeaderChain): ErgoHistory = {
