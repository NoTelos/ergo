--- conflicted
+++ resolved
@@ -125,13 +125,11 @@
                                 issueNew: Boolean = true,
                                 outputsProposition: ErgoTree = Constants.TrueLeaf,
                                 stateCtxOpt: Option[ErgoStateContext] = None,
-<<<<<<< HEAD
-                                //assuming that output is 200 bytes max
-                                minValue: Int = LaunchParameters.minValuePerByte * 200): ErgoTransaction = {
-=======
                                 dataBoxes: IndexedSeq[ErgoBox] = IndexedSeq()): ErgoTransaction = {
->>>>>>> 5dfc85ec
     require(boxesToSpend.nonEmpty, "At least one box is needed to generate a transaction")
+
+    //assuming that output is 200 bytes max
+    val minValue: Int = LaunchParameters.minValuePerByte * 200
 
     val inputSum = boxesToSpend.map(_.value).reduce(Math.addExact(_, _))
     val assetsMap: mutable.Map[ByteArrayWrapper, Long] =
@@ -229,8 +227,7 @@
                                       maxAssets: Int = -1,
                                       minInputs: Int = 1,
                                       maxInputs: Int = 100,
-                                      propositionGen: Gen[ErgoTree] = trueLeafGen,
-                                      minValue: Int = LaunchParameters.minValuePerByte * 200
+                                      propositionGen: Gen[ErgoTree] = trueLeafGen
                                      ): Gen[(IndexedSeq[ErgoBox], ErgoTransaction)] = for {
     inputsCount <- Gen.choose(minInputs, maxInputs)
     tokensCount <- Gen.choose(
@@ -239,7 +236,7 @@
     tokensDistribution <- disperseTokens(inputsCount, tokensCount.toByte)
     from <- Gen.sequence(tokensDistribution.map(tokens => ergoBoxGenForTokens(tokens, propositionGen)))
     prop <- propositionGen
-    tx = validTransactionFromBoxes(from.asScala.toIndexedSeq, outputsProposition = prop, minValue = minValue)
+    tx = validTransactionFromBoxes(from.asScala.toIndexedSeq, outputsProposition = prop)
   } yield from.asScala.toIndexedSeq -> tx
 
   lazy val validErgoTransactionGen: Gen[(IndexedSeq[ErgoBox], ErgoTransaction)] = validErgoTransactionGenTemplate(0)
