package org.ergoplatform.utils.generators

import io.iohk.iodb.ByteArrayWrapper
import org.ergoplatform.ErgoBox.{NonMandatoryRegisterId, TokenId}
import org.ergoplatform.modifiers.ErgoFullBlock
import org.ergoplatform.modifiers.history.BlockTransactions
import org.ergoplatform.modifiers.mempool.{ErgoTransaction, UnsignedErgoTransaction}
import org.ergoplatform.modifiers.state.{Insertion, StateChanges, UTXOSnapshotChunk}
import org.ergoplatform.nodeView.history.ErgoHistory
import org.ergoplatform.nodeView.state.{BoxHolder, ErgoStateContext, VotingData}
import org.ergoplatform.settings.{Constants, LaunchParameters}
import org.ergoplatform.{ErgoBox, ErgoBoxCandidate, Input}
import org.scalacheck.Arbitrary.arbByte
import org.scalacheck.{Arbitrary, Gen}
import scorex.crypto.hash.{Blake2b256, Digest32}
import scorex.util._
import sigmastate.Values.{ByteArrayConstant, CollectionConstant, EvaluatedValue, FalseLeaf, TrueLeaf, Value}
import sigmastate._
import org.ergoplatform.settings.Parameters._
import scala.collection.JavaConverters._
import scala.collection.mutable
import scala.util.Random


trait ErgoTransactionGenerators extends ErgoGenerators {

  val creationHeightGen: Gen[Int] = Gen.choose(0, Int.MaxValue / 2)

  val boxIndexGen: Gen[Short] = for {
    v <- Gen.chooseNum(0, Short.MaxValue)
  } yield v.toShort

  lazy val ergoBoxCandidateGen: Gen[ErgoBoxCandidate] = for {
    h <- creationHeightGen
    prop <- trueLeafGen
    ar <- additionalRegistersGen
    tokens <- additionalTokensGen
    value <- validValueGen(prop, tokens, ar)
  } yield new ErgoBoxCandidate(value, prop, h, tokens, ar)

  def ergoBoxGen(propGen: Gen[Value[SBoolean.type]] = ergoPropositionGen,
                 tokensGen: Gen[Seq[(TokenId, Long)]] = additionalTokensGen,
                 valueGenOpt: Option[Gen[Long]] = None,
                 heightGen: Gen[Int] = creationHeightGen): Gen[ErgoBox] = for {
    h <- heightGen
    prop <- propGen
    transactionId: Array[Byte] <- genBytes(Constants.ModifierIdSize)
    boxId: Short <- boxIndexGen
    ar <- additionalRegistersGen
    tokens <- tokensGen
    value <- valueGenOpt.getOrElse(validValueGen(prop, tokens, ar, transactionId.toModifierId, boxId))
  } yield ErgoBox(value, prop, h, tokens, ar, transactionId.toModifierId, boxId)

  lazy val ergoBoxGen: Gen[ErgoBox] = ergoBoxGen()

  lazy val ergoBoxGenNoProp: Gen[ErgoBox] = ergoBoxGen(propGen = trueLeafGen)

  def ergoBoxGenForTokens(tokens: Seq[(TokenId, Long)],
                          propositionGen: Gen[Value[SBoolean.type]]): Gen[ErgoBox] = {
    ergoBoxGen(propGen = propositionGen, tokensGen = Gen.oneOf(tokens, tokens), heightGen = ErgoHistory.EmptyHistoryHeight)
  }

  def unspendableErgoBoxGen(minValue: Long = LaunchParameters.minValuePerByte * 200,
                            maxValue: Long = coinsTotal): Gen[ErgoBox] = {
    ergoBoxGen(propGen = falseLeafGen, valueGenOpt = Some(Gen.choose(minValue, maxValue)))
  }

  val byteArrayConstGen: Gen[CollectionConstant[SByte.type]] = for {
    length <- Gen.chooseNum(1, 100)
    bytes <- Gen.listOfN(length, arbByte.arbitrary)
  } yield ByteArrayConstant(bytes.toArray)

  def additionalRegistersGen: Gen[Map[NonMandatoryRegisterId, EvaluatedValue[SType]]] = for {
    cnt <- Gen.choose(0: Byte, ErgoBox.nonMandatoryRegistersCount)
    registers <- additionalRegistersGen(cnt)
  } yield registers

  def additionalRegistersGen(cnt: Byte): Gen[Map[NonMandatoryRegisterId, EvaluatedValue[SType]]] = {
    Gen.listOfN(cnt, evaluatedValueGen) map { values =>
      ErgoBox.nonMandatoryRegisters.take(cnt).zip(values).toMap
    }
  }

  def evaluatedValueGen: Gen[EvaluatedValue[SType]] = for {
    arr <- byteArrayConstGen
    v <- Gen.oneOf(TrueLeaf, FalseLeaf, arr)
  } yield v.asInstanceOf[EvaluatedValue[SType]]

  def additionalTokensGen: Gen[Seq[(TokenId, Long)]] = for {
    cnt <- Gen.chooseNum[Byte](0, ErgoBox.MaxTokens)
    assets <- additionalTokensGen(cnt)
  } yield assets

  def additionalTokensGen(cnt: Byte): Gen[Seq[(TokenId, Long)]] = Gen.listOfN(cnt, assetGen)

  def assetGen: Gen[(TokenId, Long)] = for {
    id <- boxIdGen
    amt <- Gen.oneOf(1, 500, 20000, 10000000, Long.MaxValue)
  } yield Digest32 @@ id -> amt

  lazy val inputGen: Gen[Input] = for {
    boxId <- boxIdGen
    spendingProof <- noProofGen
  } yield Input(boxId, spendingProof)

  lazy val invalidErgoTransactionGen: Gen[ErgoTransaction] = for {
    from: IndexedSeq[Input] <- smallInt.flatMap(i => Gen.listOfN(i + 1, inputGen).map(_.toIndexedSeq))
    to: IndexedSeq[ErgoBoxCandidate] <- smallInt.flatMap(i => Gen.listOfN(i + 1, ergoBoxCandidateGen).map(_.toIndexedSeq))
  } yield ErgoTransaction(from, to)

  /**
    * Generates a transaction that is valid if correct boxes were provided.
    * Generated transaction may still be invalid, if:
    * - default prover does not know how to sign at least one input
    * - number of assets exceeds Transaction.MaxTokens
    */
  def validTransactionFromBoxes(boxesToSpend: IndexedSeq[ErgoBox],
                                rnd: Random = new Random,
                                issueNew: Boolean = true,
                                outputsProposition: Value[SBoolean.type] = TrueLeaf,
                                stateCtxOpt: Option[ErgoStateContext] = None): ErgoTransaction = {
    require(boxesToSpend.nonEmpty, "At least one box is needed to generate a transaction")

    val inputSum = boxesToSpend.map(_.value).reduce(Math.addExact(_, _))
    val assetsMap: mutable.Map[ByteArrayWrapper, Long] =
      mutable.Map(boxesToSpend.flatMap(_.additionalTokens).map { case (bs, amt) =>
        ByteArrayWrapper(bs) -> amt
      }: _*)
    if (assetsMap.size > ErgoTransaction.MaxTokens) {
      log.warn("Going to generate a transaction with too much tokens")
    }

    //randomly creating a new asset
    if (rnd.nextBoolean() && issueNew) {
      assetsMap.put(ByteArrayWrapper(boxesToSpend.head.id), rnd.nextInt(Int.MaxValue))
    }

    val minValue = LaunchParameters.minValuePerByte * 200 //assuming that output is 200 bytes max

    require(inputSum >= minValue)
    val inputsCount = boxesToSpend.size
    val maxOutputs = Math.min(Short.MaxValue, inputSum / minValue).toInt
    val outputsCount = Math.min(maxOutputs, Math.max(inputsCount + 1, rnd.nextInt(inputsCount * 2)))
    require(outputsCount > 0, s"outputs count is not positive: $outputsCount")

    require(minValue * outputsCount <= inputSum)
    val outputPreamounts = (1 to outputsCount).map(_ => minValue.toLong).toBuffer

    var remainder = inputSum - minValue * outputsCount
    do {
      val idx = Random.nextInt(outputsCount)
      if (remainder < inputSum / inputsCount) {
        outputPreamounts.update(idx, outputPreamounts(idx) + remainder)
        remainder = 0
      } else {
        val value = Math.abs(rnd.nextLong()) % (remainder / outputsCount)
        outputPreamounts.update(idx, outputPreamounts(idx) + value)
        remainder = remainder - value
      }
    } while (remainder > 0)

    val outputAmounts = outputPreamounts.toIndexedSeq

    val tokenAmounts: mutable.IndexedSeq[mutable.Map[ByteArrayWrapper, Long]] =
      mutable.IndexedSeq.fill(outputsCount)(mutable.Map[ByteArrayWrapper, Long]())

    var availableTokenSlots = outputsCount * ErgoBox.MaxTokens

    if (assetsMap.nonEmpty) {
      do {
        val in = assetsMap.head
        val outIdx = Stream.from(1, 1).map(_ => rnd.nextInt(tokenAmounts.size))
          .find(idx => tokenAmounts(idx).size < ErgoBox.MaxTokens).get
        val out = tokenAmounts(outIdx)
        val contains = out.contains(in._1)

        val amt = if (in._2 == 1 || (availableTokenSlots < assetsMap.size * 2 && !contains) || rnd.nextBoolean()) {
          in._2
        } else {
          Math.max(1, Math.min((rnd.nextDouble() * in._2).toLong, in._2))
        }

        if (amt == in._2) assetsMap.remove(in._1) else assetsMap.update(in._1, in._2 - amt)
        if (contains) {
          val outAmt = out(in._1)
          out.update(in._1, outAmt + amt)
        } else {
          availableTokenSlots = availableTokenSlots - 1
          out.update(in._1, amt)
        }
        tokenAmounts(outIdx) = out
      } while (assetsMap.nonEmpty && availableTokenSlots > 0)
    }

    val newBoxes = outputAmounts.zip(tokenAmounts.toIndexedSeq).map { case (amt, tokens) =>
      val normalizedTokens = tokens.toSeq.map(t => (Digest32 @@ t._1.data) -> t._2)
      ErgoBox(amt, outputsProposition, 0, normalizedTokens)
    }
    val inputs = boxesToSpend.map(b => Input(b.id, emptyProverResult))
    val unsignedTx = new UnsignedErgoTransaction(inputs, newBoxes)
<<<<<<< HEAD
    defaultProver.sign(unsignedTx, boxesToSpend, emptyStateContext).getOrElse {
      log.debug("Going to generate a transaction with incorrect proofs")
=======
    defaultProver.sign(unsignedTx, boxesToSpend, stateCtxOpt.getOrElse(emptyStateContext)).getOrElse {
      log.debug(s"Going to generate a transaction with incorrect spending proofs: $unsignedTx")
>>>>>>> 839e95aa
      new ErgoTransaction(inputs, newBoxes)
    }
  }

  def disperseTokens(inputsCount: Int, tokensCount: Byte): Gen[IndexedSeq[Seq[(TokenId, Long)]]] = {
    val tokensDistribution = mutable.IndexedSeq.fill(inputsCount)(Seq[(TokenId, Long)]())
    (1 to tokensCount).foreach { i =>
      val (id, amt) = Blake2b256(s"$i" + Random.nextString(5)) -> (Random.nextInt(Int.MaxValue).toLong + 100)
      val idx = i % tokensDistribution.size
      val s = tokensDistribution(idx)
      tokensDistribution(idx) = s :+ (id, amt)
    }
    tokensDistribution.ensuring(_.forall(_.forall(_._2 > 0)))
  }

  def validErgoTransactionGenTemplate(minAssets: Int,
                                      maxAssets: Int = -1,
                                      minInputs: Int = 1,
                                      maxInputs: Int = 100,
                                      propositionGen: Gen[Value[SBoolean.type]] = trueLeafGen
                                     ): Gen[(IndexedSeq[ErgoBox], ErgoTransaction)] = for {
    inputsCount <- Gen.choose(minInputs, maxInputs)
    tokensCount <- Gen.choose(
      minAssets,
      Math.max(maxAssets, Math.min(inputsCount * ErgoBox.MaxTokens, ErgoTransaction.MaxTokens - 1)))
    tokensDistribution <- disperseTokens(inputsCount, tokensCount.toByte)
    from <- Gen.sequence(tokensDistribution.map(tokens => ergoBoxGenForTokens(tokens, propositionGen)))
    prop <- propositionGen
    tx = validTransactionFromBoxes(from.asScala.toIndexedSeq, outputsProposition = prop)
  } yield from.asScala.toIndexedSeq -> tx

  lazy val validErgoTransactionGen: Gen[(IndexedSeq[ErgoBox], ErgoTransaction)] = validErgoTransactionGenTemplate(0)
  lazy val validErgoTransactionWithAssetsGen: Gen[(IndexedSeq[ErgoBox], ErgoTransaction)] =
    validErgoTransactionGenTemplate(1)

  lazy val boxesHolderGen: Gen[BoxHolder] = Gen.listOfN(2000, ergoBoxGenForTokens(Seq(), trueLeafGen))
    .map(l => BoxHolder(l))

  lazy val stateChangesGen: Gen[StateChanges] = ergoBoxGenNoProp
    .map(b => StateChanges(Seq(), Seq(Insertion(b))))

  lazy val invalidBlockTransactionsGen: Gen[BlockTransactions] = for {
    headerId <- modifierIdGen
    txs <- Gen.nonEmptyListOf(invalidErgoTransactionGen)
  } yield BlockTransactions(headerId, txs)

  lazy val randomUTXOSnapshotChunkGen: Gen[UTXOSnapshotChunk] = for {
    index: Short <- Arbitrary.arbitrary[Short]
    stateElements: Seq[ErgoBox] <- Gen.listOf(ergoBoxGenNoProp)
  } yield UTXOSnapshotChunk(stateElements, index)

  lazy val invalidErgoFullBlockGen: Gen[ErgoFullBlock] = for {
    header <- defaultHeaderGen
    txs <- invalidBlockTransactionsGen
    extension <- extensionGen
    proof <- randomADProofsGen
  } yield ErgoFullBlock(header, txs, extension, Some(proof))

  lazy val paramVoteGen: Gen[Byte] = for {
    paramVote <- Gen.oneOf(Seq(NoParameter, StorageFeeFactorIncrease, MinValuePerByteIncrease))
  } yield paramVote

  lazy val paramVotesGen: Gen[Array[Byte]] = for {
    firstVote <- paramVoteGen
  } yield Array(firstVote, NoParameter, NoParameter)

  lazy val ergoStateContextGen: Gen[ErgoStateContext] = for {
    size <- Gen.choose(0, Constants.LastHeadersInContext + 3)
    stateRoot <- stateRootGen
    blocks <- Gen.listOfN(size, invalidErgoFullBlockGen)
    votes <- Gen.listOfN(size, paramVotesGen)
  } yield {
    blocks match {
      case _ :: _ =>
        blocks.foldLeft(new ErgoStateContext(Seq(), startDigest, parameters, VotingData.empty) -> 1) { case ((c, h), b) =>
          val block = b.copy(header = b.header.copy(height = h, votes = votes(h - 1)))
          c.appendFullBlock(block, votingSettings).get -> (h + 1)
        }._1
      case _ =>
        ErgoStateContext.empty(stateRoot, votingSettings)
    }
  }
}

object ErgoTransactionGenerators extends ErgoTransactionGenerators<|MERGE_RESOLUTION|>--- conflicted
+++ resolved
@@ -198,13 +198,8 @@
     }
     val inputs = boxesToSpend.map(b => Input(b.id, emptyProverResult))
     val unsignedTx = new UnsignedErgoTransaction(inputs, newBoxes)
-<<<<<<< HEAD
-    defaultProver.sign(unsignedTx, boxesToSpend, emptyStateContext).getOrElse {
-      log.debug("Going to generate a transaction with incorrect proofs")
-=======
     defaultProver.sign(unsignedTx, boxesToSpend, stateCtxOpt.getOrElse(emptyStateContext)).getOrElse {
       log.debug(s"Going to generate a transaction with incorrect spending proofs: $unsignedTx")
->>>>>>> 839e95aa
       new ErgoTransaction(inputs, newBoxes)
     }
   }
