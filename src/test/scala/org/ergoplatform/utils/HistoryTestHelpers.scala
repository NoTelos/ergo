--- conflicted
+++ resolved
@@ -42,12 +42,8 @@
     val miningDelay = 1.second
     val minimalSuffix = 2
     val nodeSettings: NodeConfigurationSettings = NodeConfigurationSettings(stateType, verifyTransactions, blocksToKeep,
-<<<<<<< HEAD
       PoPoWBootstrap, minimalSuffix, mining = false, miningDelay, useExternalMiner = false, offlineGeneration = false,
-      200, 100000, 100000)
-=======
-      PoPoWBootstrap, minimalSuffix, mining = false, miningDelay, offlineGeneration = false, 200, 100000, 100000, 1.minute)
->>>>>>> 2df83d5b
+      200, 100000, 100000, 1.minute)
     val scorexSettings: ScorexSettings = null
     val testingSettings: TestingSettings = null
     val walletSettings: WalletSettings = null
