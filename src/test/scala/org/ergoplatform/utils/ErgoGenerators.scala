--- conflicted
+++ resolved
@@ -12,8 +12,6 @@
 import org.scalacheck.{Arbitrary, Gen}
 import scorex.core.transaction.state.{BoxStateChanges, Insertion}
 import scorex.testkit.generators.CoreGenerators
-
-
 
 trait ErgoGenerators extends CoreGenerators {
 
@@ -87,13 +85,8 @@
 
     val time = System.currentTimeMillis()
 
-<<<<<<< HEAD
-    val header = Miner.genHeader(Constants.InitialNBits, parent, updStateDigest, adProofhash, txsRoot,
+    val header = Miner.genHeader(Constants.InitialNBits, parentOpt, updStateDigest, adProofhash, txsRoot,
       Array.fill(5)(0.toByte), time, 96, 5)
-=======
-    val header = Miner.genHeader(Constants.InitialNBits, parentOpt, updStateDigest, adProofhash, txsRoot,
-      Array.fill(5)(0.toByte), time)
->>>>>>> 8be4f02e
 
     val blockTransactions = BlockTransactions(header.id, transactions)
     val adProof = ADProof(header.id, adProofBytes)
