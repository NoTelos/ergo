--- conflicted
+++ resolved
@@ -8,26 +8,31 @@
 trait WalletGenerators extends ErgoTransactionGenerators {
 
   def trackedBoxGen: Gen[TrackedBox] = {
-<<<<<<< HEAD
-    Gen.oneOf(unspentBoxGen, spentOffchainBoxGen, spentOnchainBoxGen)
-=======
     Gen.oneOf(
       unspentOffchainBoxGen,
       unspentOnchainBoxGen,
       spentOffchainBoxGen,
       spentPartiallyOffchainBoxGen,
       spentOnchainBoxGen)
->>>>>>> 95738ec7
   }
 
-  def unspentBoxGen: Gen[TrackedBox] = {
+  def unspentOffchainBoxGen: Gen[TrackedBox] = {
     for {
       (boxes, tx) <- validErgoTransactionGen
       outIndex <- outIndexGen(tx)
-      height <- Gen.option(heightGen())
       ergoBox <- Gen.oneOf(boxes)
       certainty <- Gen.oneOf(BoxCertainty.Certain, BoxCertainty.Uncertain)
-    } yield TrackedBox(tx, outIndex, height, ergoBox, certainty)
+    } yield TrackedBox(tx, outIndex, None, ergoBox, certainty)
+  }
+
+  def unspentOnchainBoxGen: Gen[TrackedBox] = {
+    for {
+      (boxes, tx) <- validErgoTransactionGen
+      outIndex <- outIndexGen(tx)
+      height <- heightGen()
+      ergoBox <- Gen.oneOf(boxes)
+      certainty <- Gen.oneOf(BoxCertainty.Certain, BoxCertainty.Uncertain)
+    } yield TrackedBox(tx, outIndex, Some(height), ergoBox, certainty)
   }
 
   def spentOffchainBoxGen: Gen[TrackedBox] = {
@@ -37,15 +42,10 @@
       outIndex <- outIndexGen(tx)
       ergoBox <- Gen.oneOf(boxes)
       certainty <- Gen.oneOf(BoxCertainty.Certain, BoxCertainty.Uncertain)
-<<<<<<< HEAD
-    } yield TrackedBox(tx, outIndex, heightOpt, Some(spendingTx), None, ergoBox, certainty)
-=======
-    } yield SpentOffchainBox(tx, outIndex, None, spendingTx, ergoBox, certainty)
+    } yield TrackedBox(tx, outIndex, None, Some(spendingTx), None, ergoBox, certainty)
   }
 
-
-
-  def spentPartiallyOffchainBoxGen: Gen[SpentOffchainBox] = {
+  def spentPartiallyOffchainBoxGen: Gen[TrackedBox] = {
     for {
       (boxes, tx) <- validErgoTransactionGen
       (_, spendingTx) <- validErgoTransactionGen
@@ -53,8 +53,7 @@
       height <- heightGen()
       ergoBox <- Gen.oneOf(boxes)
       certainty <- Gen.oneOf(BoxCertainty.Certain, BoxCertainty.Uncertain)
-    } yield SpentOffchainBox(tx, outIndex, Some(height), spendingTx, ergoBox, certainty)
->>>>>>> 95738ec7
+    } yield TrackedBox(tx, outIndex, Some(height), Some(spendingTx), None, ergoBox, certainty)
   }
 
   def spentOnchainBoxGen: Gen[TrackedBox] = {
