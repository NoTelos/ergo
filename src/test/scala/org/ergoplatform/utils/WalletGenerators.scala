--- conflicted
+++ resolved
@@ -11,11 +11,7 @@
 trait WalletGenerators extends ErgoTransactionGenerators {
 
   private val ergoSettings = ErgoSettings.read(None)
-<<<<<<< HEAD
   private implicit val ergoAddressEncoder = ErgoAddressEncoder(ergoSettings.chainSettings.addressPrefix)
-=======
-  private implicit val ergoAddressEncoder: ErgoAddressEncoder = new ErgoAddressEncoder(ergoSettings)
->>>>>>> 9f3cc6cf
 
 
   def trackedBoxGen: Gen[TrackedBox] = {
