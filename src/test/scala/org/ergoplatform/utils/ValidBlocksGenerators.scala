--- conflicted
+++ resolved
@@ -18,7 +18,7 @@
 import scorex.crypto.authds.{ADDigest, ADKey}
 import scorex.testkit.TestkitHelpers
 import scorex.testkit.utils.FileUtils
-import sigmastate.Values.{TrueLeaf, Value}
+import sigmastate.Values.TrueLeaf
 import sigmastate.interpreter.{ContextExtension, ProverResult}
 
 import scala.annotation.tailrec
@@ -115,15 +115,12 @@
     loop(stateBoxesIn, Seq.empty, Seq.empty, rnd)
   }
 
-<<<<<<< HEAD
-  /** @param txSizeLimit maximum transactions size in bytes */
-=======
   /**
     * Simplified check that box is an emission box
     */
   private def isEmissionBox(box: ErgoBox): Boolean = box.proposition == genesisEmissionBox.proposition
 
->>>>>>> 6bfd3dfc
+  /** @param txSizeLimit maximum transactions size in bytes */
   def validTransactionsFromBoxHolder(boxHolder: BoxHolder,
                                      rnd: Random,
                                      txSizeLimit: Int = 10 * 1024): (Seq[ErgoTransaction], BoxHolder) = {
