--- conflicted
+++ resolved
@@ -58,14 +58,9 @@
   val miningDelay = 1.second
   val minimalSuffix = 2
   val nodeSettings: NodeConfigurationSettings = NodeConfigurationSettings(StateType.Utxo, verifyTransactions = true,
-<<<<<<< HEAD
     -1, minimalSuffix, mining = false, Constants.DefaultComplexityLimit, miningDelay, useExternalMiner = false,
-    miningPubKeyHex = None, offlineGeneration = false, 200, 100000, 100000, 1.minute, 1000000,
+    miningPubKeyHex = None, offlineGeneration = false, 200, 100000, 100000, 1.minute, rebroadcastCount = 20, 1000000,
     PoPowSettings(prove = false))
-=======
-    -1, poPoWBootstrap = false, minimalSuffix, mining = false, Constants.DefaultComplexityLimit, miningDelay, useExternalMiner = false,
-    miningPubKeyHex = None, offlineGeneration = false, 200, 100000, 100000, 1.minute, rebroadcastCount = 20, 1000000)
->>>>>>> 96f76380
   val ms = settings.chainSettings.monetary.copy(
     minerRewardDelay = RewardDelay
   )
