package org.ergoplatform.settings

import org.ergoplatform.modifiers.ErgoFullBlock
import org.ergoplatform.modifiers.history.{ADProofs, BlockTransactions, Extension, Header}
import org.ergoplatform.modifiers.mempool.ErgoTransaction
import org.ergoplatform.nodeView.history.ErgoHistory
import scorex.core.validation.ModifierValidator
import scorex.core.validation.ValidationResult.Invalid

object ValidationRules {

  /**
    * Contains description of all the validation rules.
    * Fatal errors are consensus-critical, while recoverable errors are implementation-specific.
    */
  lazy val rulesSpec: Map[Short, RuleStatus] = Map(

    alreadyApplied -> RuleStatus(s => fatal(s"A modifier should not be applied yet. $s"),
      Seq(classOf[Header], classOf[ADProofs], classOf[Extension], classOf[BlockTransactions])),


    // transaction validation
    txNoInputs -> RuleStatus(s => fatal(s"A transaction should have at least one input. $s"),
      Seq(classOf[ErgoTransaction]),
      mayBeDisabled = false),
    txNoOutputs -> RuleStatus(s => fatal(s"A transaction should have at least one output. $s"),
      Seq(classOf[ErgoTransaction]),
      mayBeDisabled = false),
    txManyInputs -> RuleStatus(s => fatal(s"A number of transaction inputs should not exceed ${Short.MaxValue}. $s"),
      Seq(classOf[ErgoTransaction]),
      mayBeDisabled = false),
    txManyDataInputs -> RuleStatus(s => fatal(s"A number transaction data inputs should not exceed ${Short.MaxValue}. $s"),
      Seq(classOf[ErgoTransaction]),
      mayBeDisabled = false),
    txManyOutputs -> RuleStatus(s => fatal(s"A number of transaction outputs should not exceed ${Short.MaxValue}. $s"),
      Seq(classOf[ErgoTransaction]),
      mayBeDisabled = false),
    txNegativeOutput -> RuleStatus(s => fatal(s"Erg amount for a transaction output should not be negative. $s"),
      Seq(classOf[ErgoTransaction]),
      mayBeDisabled = false),
    txOutputSum -> RuleStatus(s => fatal(s"Sum of transaction output values should not exceed ${Long.MaxValue}. $s"),
      Seq(classOf[ErgoTransaction]),
      mayBeDisabled = false),
    txInputsUnique -> RuleStatus(s => fatal(s"There should be no duplicate inputs. $s"),
      Seq(classOf[ErgoTransaction]),
      mayBeDisabled = false),
    txAssetsInOneBox -> RuleStatus(s => fatal(s"A number of tokens within a box should not exceed ${ErgoTransaction.MaxAssetsPerBox}" +
      s" and sum of assets of one type should not exceed ${Long.MaxValue}. $s"),
      Seq(classOf[ErgoTransaction]),
      mayBeDisabled = true),
    txPositiveAssets -> RuleStatus(s => fatal(s"All token amounts of transaction outputs should be positive. $s"),
      Seq(classOf[ErgoTransaction]),
      mayBeDisabled = true),
    txCost -> RuleStatus(s => fatal(s"The total cost of transaction input scripts should not exceed <maxBlockCost>. $s"),
      Seq(classOf[ErgoTransaction]),
      mayBeDisabled = true),
    txDust -> RuleStatus(s => fatal(s"Every output of the transaction should contain at least <minValuePerByte * outputSize> nanoErgs. $s"),
      Seq(classOf[ErgoTransaction]),
      mayBeDisabled = true),
    txFuture -> RuleStatus(s => fatal(s"Transaction outputs should have creationHeight the does not exceed the block height. $s"),
      Seq(classOf[ErgoTransaction]),
      mayBeDisabled = true),
    txBoxesToSpend -> RuleStatus(s => fatal(s"Every input of the transaction should be in UTXO. $s"),
      Seq(classOf[ErgoTransaction]),
      mayBeDisabled = true),
    txDataBoxes -> RuleStatus(s => fatal(s"Every data input of the transaction should be in UTXO. $s"),
      Seq(classOf[ErgoTransaction]),
      mayBeDisabled = true),
    txInputsSum -> RuleStatus(s => fatal(s"Sum of transaction inputs should not exceed ${Long.MaxValue}. $s"),
      Seq(classOf[ErgoTransaction]),
      mayBeDisabled = true),
    txErgPreservation -> RuleStatus(s => fatal(s"Amount of Ergs in inputs should be equal to amount of Erg in outputs. $s"),
      Seq(classOf[ErgoTransaction]),
      mayBeDisabled = true),
    txAssetsPreservation -> RuleStatus(s => fatal(s"For every token, its amount in inputs should not exceed its amount in outputs. $s"),
      Seq(classOf[ErgoTransaction]),
      mayBeDisabled = true),
    txBoxToSpend -> RuleStatus(s => recoverable(s"Box id doesn't match the input. $s"),
      Seq(classOf[ErgoTransaction]),
      mayBeDisabled = true),
    txScriptValidation -> RuleStatus(s => fatal(s"Scripts of all transaction inputs should pass verification. $s"),
      Seq(classOf[ErgoTransaction]),
      mayBeDisabled = true),

    // header validation
    hdrGenesisParent -> RuleStatus(s => fatal(s"Genesis header should have genesis parent id. $s"),
<<<<<<< HEAD
      Seq(classOf[Header]),
      mayBeDisabled = false),
    hdrGenesisFromConfig -> RuleStatus(s => fatal(s"Genesis header id should equal to id from the config. $s"),
      Seq(classOf[Header]),
      mayBeDisabled = false),
=======
      Seq(classOf[Header])),
    hdrGenesisFromConfig -> RuleStatus(s => fatal(s"Genesis header id should be equal to id from the config. $s"),
      Seq(classOf[Header])),
>>>>>>> c9512b52
    hdrGenesisHeight -> RuleStatus(s => fatal(s"Genesis height should be ${ErgoHistory.GenesisHeight}. $s"),
      Seq(classOf[Header]),
      mayBeDisabled = false),
    hdrParent -> RuleStatus(s => recoverable(s"Parent header with id $s is not defined"),
<<<<<<< HEAD
      Seq(classOf[Header]),
      mayBeDisabled = false),
    hdrVotes -> RuleStatus(s => fatal(s"A header should contain three votes, with no duplicates and contradictory votes, " +
      s"that should be known by parametersDescs. $s"),
      Seq(classOf[Header]),
      mayBeDisabled = true),
=======
      Seq(classOf[Header])),
    hdrVotes -> RuleStatus(s => fatal(s"A header should contain three votes, with no duplicates and contradictory votes. $s"),
      Seq(classOf[Header])),
>>>>>>> c9512b52
    hdrNonIncreasingTimestamp -> RuleStatus(s => fatal(s"Header timestamp should be greater than the parent's. $s"),
      Seq(classOf[Header])),
    hdrHeight -> RuleStatus(s => fatal(s"A header height should be greater by one than the parent's. $s"),
      Seq(classOf[Header]),
      mayBeDisabled = false),
    hdrPoW -> RuleStatus(s => fatal(s"A header should contain correct PoW solution. $s"),
      Seq(classOf[Header]),
      mayBeDisabled = false),
    hdrRequiredDifficulty -> RuleStatus(s => fatal(s"A header should contain correct required difficulty. $s"),
      Seq(classOf[Header]),
      mayBeDisabled = false),
    hdrTooOld -> RuleStatus(s => fatal(s"A header height should not be older than current height minus <config.keepVersions>. $s"),
      Seq(classOf[Header]),
      mayBeDisabled = false),
    hdrParentSemantics -> RuleStatus(s => fatal(s"Parent header should not be marked as invalid. $s"),
      Seq(classOf[Header]),
      mayBeDisabled = false),
    hdrFutureTimestamp -> RuleStatus(s => recoverable(s"Header timestamp should not be more than 20 minutes in the future. $s"),
      Seq(classOf[Header]),
      mayBeDisabled = false),

    // block sections validation
    bsNoHeader -> RuleStatus(s => recoverable(s"A header for a modifier $s is not defined"),
      Seq(classOf[ADProofs], classOf[Extension], classOf[BlockTransactions]),
      mayBeDisabled = false),
    bsCorrespondsToHeader -> RuleStatus(s => fatal(s"Block sections should correspond to the declared header. $s"),
      Seq(classOf[ADProofs], classOf[Extension], classOf[BlockTransactions]),
      mayBeDisabled = false),
    bsHeaderValid -> RuleStatus(s => fatal(s"A header for the block section should not be marked as invalid. $s"),
      Seq(classOf[ADProofs], classOf[Extension], classOf[BlockTransactions]),
      mayBeDisabled = false),
    bsHeadersChainSynced -> RuleStatus(s => recoverable(s"Headers-chain is not synchronized yet"),
      Seq(classOf[ADProofs], classOf[Extension], classOf[BlockTransactions]),
      mayBeDisabled = false),
    bsTooOld -> RuleStatus(s => fatal(s"Block section should correspond to a block header that is not pruned yet. $s"),
      Seq(classOf[ADProofs], classOf[Extension], classOf[BlockTransactions]),
      mayBeDisabled = false),
    bsBlockTransactionsSize -> RuleStatus(s => fatal(s"Size of block transactions section should not exceed <maxBlockSize>. $s"),
      Seq(classOf[BlockTransactions])),
    fbOperationFailed -> RuleStatus(s => fatal(s"Operations against the state AVL+ tree should be successful. $s"),
      Seq(classOf[ErgoFullBlock])),
    fbDigestIncorrect -> RuleStatus(s => fatal(s"Calculated AVL+ digest should be equal to one written in the block header. $s"),
      Seq(classOf[ErgoFullBlock])),

    // extension validation
    // interlinks validation
    exIlUnableToValidate -> RuleStatus(s => recoverable(s"Unable to validate interlinks. $s"),
      Seq(classOf[Extension])),
    exIlEncoding -> RuleStatus(s => fatal(s"Interlinks should be packed properly. $s"),
      Seq(classOf[Extension])),
    exIlStructure -> RuleStatus(s => fatal(s"Interlinks should have the correct structure. $s"),
      Seq(classOf[Extension])),

    exKeyLength -> RuleStatus(s => fatal(s"Extension fields key length should be ${Extension.FieldKeySize}. $s"),
      Seq(classOf[Extension])),
    exValueLength -> RuleStatus(s => fatal(s"Extension field value length should be <= ${Extension.FieldValueMaxSize}. $s"),
      Seq(classOf[Extension])),
    exDuplicateKeys -> RuleStatus(s => fatal(s"An extension should not contain duplicate keys. $s"),
      Seq(classOf[Extension])),
    exEmpty -> RuleStatus(s => fatal(s"Extension of non-genesis block should not be empty. $s"),
      Seq(classOf[Extension]))
  )


  // stateless transaction validation
  val txNoInputs: Short = 100
  val txNoOutputs: Short = 101
  val txManyInputs: Short = 102
  val txManyDataInputs: Short = 103
  val txManyOutputs: Short = 104
  val txNegativeOutput: Short = 105
  val txOutputSum: Short = 106
  val txInputsUnique: Short = 107
  val txPositiveAssets: Short = 108
  val txAssetsInOneBox: Short = 109
  // stateful transaction validation
  val txCost: Short = 110
  val txDust: Short = 111
  val txFuture: Short = 112
  val txBoxesToSpend: Short = 113
  val txDataBoxes: Short = 114
  val txInputsSum: Short = 115
  val txErgPreservation: Short = 116
  val txAssetsPreservation: Short = 117
  val txBoxToSpend: Short = 118
  val txScriptValidation: Short = 119

  // header validation
  val hdrGenesisParent: Short = 200
  val hdrGenesisFromConfig: Short = 201
  val hdrGenesisHeight: Short = 203
  val hdrVotes: Short = 204
  val hdrParent: Short = 205
  val hdrNonIncreasingTimestamp: Short = 206
  val hdrHeight: Short = 207
  val hdrPoW: Short = 208
  val hdrRequiredDifficulty: Short = 209
  val hdrTooOld: Short = 210
  val hdrParentSemantics: Short = 211
  val hdrFutureTimestamp: Short = 212

  // block sections validation
  val alreadyApplied: Short = 300
  val bsNoHeader: Short = 301
  val bsCorrespondsToHeader: Short = 302
  val bsHeaderValid: Short = 303
  val bsHeadersChainSynced: Short = 304
  val bsTooOld: Short = 305
  //todo implement this check
  val bsBlockTransactionsSize: Short = 306

  // extension validation
  // validate interlinks
  val exIlUnableToValidate: Short = 310
  val exIlEncoding: Short = 311
  val exIlStructure: Short = 312
  // rest extension validation
  val exKeyLength: Short = 313
  val exValueLength: Short = 314
  val exDuplicateKeys: Short = 315
  val exEmpty: Short = 316

  // full block application
  val fbOperationFailed: Short = 400
  val fbDigestIncorrect: Short = 401


  def errorMessage(id: Short, details: String): String = {
    ValidationRules.rulesSpec(id)
      .error(details)
      .errors
      .last
      .message
  }

  private def recoverable(errorMessage: String): Invalid = ModifierValidator.error(errorMessage)

  private def fatal(errorMessage: String): Invalid = ModifierValidator.fatal(errorMessage)
}

/**
  * Status of validation rule.
  * The only mutable parameter is `isActive`
  *
  * @param error           - function that construct validation error from details string
  * @param affectedClasses - modifiers, that are validated via this rule
  * @param mayBeDisabled   - whether rule may be disabled via soft-fork
  * @param isActive        - whether rule is active right now
  */
case class RuleStatus(error: String => Invalid,
                      affectedClasses: Seq[Class[_]],
                      mayBeDisabled: Boolean,
                      isActive: Boolean)

object RuleStatus {
  def apply(error: String => Invalid, affectedClasses: Seq[Class[_]], mayBeDisabled: Boolean): RuleStatus = {
    RuleStatus(error, affectedClasses, mayBeDisabled, isActive = true)
  }
  def apply(error: String => Invalid, affectedClasses: Seq[Class[_]]): RuleStatus = {
    RuleStatus(error, affectedClasses, mayBeDisabled = false, isActive = true)
  }

}<|MERGE_RESOLUTION|>--- conflicted
+++ resolved
@@ -84,33 +84,19 @@
 
     // header validation
     hdrGenesisParent -> RuleStatus(s => fatal(s"Genesis header should have genesis parent id. $s"),
-<<<<<<< HEAD
-      Seq(classOf[Header]),
-      mayBeDisabled = false),
-    hdrGenesisFromConfig -> RuleStatus(s => fatal(s"Genesis header id should equal to id from the config. $s"),
-      Seq(classOf[Header]),
-      mayBeDisabled = false),
-=======
       Seq(classOf[Header])),
     hdrGenesisFromConfig -> RuleStatus(s => fatal(s"Genesis header id should be equal to id from the config. $s"),
-      Seq(classOf[Header])),
->>>>>>> c9512b52
+      Seq(classOf[Header]),
+      mayBeDisabled = false),
     hdrGenesisHeight -> RuleStatus(s => fatal(s"Genesis height should be ${ErgoHistory.GenesisHeight}. $s"),
       Seq(classOf[Header]),
       mayBeDisabled = false),
     hdrParent -> RuleStatus(s => recoverable(s"Parent header with id $s is not defined"),
-<<<<<<< HEAD
-      Seq(classOf[Header]),
-      mayBeDisabled = false),
-    hdrVotes -> RuleStatus(s => fatal(s"A header should contain three votes, with no duplicates and contradictory votes, " +
-      s"that should be known by parametersDescs. $s"),
-      Seq(classOf[Header]),
-      mayBeDisabled = true),
-=======
-      Seq(classOf[Header])),
+      Seq(classOf[Header]),
+      mayBeDisabled = false),
     hdrVotes -> RuleStatus(s => fatal(s"A header should contain three votes, with no duplicates and contradictory votes. $s"),
-      Seq(classOf[Header])),
->>>>>>> c9512b52
+      Seq(classOf[Header]),
+      mayBeDisabled = true),
     hdrNonIncreasingTimestamp -> RuleStatus(s => fatal(s"Header timestamp should be greater than the parent's. $s"),
       Seq(classOf[Header])),
     hdrHeight -> RuleStatus(s => fatal(s"A header height should be greater by one than the parent's. $s"),
@@ -269,6 +255,7 @@
   def apply(error: String => Invalid, affectedClasses: Seq[Class[_]], mayBeDisabled: Boolean): RuleStatus = {
     RuleStatus(error, affectedClasses, mayBeDisabled, isActive = true)
   }
+
   def apply(error: String => Invalid, affectedClasses: Seq[Class[_]]): RuleStatus = {
     RuleStatus(error, affectedClasses, mayBeDisabled = false, isActive = true)
   }
