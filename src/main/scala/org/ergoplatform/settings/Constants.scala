package org.ergoplatform.settings

import org.ergoplatform.mining.difficulty.RequiredDifficulty
import org.ergoplatform.modifiers.history._
import org.ergoplatform.modifiers.mempool.ErgoTransactionSerializer
import org.ergoplatform.modifiers.state.{UtxoSnapshotChunk, UtxoSnapshotChunkSerializer, UtxoSnapshotManifest, UtxoSnapshotManifestSerializer}
import org.ergoplatform.nodeView.history.ErgoHistory.Difficulty
import scorex.core.serialization.Serializer
import scorex.core.transaction.Transaction
import scorex.core.{ModifierTypeId, NodeViewModifier}

object Constants {

  val HashLength: Int = 32

  val CoinsInOneErgo: Long = 1000000000

  val MaxTarget: BigInt = BigInt(1, Array.fill(HashLength)((-1).toByte))
  val InitialDifficulty: Difficulty = BigInt(1)
  val InitialNBits: Long = RequiredDifficulty.encodeCompactBits(InitialDifficulty)
  val ModifierIdSize: Int = HashLength

  val BlocksPerHour = 30

  val BlocksPerDay: Int = BlocksPerHour * 24

  val BlocksPerWeek: Int = BlocksPerDay * 7

  val BlocksPerMonth: Int = BlocksPerDay * 30

  val BlocksPerYear: Int = BlocksPerDay * 365

  //For how many blocks a box could be put into the state with no paying.
  //4 years
  val StoragePeriod: Int = 4 * BlocksPerYear

  val StorageContractCost: Long = 50

  val StorageIndexVarId: Byte = Byte.MaxValue

  // Number of last block headers available is scripts from ErgoStateContext
  val LastHeadersInContext = 10

<<<<<<< HEAD
  val modifierSerializers: Map[ModifierTypeId, Serializer[_ <: NodeViewModifier]] = Map(
    Header.modifierTypeId -> HeaderSerializer,
    Extension.modifierTypeId -> ExtensionSerializer,
    BlockTransactions.modifierTypeId -> BlockTransactionsSerializer,
    ADProofs.modifierTypeId -> ADProofSerializer,
    Transaction.ModifierTypeId -> ErgoTransactionSerializer,
    UtxoSnapshotManifest.modifierTypeId -> UtxoSnapshotManifestSerializer,
    UtxoSnapshotChunk.modifierTypeId -> UtxoSnapshotChunkSerializer
  )

=======
  val modifierSerializers: Map[ModifierTypeId, Serializer[_ <: NodeViewModifier]] =
    Map(Header.modifierTypeId -> HeaderSerializer,
      Extension.modifierTypeId -> ExtensionSerializer,
      BlockTransactions.modifierTypeId -> BlockTransactionsSerializer,
      ADProofs.modifierTypeId -> ADProofSerializer,
      Transaction.ModifierTypeId -> ErgoTransactionSerializer)

  val SoftForkEpochs = 32 //about 45.5 days

  val extensionMaxSize: Int = 10 * 1024 //10 kb
>>>>>>> b7e3993b
}<|MERGE_RESOLUTION|>--- conflicted
+++ resolved
@@ -41,7 +41,6 @@
   // Number of last block headers available is scripts from ErgoStateContext
   val LastHeadersInContext = 10
 
-<<<<<<< HEAD
   val modifierSerializers: Map[ModifierTypeId, Serializer[_ <: NodeViewModifier]] = Map(
     Header.modifierTypeId -> HeaderSerializer,
     Extension.modifierTypeId -> ExtensionSerializer,
@@ -52,16 +51,7 @@
     UtxoSnapshotChunk.modifierTypeId -> UtxoSnapshotChunkSerializer
   )
 
-=======
-  val modifierSerializers: Map[ModifierTypeId, Serializer[_ <: NodeViewModifier]] =
-    Map(Header.modifierTypeId -> HeaderSerializer,
-      Extension.modifierTypeId -> ExtensionSerializer,
-      BlockTransactions.modifierTypeId -> BlockTransactionsSerializer,
-      ADProofs.modifierTypeId -> ADProofSerializer,
-      Transaction.ModifierTypeId -> ErgoTransactionSerializer)
-
   val SoftForkEpochs = 32 //about 45.5 days
 
   val extensionMaxSize: Int = 10 * 1024 //10 kb
->>>>>>> b7e3993b
 }