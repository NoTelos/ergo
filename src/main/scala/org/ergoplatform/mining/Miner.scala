package org.ergoplatform.mining


import org.bouncycastle.crypto.digests.{Blake2bDigest, SHA256Digest}
import org.ergoplatform.crypto.Equihash
import org.ergoplatform.mining.difficulty.RequiredDifficulty
import org.ergoplatform.modifiers.ErgoFullBlock
import org.ergoplatform.modifiers.history._
import org.ergoplatform.modifiers.mempool.AnyoneCanSpendTransaction
import org.ergoplatform.nodeView.history.ErgoHistory.Difficulty
import org.ergoplatform.settings.{Algos, Constants}
<<<<<<< HEAD
import org.ergoplatform.utils.LittleEndianBytes.leIntToByteArray
=======
import scorex.core.NodeViewModifier.ModifierId
>>>>>>> c64aa157
import scorex.core.block.Block._
import scorex.core.utils.ScorexLogging

import scala.annotation.tailrec
import scala.math.BigInt
import scala.util.control.NonFatal
import scala.util.{Random, Try}

object Miner extends ScorexLogging {

  type Solution = Seq[Int]

  // add chain byte?
  private def ergoPerson(n: Int, k: Int): Array[Byte] = "ERGOPoWT".getBytes ++ leIntToByteArray(n) ++ leIntToByteArray(k)

  def genBlock(nBits: Long,
               parent: Header,
               stateRoot: Array[Byte],
               adProofs: ADProof,
               transactions: Seq[AnyoneCanSpendTransaction],
               timestamp: Timestamp,
               votes: Array[Byte],
               n: Int, k: Int): ErgoFullBlock = {
    val h = genHeader(nBits,
      parent, stateRoot, adProofs.proofBytes, BlockTransactions.rootHash(transactions.map(_.id)), votes, timestamp, n, k)
    new ErgoFullBlock(h, BlockTransactions(h.id, transactions), None)
  }

  def isBlockValid(block: ErgoFullBlock, n: Int, k: Int): Boolean = Try {
    val result = Equihash.validateSolution(n, k, ergoPerson(n, k), HeaderSerializer.bytesWithoutNonceAndSolutions(block.header) ++ Equihash.nonceToLeBytes(block.header.nonce), EquihashSolutionsSerializer.parseBytes(block.header.equihashSolutions).get)
    result
  }.recover {
    case NonFatal(e) =>
      log.debug(s"Block ${block.id} is invalid due pow", e)
      false
  }.getOrElse(false)

  def genHeader(nBits: Long,
                parentOpt: Option[Header],
                stateRoot: Array[Byte],
                adProofsRoot: Array[Byte],
                transactionsRoot: Array[Byte],
                votes: Array[Byte],
<<<<<<< HEAD
                timestamp: Timestamp,
                n: Int, k: Int): Header = {
    val interlinks: Seq[Array[Byte]] = if (parent.isGenesis) constructInterlinkVector(parent) else Seq(parent.id)
=======
                timestamp: Timestamp): Header = {

    val parentHeight = parentOpt.map(_.height).getOrElse(-1)
    val isGenesis = parentOpt.isEmpty
    val parentId = parentOpt.map(_.id).getOrElse(Header.GenesisParentId)

    val interlinks: Seq[Array[Byte]] = if (!isGenesis) constructInterlinkVector(parentOpt.get) else Seq()

>>>>>>> c64aa157
    val difficulty = RequiredDifficulty.decodeCompactBits(nBits)
    val height = parentHeight + 1

    val bytesPerWord = n / 8
    val wordsPerHash = 512 / n

    val digest = new Blake2bDigest(null, bytesPerWord * wordsPerHash, null, ergoPerson(n, k))
    val h = Header(0.toByte, parent.id, interlinks, adProofsRoot, stateRoot, transactionsRoot, timestamp, nBits, height, votes, 0l, null)
    val I = HeaderSerializer.bytesWithoutNonceAndSolutions(h)
    digest.update(I, 0, I.length)
    @tailrec
    def generateHeader(): Header = {
<<<<<<< HEAD
      val nonce = Random.nextLong()
      val currentDigest = new Blake2bDigest(digest)
      Equihash.hashNonce(currentDigest, nonce)
      val solutions = Equihash.gbpBasic(currentDigest, n, k)
      val headerWithSuitableSolution = solutions.map(solution => {
        h.copy(nonce = nonce, equihashSolutions = EquihashSolutionsSerializer.toBytes(solution))
      }).find(newHeader => {
        correctWorkDone(newHeader.realDifficulty, difficulty)
      })
      headerWithSuitableSolution match {
        case Some(headerWithFoundSolution) =>
          headerWithFoundSolution
        case None =>
          generateHeader()
      }
=======
      val nonce = Random.nextInt
      val header = Header(0.toByte, parentId, interlinks, adProofsRoot, stateRoot, transactionsRoot, timestamp, nonce,
        nBits, height, votes)
      if (correctWorkDone(header.id, difficulty)) header
      else generateHeader()
>>>>>>> c64aa157
    }

    generateHeader()
  }

  private[mining] def constructInterlinks(parentInterlinks: Seq[Array[Byte]],
                                          parentRealDifficulty: BigInt,
                                          parentId: ModifierId): Seq[Array[Byte]] = {

    val genesisId = parentInterlinks.head

    def generateInterlinks(curDifficulty: BigInt, acc: Seq[Array[Byte]]): Seq[Array[Byte]] = {
      if (parentRealDifficulty >= curDifficulty) {
        generateInterlinks(curDifficulty * 2, acc :+ parentId)
      } else {
        parentInterlinks.tail.find(pId => Algos.blockIdDifficulty(pId) >= curDifficulty) match {
          case Some(id) => generateInterlinks(curDifficulty * 2, acc :+ id)
          case _ => acc
        }
      }
    }

    val interinks = generateInterlinks(Constants.InitialDifficulty * 2, Seq[Array[Byte]]())
    assert(interinks.length >= parentInterlinks.length - 1)

    genesisId +: interinks

  }

  private def constructInterlinkVector(parent: Header): Seq[Array[Byte]] = if (parent.isGenesis) {
    Seq(parent.id)
  } else {
    constructInterlinks(parent.interlinks,
      parent.realDifficulty,
      parent.id)
  }

  def correctWorkDone(realDifficulty: Difficulty, difficulty: BigInt): Boolean = {
    realDifficulty >= difficulty
  }

}<|MERGE_RESOLUTION|>--- conflicted
+++ resolved
@@ -9,11 +9,8 @@
 import org.ergoplatform.modifiers.mempool.AnyoneCanSpendTransaction
 import org.ergoplatform.nodeView.history.ErgoHistory.Difficulty
 import org.ergoplatform.settings.{Algos, Constants}
-<<<<<<< HEAD
+import scorex.core.NodeViewModifier.ModifierId
 import org.ergoplatform.utils.LittleEndianBytes.leIntToByteArray
-=======
-import scorex.core.NodeViewModifier.ModifierId
->>>>>>> c64aa157
 import scorex.core.block.Block._
 import scorex.core.utils.ScorexLogging
 
@@ -52,27 +49,16 @@
   }.getOrElse(false)
 
   def genHeader(nBits: Long,
-                parentOpt: Option[Header],
+                parent: Header,
                 stateRoot: Array[Byte],
                 adProofsRoot: Array[Byte],
                 transactionsRoot: Array[Byte],
                 votes: Array[Byte],
-<<<<<<< HEAD
                 timestamp: Timestamp,
                 n: Int, k: Int): Header = {
     val interlinks: Seq[Array[Byte]] = if (parent.isGenesis) constructInterlinkVector(parent) else Seq(parent.id)
-=======
-                timestamp: Timestamp): Header = {
-
-    val parentHeight = parentOpt.map(_.height).getOrElse(-1)
-    val isGenesis = parentOpt.isEmpty
-    val parentId = parentOpt.map(_.id).getOrElse(Header.GenesisParentId)
-
-    val interlinks: Seq[Array[Byte]] = if (!isGenesis) constructInterlinkVector(parentOpt.get) else Seq()
-
->>>>>>> c64aa157
     val difficulty = RequiredDifficulty.decodeCompactBits(nBits)
-    val height = parentHeight + 1
+    val height = parent.height + 1
 
     val bytesPerWord = n / 8
     val wordsPerHash = 512 / n
@@ -83,7 +69,6 @@
     digest.update(I, 0, I.length)
     @tailrec
     def generateHeader(): Header = {
-<<<<<<< HEAD
       val nonce = Random.nextLong()
       val currentDigest = new Blake2bDigest(digest)
       Equihash.hashNonce(currentDigest, nonce)
@@ -99,13 +84,6 @@
         case None =>
           generateHeader()
       }
-=======
-      val nonce = Random.nextInt
-      val header = Header(0.toByte, parentId, interlinks, adProofsRoot, stateRoot, transactionsRoot, timestamp, nonce,
-        nBits, height, votes)
-      if (correctWorkDone(header.id, difficulty)) header
-      else generateHeader()
->>>>>>> c64aa157
     }
 
     generateHeader()
