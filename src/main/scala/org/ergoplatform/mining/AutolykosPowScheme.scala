--- conflicted
+++ resolved
@@ -338,11 +338,7 @@
     val proofs = if (mandatoryTxIds.nonEmpty) {
       // constructs fake block transactions section (BlockTransactions instance) to get proofs from it
       val fakeHeaderId = scorex.util.bytesToId(Array.fill(org.ergoplatform.wallet.Constants.ModifierIdLength)(0: Byte))
-<<<<<<< HEAD
-      val bt = BlockTransactions(fakeHeaderId, blockCandidate.transactions)
-=======
-      val bt = BlockTransactions(fakeHeaderId, candidate.version, candidate.transactions)
->>>>>>> 027b4723
+      val bt = BlockTransactions(fakeHeaderId, blockCandidate.version, blockCandidate.transactions)
       val ps = mandatoryTxIds.flatMap { txId => bt.proofFor(txId).map(mp => TransactionMembershipProof(txId, mp)) }
       Some(ProofOfUpcomingTransactions(headerCandidate, ps))
     } else {
