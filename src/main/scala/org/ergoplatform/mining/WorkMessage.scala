--- conflicted
+++ resolved
@@ -4,10 +4,6 @@
 import io.circe.{Encoder, Json}
 import org.ergoplatform.http.api.ApiCodecs
 import org.ergoplatform.nodeView.history.ErgoHistory.Height
-<<<<<<< HEAD
-import scorex.core.block.Block.Version
-=======
->>>>>>> 50355f3a
 import sigmastate.basics.DLogProtocol.ProveDlog
 
 
@@ -16,22 +12,14 @@
   *
   * @param msg                            - message for external miner to work on (serialized header)
   * @param b                              - target value for mining
-<<<<<<< HEAD
-  * @param h                              - height of the block
-=======
   * @param h                              - height of the block (presented in V2 only)
->>>>>>> 50355f3a
   * @param pk                             - public key of a miner
   * @param proofsForMandatoryTransactions - proofs of transactions membership (optional)
   *
   */
 case class WorkMessage(msg: Array[Byte],
                        b: BigInt,
-<<<<<<< HEAD
-                       h: Height,
-=======
                        h: Option[Height],
->>>>>>> 50355f3a
                        pk: ProveDlog,
                        proofsForMandatoryTransactions: Option[ProofOfUpcomingTransactions])
 
@@ -42,11 +30,7 @@
       List(
         "msg" -> Some(workMessage.msg.asJson),
         "b" -> Some(workMessage.b.asJson(bigIntEncoder)),
-<<<<<<< HEAD
-        "h" -> Some(workMessage.h.asJson),
-=======
         "h" -> workMessage.h.map(_.asJson),
->>>>>>> 50355f3a
         "pk" -> Some(workMessage.pk.asJson),
         "proof" -> workMessage.proofsForMandatoryTransactions.map(_.asJson)
       ).collect {
