--- conflicted
+++ resolved
@@ -5,15 +5,10 @@
 import org.bouncycastle.util.BigIntegers
 import org.ergoplatform.api.ApiCodecs
 import org.ergoplatform.settings.Algos
-<<<<<<< HEAD
-import scorex.core.serialization.ScorexSerializer
-import scorex.util.serialization.{Reader, Writer}
-=======
 import scorex.core.serialization.{BytesSerializable, Serializer}
 import sigmastate.interpreter.CryptoConstants.EcPointType
 
 import scala.util.Try
->>>>>>> 5a405dd3
 
 /**
   * Solution of Autolykos PoW puzzle
@@ -24,13 +19,8 @@
   * @param d  - distance between pseudo-random number, corresponding to nonce `n` and a secret,
   *           corresponding to `pk`. The lower `d` is, the harder it was to find this solution.
   */
-<<<<<<< HEAD
-case class AutolykosSolution(pk: ECPoint, w: ECPoint, n: Array[Byte], d: BigInt) {
-  assert(!pk.isInfinity && !w.isInfinity, s"Infinity points are not allowed ${pk.isInfinity}, ${w.isInfinity}")
-=======
 case class AutolykosSolution(pk: EcPointType, w: EcPointType, n: Array[Byte], d: BigInt) extends BytesSerializable {
   override type M = AutolykosSolution
->>>>>>> 5a405dd3
 
   val encodedPk: Array[Byte] = pkToBytes(pk)
 
