package org.ergoplatform.nodeView.state

import java.io.File
import java.util

import io.iohk.iodb.{ByteArrayWrapper, LSMStore, Store}
import org.ergoplatform.ErgoBox
import org.ergoplatform.ErgoLikeContext.Height
import org.ergoplatform.modifiers.history.{ADProofs, Header}
import org.ergoplatform.modifiers.mempool.ErgoTransaction
import org.ergoplatform.modifiers.{ErgoFullBlock, ErgoPersistentModifier}
import org.ergoplatform.settings.Algos.HF
import org.ergoplatform.settings.{Algos, Constants}
import scorex.core.NodeViewHolder.ReceivableMessages.LocallyGeneratedModifier
import scorex.core._
import scorex.core.transaction.state.TransactionValidation
import scorex.crypto.authds.avltree.batch._
import scorex.crypto.authds.{ADDigest, ADValue}
import scorex.crypto.hash.Digest32

import scala.util.{Failure, Success, Try}

/**
  * Utxo set implementation
  *
  * @param persistentProver - persistent prover that build authenticated AVL+ tree on top of utxo set
  * @param store - storage of persistentProver that also keeps metadata
  * @param version - current state version
  * @param constants - constants, that do not change with state version changes
  */
class UtxoState(override val persistentProver: PersistentBatchAVLProver[Digest32, HF],
                override val version: VersionTag,
                override val store: Store,
                override val constants: StateConstants)
  extends ErgoState[UtxoState]
    with TransactionValidation[ErgoTransaction]
    with UtxoStateReader {


  override def rootHash: ADDigest = persistentProver.digest

  private def onAdProofGenerated(proof: ADProofs): Unit = {
    if (constants.nodeViewHolderRef.isEmpty) log.warn("Got proof while nodeViewHolderRef is empty")
    constants.nodeViewHolderRef.foreach(h => h ! LocallyGeneratedModifier(proof))
  }

  import UtxoState.metadata

  override val maxRollbackDepth = 10

  override def rollbackTo(version: VersionTag): Try[UtxoState] = {
    val p = persistentProver
    log.info(s"Rollback UtxoState to version ${Algos.encoder.encode(version)}")
    store.get(Algos.versionToBAW(version)) match {
      case Some(hash) =>
        val rootHash: ADDigest = ADDigest @@ hash.data
        val rollbackResult = p.rollback(rootHash).map { _ =>
          new UtxoState(p, version, store, constants)
        }
        store.clean(constants.keepVersions)
        rollbackResult
      case None =>
        Failure(new Error(s"Unable to get root hash at version ${Algos.encoder.encode(version)}"))
    }
  }

  @SuppressWarnings(Array("TryGet"))
  private[state] def applyTransactions(transactions: Seq[ErgoTransaction],
                                       expectedDigest: ADDigest,
                                       height: Height) = Try {

    val createdOutputs = transactions.flatMap(_.outputs).map(o => (ByteArrayWrapper(o.id), o)).toMap
    val totalCost = transactions.map { tx =>
      tx.statelessValidity.get
      val boxesToSpend = tx.inputs.map(_.boxId).map { id =>
        createdOutputs.get(ByteArrayWrapper(id)).orElse(boxById(id)) match {
          case Some(box) => box
          case None => throw new Error(s"Box with id ${Algos.encode(id)} not found")
        }
      }
      tx.statefulValidity(boxesToSpend, stateContext).get
    }.sum

    if (totalCost > Constants.MaxBlockCost) throw new Error(s"Transaction cost $totalCost exeeds limit")

    val mods = ErgoState.stateChanges(transactions).operations.map(ADProofs.changeToMod)
    mods.foldLeft[Try[Option[ADValue]]](Success(None)) { case (t, m) =>
      t.flatMap(_ => {
        persistentProver.performOneOperation(m)
      })
    }.get

<<<<<<< HEAD
    if (!util.Arrays.equals(expectedDigest, persistentProver.digest)) {
=======
    if (!java.util.Arrays.equals(expectedDigest, persistentProver.digest)) {
>>>>>>> 522e6012
      throw new Error(s"Digest after txs application is wrong. ${Algos.encode(expectedDigest)} expected, " +
        s"${Algos.encode(persistentProver.digest)} given")
    }
  }

  //todo: utxo snapshot could go here
  override def applyModifier(mod: ErgoPersistentModifier): Try[UtxoState] = mod match {
    case fb: ErgoFullBlock =>
      val height = fb.header.height

      log.debug(s"Trying to apply full block with header ${fb.header.encodedId} at height $height")
      val inRoot = rootHash

      val stateTry: Try[UtxoState] = applyTransactions(fb.blockTransactions.txs, fb.header.stateRoot, height).map { _: Unit =>
        val emissionBox = extractEmissionBox(fb)
        val newStateContext = stateContext.appendHeader(fb.header)
        val md = metadata(idToVersion(fb.id), fb.header.stateRoot, emissionBox, newStateContext)
        val proofBytes = persistentProver.generateProofAndUpdateStorage(md)
        val proofHash = ADProofs.proofDigest(proofBytes)
        if (fb.aDProofs.isEmpty) onAdProofGenerated(ADProofs(fb.header.id, proofBytes))

        if (!store.get(Algos.idToBAW(fb.id)).exists(w => java.util.Arrays.equals(w.data, fb.header.stateRoot))) {
          throw new Error("Storage kept roothash is not equal to the declared one")
<<<<<<< HEAD
        } else if (!util.Arrays.equals(fb.header.ADProofsRoot, proofHash)) {
          throw new Error("Calculated proofHash is not equal to the declared one")
        } else if (!util.Arrays.equals(fb.header.stateRoot, persistentProver.digest)) {
=======
        } else if (!java.util.Arrays.equals(fb.header.ADProofsRoot, proofHash)) {
          throw new Error("Calculated proofHash is not equal to the declared one")
        } else if (!java.util.Arrays.equals(fb.header.stateRoot, persistentProver.digest)) {
>>>>>>> 522e6012
          throw new Error("Calculated stateRoot is not equal to the declared one")
        }

        log.info(s"Valid modifier with header ${fb.header.encodedId} and emission box " +
          s"${emissionBox.map(e => Algos.encode(e.id))} applied to UtxoState with root hash ${Algos.encode(inRoot)}")
        new UtxoState(persistentProver, idToVersion(fb.id), store, constants)
      }
      stateTry.recoverWith[UtxoState] { case e =>
        log.warn(s"Error while applying full block with header ${fb.header.encodedId} to UTXOState with root" +
          s" ${Algos.encode(inRoot)}: ", e)
<<<<<<< HEAD
        persistentProver.rollback(inRoot).ensuring(util.Arrays.equals(persistentProver.digest, inRoot))
=======
        persistentProver.rollback(inRoot)
          .ensuring(java.util.Arrays.equals(persistentProver.digest, inRoot))
>>>>>>> 522e6012
        Failure(e)
      }

    case h: Header =>
      Success(new UtxoState(persistentProver, idToVersion(h.id), this.store, constants))

    case a: Any =>
      log.info(s"Unhandled modifier: $a")
      Failure(new Exception("unknown modifier"))
  }

  @SuppressWarnings(Array("OptionGet"))
  override def rollbackVersions: Iterable[VersionTag] = persistentProver.storage.rollbackVersions.map { v =>
    bytesToVersion(store.get(ByteArrayWrapper(Algos.hash(v))).get.data)
  }

}

object UtxoState {

  private lazy val bestVersionKey = Algos.hash("best state version")
  val EmissionBoxIdKey = Algos.hash("emission box id key")

  private def metadata(modId: VersionTag,
                       stateRoot: ADDigest,
                       currentEmissionBoxOpt: Option[ErgoBox],
                       context: ErgoStateContext): Seq[(Array[Byte], Array[Byte])] = {
    val modIdBytes = versionToBytes(modId)
    val idStateDigestIdxElem: (Array[Byte], Array[Byte]) = modIdBytes -> stateRoot
    val stateDigestIdIdxElem = Algos.hash(stateRoot) -> modIdBytes
    val bestVersion = bestVersionKey -> modIdBytes
    val eb = EmissionBoxIdKey -> currentEmissionBoxOpt.map(emissionBox => emissionBox.id).getOrElse(Array[Byte]())
    val cb = ErgoStateReader.ContextKey -> context.bytes

    Seq(idStateDigestIdxElem, stateDigestIdIdxElem, bestVersion, eb, cb)
  }

  def create(dir: File, constants: StateConstants): UtxoState = {
    val store = new LSMStore(dir, keepVersions = constants.keepVersions)
    val version = store.get(ByteArrayWrapper(bestVersionKey)).map(w => bytesToVersion(w.data))
      .getOrElse(ErgoState.genesisStateVersion)
    val persistentProver: PersistentBatchAVLProver[Digest32, HF] = {
      val bp = new BatchAVLProver[Digest32, HF](keyLength = 32, valueLengthOpt = None)
      val np = NodeParameters(keySize = 32, valueSize = None, labelSize = 32)
      val storage: VersionedIODBAVLStorage[Digest32] = new VersionedIODBAVLStorage(store, np)(Algos.hash)
      PersistentBatchAVLProver.create(bp, storage).get
    }
    new UtxoState(persistentProver, version, store, constants)
  }

  @SuppressWarnings(Array("OptionGet", "TryGet"))
  def fromBoxHolder(bh: BoxHolder,
                    currentEmissionBoxOpt: Option[ErgoBox],
                    dir: File,
                    constants: StateConstants): UtxoState = {
    val p = new BatchAVLProver[Digest32, HF](keyLength = 32, valueLengthOpt = None)
    bh.sortedBoxes.foreach(b => p.performOneOperation(Insert(b.id, ADValue @@ b.bytes)).ensuring(_.isSuccess))

    val store = new LSMStore(dir, keepVersions = constants.keepVersions)
    val defaultStateContext = ErgoStateContext(0, p.digest)
    val np = NodeParameters(keySize = 32, valueSize = None, labelSize = 32)
    val storage: VersionedIODBAVLStorage[Digest32] = new VersionedIODBAVLStorage(store, np)(Algos.hash)
    val persistentProver = PersistentBatchAVLProver.create(
      p,
      storage,
      metadata(ErgoState.genesisStateVersion, p.digest, currentEmissionBoxOpt, defaultStateContext),
      paranoidChecks = true
    ).get

    new UtxoState(persistentProver, ErgoState.genesisStateVersion, store, constants)
  }
}
<|MERGE_RESOLUTION|>--- conflicted
+++ resolved
@@ -1,7 +1,6 @@
 package org.ergoplatform.nodeView.state
 
 import java.io.File
-import java.util
 
 import io.iohk.iodb.{ByteArrayWrapper, LSMStore, Store}
 import org.ergoplatform.ErgoBox
@@ -90,11 +89,7 @@
       })
     }.get
 
-<<<<<<< HEAD
-    if (!util.Arrays.equals(expectedDigest, persistentProver.digest)) {
-=======
     if (!java.util.Arrays.equals(expectedDigest, persistentProver.digest)) {
->>>>>>> 522e6012
       throw new Error(s"Digest after txs application is wrong. ${Algos.encode(expectedDigest)} expected, " +
         s"${Algos.encode(persistentProver.digest)} given")
     }
@@ -118,15 +113,9 @@
 
         if (!store.get(Algos.idToBAW(fb.id)).exists(w => java.util.Arrays.equals(w.data, fb.header.stateRoot))) {
           throw new Error("Storage kept roothash is not equal to the declared one")
-<<<<<<< HEAD
-        } else if (!util.Arrays.equals(fb.header.ADProofsRoot, proofHash)) {
-          throw new Error("Calculated proofHash is not equal to the declared one")
-        } else if (!util.Arrays.equals(fb.header.stateRoot, persistentProver.digest)) {
-=======
         } else if (!java.util.Arrays.equals(fb.header.ADProofsRoot, proofHash)) {
           throw new Error("Calculated proofHash is not equal to the declared one")
         } else if (!java.util.Arrays.equals(fb.header.stateRoot, persistentProver.digest)) {
->>>>>>> 522e6012
           throw new Error("Calculated stateRoot is not equal to the declared one")
         }
 
@@ -137,12 +126,8 @@
       stateTry.recoverWith[UtxoState] { case e =>
         log.warn(s"Error while applying full block with header ${fb.header.encodedId} to UTXOState with root" +
           s" ${Algos.encode(inRoot)}: ", e)
-<<<<<<< HEAD
-        persistentProver.rollback(inRoot).ensuring(util.Arrays.equals(persistentProver.digest, inRoot))
-=======
         persistentProver.rollback(inRoot)
           .ensuring(java.util.Arrays.equals(persistentProver.digest, inRoot))
->>>>>>> 522e6012
         Failure(e)
       }
 
