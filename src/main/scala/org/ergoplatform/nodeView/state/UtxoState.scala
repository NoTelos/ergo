--- conflicted
+++ resolved
@@ -9,15 +9,10 @@
 import org.ergoplatform.modifiers.mempool.ErgoTransaction
 import org.ergoplatform.modifiers.state.UtxoSnapshot
 import org.ergoplatform.modifiers.{ErgoFullBlock, ErgoPersistentModifier}
-<<<<<<< HEAD
+import org.ergoplatform.nodeView.ErgoInterpreter
 import org.ergoplatform.nodeView.state.UtxoState.ModifierProcessing
 import org.ergoplatform.settings.Algos.HF
-import org.ergoplatform.settings.{Algos, Constants, ErgoSettings, Parameters}
-=======
-import org.ergoplatform.nodeView.ErgoInterpreter
-import org.ergoplatform.settings.Algos.HF
-import org.ergoplatform.settings.{Algos, LaunchParameters, VotingSettings}
->>>>>>> b7e3993b
+import org.ergoplatform.settings._
 import org.ergoplatform.utils.LoggingUtil
 import scorex.core.NodeViewHolder.ReceivableMessages.LocallyGeneratedModifier
 import scorex.core._
@@ -46,13 +41,10 @@
     with TransactionValidation[ErgoTransaction]
     with UtxoStateReader {
 
-<<<<<<< HEAD
   import UtxoState.metadata
 
   override val maxRollbackDepth = 10
 
-=======
->>>>>>> b7e3993b
   override def rootHash: ADDigest = persistentProver.synchronized {
     persistentProver.digest
   }
@@ -78,21 +70,14 @@
     }
   }
 
-<<<<<<< HEAD
   /**
     * Tries to validate and execute transactions.
     * @return Result of transactions execution with total cost inside
-    * */
+    */
   private def execTransactionsTry(transactions: Seq[ErgoTransaction],
                                   currentStateContext: ErgoStateContext): Try[Long] = {
     import cats.implicits._
-=======
-  @SuppressWarnings(Array("TryGet"))
-  private[state] def applyTransactions(transactions: Seq[ErgoTransaction],
-                                       expectedDigest: ADDigest,
-                                       currentStateContext: ErgoStateContext) = Try {
     implicit val verifier: ErgoInterpreter = ErgoInterpreter(currentStateContext.currentParameters)
->>>>>>> b7e3993b
     val createdOutputs = transactions.flatMap(_.outputs).map(o => (ByteArrayWrapper(o.id), o)).toMap
     val execResults: Try[List[Long]] = transactions.toList
       .map { tx =>
@@ -105,11 +90,10 @@
             }
             .sequence
           boxesToSpendTry.flatMap { boxes =>
-            tx.statefulValidity(boxes.toIndexedSeq, currentStateContext, constants.settings.metadata)
+            tx.statefulValidity(boxes.toIndexedSeq, currentStateContext)
           }
         }
       }
-<<<<<<< HEAD
       .sequence
     execResults.map(_.sum)
   }
@@ -119,7 +103,7 @@
                                        currentStateContext: ErgoStateContext): Try[Unit] = {
     import cats.implicits._
     execTransactionsTry(transactions, currentStateContext) match {
-      case Success(executionCost) if executionCost <= Parameters.MaxBlockCost =>
+      case Success(executionCost) if executionCost <= currentStateContext.currentParameters.maxBlockCost =>
         persistentProver.synchronized {
           val mods = ErgoState.stateChanges(transactions).operations.map(ADProofs.changeToMod)
           val resultTry = Traverse[List].sequence(mods.map(persistentProver.performOneOperation).toList).map(_ => ())
@@ -136,22 +120,6 @@
   }
 
   override def applyModifier(mod: ErgoPersistentModifier): Try[UtxoState] = processing(mod)
-=======
-      tx.statefulValidity(boxesToSpend, currentStateContext)(verifier).get
-    }.sum
-
-    if (totalCost > currentStateContext.currentParameters.maxBlockCost) {
-      throw new Error(s"Transaction cost $totalCost exceeds limit")
-    }
-
-    persistentProver.synchronized {
-      val mods = ErgoState.stateChanges(transactions).operations.map(ADProofs.changeToMod)
-      mods.foldLeft[Try[Option[ADValue]]](Success(None)) { case (t, m) =>
-        t.flatMap(_ => {
-          persistentProver.performOneOperation(m)
-        })
-      }.get
->>>>>>> b7e3993b
 
   private def processing: ModifierProcessing = {
     applyFullBlock orElse
@@ -165,31 +133,19 @@
       val height = fb.header.height
 
       log.debug(s"Trying to apply full block with header ${fb.header.encodedId} at height $height")
-<<<<<<< HEAD
-      persistentProver.synchronized {
-        val inRoot = rootHash
-        val newStateContext = stateContext.appendHeader(fb.header)
-
-        val stateTry: Try[UtxoState] = applyTransactions(fb.blockTransactions.txs, fb.header.stateRoot, newStateContext)
-          .map { _: Unit =>
-            val emissionBox = extractEmissionBox(fb)
-            val md = metadata(idToVersion(fb.id), fb.header.stateRoot, emissionBox, newStateContext)
-            val proofBytes = persistentProver.generateProofAndUpdateStorage(md)
-=======
       stateContext.appendFullBlock(fb, votingSettings).flatMap { newStateContext =>
         persistentProver.synchronized {
           val inRoot = rootHash
 
-          val stateTry: Try[UtxoState] = applyTransactions(fb.blockTransactions.txs, fb.header.stateRoot, newStateContext).map { _: Unit =>
+          val stateTry: Try[UtxoState] = applyTransactions(fb.blockTransactions.txs, fb.header.stateRoot, newStateContext)
+          .map { _: Unit =>
             val emissionBox = extractEmissionBox(fb)
             val meta = metadata(idToVersion(fb.id), fb.header.stateRoot, emissionBox, newStateContext)
             val proofBytes = persistentProver.generateProofAndUpdateStorage(meta)
->>>>>>> b7e3993b
             val proofHash = ADProofs.proofDigest(proofBytes)
             if (fb.adProofs.isEmpty) onAdProofGenerated(ADProofs(fb.header.id, proofBytes))
 
             if (!store.get(Algos.idToBAW(fb.id)).exists(w => java.util.Arrays.equals(w.data, fb.header.stateRoot))) {
-<<<<<<< HEAD
               throw new Exception("Storage kept stateRoot is not equal to the declared one")
             } else if (!java.util.Arrays.equals(fb.header.ADProofsRoot, proofHash)) {
               throw new Exception("Calculated proofHash is not equal to the declared one")
@@ -205,42 +161,19 @@
           log.warn(s"Error while applying full block with header ${fb.header.encodedId} to UTXOState with root" +
             s" ${Algos.encode(inRoot)}, reason: ${LoggingUtil.getReasonMsg(e)} ")
           persistentProver.rollback(inRoot).ensuring(java.util.Arrays.equals(persistentProver.digest, inRoot))
-          Failure(e)
-=======
-              throw new Error("Storage kept roothash is not equal to the declared one")
-            } else if (!java.util.Arrays.equals(fb.header.ADProofsRoot, proofHash)) {
-              throw new Error("Calculated proofHash is not equal to the declared one")
-            } else if (!java.util.Arrays.equals(fb.header.stateRoot, persistentProver.digest)) {
-              throw new Error("Calculated stateRoot is not equal to the declared one")
-            }
-            log.info(s"Valid modifier with header ${fb.header.encodedId} and emission box " +
-              s"${emissionBox.map(e => Algos.encode(e.id))} applied to UtxoState with root hash ${Algos.encode(inRoot)}")
-            new UtxoState(persistentProver, idToVersion(fb.id), store, constants)
-          }
-          stateTry.recoverWith[UtxoState] { case e =>
-            log.warn(s"Error while applying full block with header ${fb.header.encodedId} to UTXOState with root" +
-              s" ${Algos.encode(inRoot)}, reason: ${LoggingUtil.getReasonMsg(e)} ")
-            persistentProver.rollback(inRoot)
-              .ensuring(java.util.Arrays.equals(persistentProver.digest, inRoot))
-            Failure(e)
-          }
->>>>>>> b7e3993b
+          Failure(e)}
         }
       }
   }
 
   private def applyHeader: ModifierProcessing = {
     case h: Header =>
-<<<<<<< HEAD
-      Success(new UtxoState(persistentProver, idToVersion(h.id), this.store, constants, settings))
-  }
-=======
       log.warn("Only full-blocks are expected (before UTXO snapshot downloading implementation")
       //todo: update state context with headers (when snapshot downloading is done), so
       //todo: application of the first full block after the snapshot should have correct state context
       //todo: (in particular, "lastHeaders" field of it)
-      Success(new UtxoState(persistentProver, idToVersion(h.id), this.store, constants))
->>>>>>> b7e3993b
+      Success(new UtxoState(persistentProver, idToVersion(h.id), this.store, constants, settings))
+  }
 
   private def applySnapshot: ModifierProcessing = {
     case UtxoSnapshot(manifest, chunks, lastHeaders) =>
@@ -361,25 +294,13 @@
     bh.sortedBoxes.foreach(b => p.performOneOperation(Insert(b.id, ADValue @@ b.bytes)).ensuring(_.isSuccess))
 
     val store = new LSMStore(dir, keepVersions = constants.keepVersions)
-<<<<<<< HEAD
-    val defaultStateContext = ErgoStateContext.empty(p.digest)
+
+    implicit val votingSettings: VotingSettings = constants.votingSettings
+
+    val defaultStateContext = new ErgoStateContext(Seq.empty, p.digest, LaunchParameters, VotingData.empty)
     val storage: VersionedIODBAVLStorage[Digest32] = new VersionedIODBAVLStorage(store, nodeParameters)(Algos.hash)
     val persistentProver =
       createPersistentProver(p, storage, ErgoState.genesisStateVersion, currentEmissionBoxOpt, defaultStateContext)
-=======
-
-    implicit val votingSettings: VotingSettings = constants.votingSettings
-
-    val defaultStateContext = new ErgoStateContext(Seq.empty, p.digest, LaunchParameters, VotingData.empty)
-    val np = NodeParameters(keySize = 32, valueSize = None, labelSize = 32)
-    val storage: VersionedIODBAVLStorage[Digest32] = new VersionedIODBAVLStorage(store, np)(Algos.hash)
-    val persistentProver = PersistentBatchAVLProver.create(
-      p,
-      storage,
-      metadata(ErgoState.genesisStateVersion, p.digest, currentEmissionBoxOpt, defaultStateContext),
-      paranoidChecks = true
-    ).get
->>>>>>> b7e3993b
 
     new UtxoState(persistentProver, ErgoState.genesisStateVersion, store, constants, settings)
   }
