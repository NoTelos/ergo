package org.ergoplatform.nodeView.state

import java.io.File

import io.iohk.iodb.{ByteArrayWrapper, LSMStore, Store}
import org.ergoplatform.ErgoBox
import org.ergoplatform.modifiers.history.{ADProofs, Header}
import org.ergoplatform.modifiers.mempool.ErgoBoxSerializer
import org.ergoplatform.modifiers.{ErgoFullBlock, ErgoPersistentModifier}
import org.ergoplatform.settings.Algos.HF
import org.ergoplatform.settings.{Algos, Constants, ErgoSettings, NodeConfigurationSettings}
import scorex.core._
import scorex.core.transaction.state.ModifierValidation
import scorex.core.utils.{ScorexEncoding, ScorexLogging}
import scorex.crypto.authds.ADDigest
import scorex.crypto.authds.avltree.batch.BatchAVLVerifier
import scorex.crypto.hash.Digest32

import scala.util.{Failure, Success, Try}

/**
  * Minimal state variant which is storing only digest of UTXO authenticated as a dynamic dictionary.
  * See https://eprint.iacr.org/2016/994 for details on this mode.
  */
class DigestState protected(override val version: VersionTag,
                            override val rootHash: ADDigest,
                            override val store: Store,
                            settings: NodeConfigurationSettings)
  extends ErgoState[DigestState]
    with ModifierValidation[ErgoPersistentModifier]
    with ScorexLogging {

  store.lastVersionID
    .foreach(id => assert(version == bytesToVersion(id.data), "version should always be equal to store.lastVersionID"))

  override lazy val maxRollbackDepth: Int = store.rollbackVersions().size

  def validate(mod: ErgoPersistentModifier): Try[Unit] = mod match {
    case fb: ErgoFullBlock if notInitialized => Success(Unit)

    case fb: ErgoFullBlock =>
<<<<<<< HEAD
      fb.adProofs match {
        case Some(proofs) if !ADProofs.proofDigest(proofs.proofBytes).sameElements(fb.header.ADProofsRoot) =>
=======
      fb.aDProofs match {
        case Some(proofs) if !java.util.Arrays.equals(ADProofs.proofDigest(proofs.proofBytes), fb.header.ADProofsRoot) =>
>>>>>>> 2afc7975
          Failure(new Error("Incorrect proofs digest"))
        case Some(proofs) =>
          Try {
            val txs = fb.blockTransactions.txs

            val maxOps = txs.map(tx => tx.inputs.size + tx.outputCandidates.size).sum

            val verifier = new BatchAVLVerifier[Digest32, HF](rootHash, proofs.proofBytes, ADProofs.KL,
              None, maxNumOperations = Some(maxOps))

            val declaredHash = fb.header.stateRoot
            // Check modifications, returning sequence of old values
            val oldValues: Seq[ErgoBox] = proofs.verify(ErgoState.stateChanges(txs), rootHash, declaredHash)
              .get.map(v => ErgoBoxSerializer.parseBytes(v).get)
            val knownBoxes = (txs.flatMap(_.outputs) ++ oldValues).map(o => (ByteArrayWrapper(o.id), o)).toMap
            val totalCost = txs.map { tx =>
              tx.statelessValidity.get
              val boxesToSpend = tx.inputs.map(_.boxId).map { id =>
                knownBoxes.get(ByteArrayWrapper(id)) match {
                  case Some(box) => box
                  case None => throw new Error(s"Box with id ${Algos.encode(id)} not found")
                }
              }
              tx.statefulValidity(boxesToSpend, stateContext).get
            }.sum
            if (totalCost > Constants.MaxBlockCost) throw new Error(s"Transaction cost $totalCost exeeds limit")

          }
        case None =>
          Failure(new Error("Empty proofs when trying to apply full block to Digest state"))
      }

    case _: Header => Success(Unit)

    case a: Any =>
      Failure(new Error(s"Modifier not validated: $a"))
  }

  //todo: utxo snapshot could go here
  override def applyModifier(mod: ErgoPersistentModifier): Try[DigestState] = mod match {
    case fb: ErgoFullBlock if settings.verifyTransactions =>
      log.info(s"Got new full block ${fb.encodedId} at height ${fb.header.height} with root " +
        s"${Algos.encode(fb.header.stateRoot)}. Our root is ${Algos.encode(rootHash)}")
      this.validate(fb).flatMap { _ =>
        update(fb.header)
      }.recoverWith {
        case e =>
          log.warn(s"Invalid block ${fb.encodedId}, reason: ", e)
          Failure(e)
      }

    case fb: ErgoFullBlock if !settings.verifyTransactions =>
      log.warn("Should not get full blocks from node view holders if !settings.verifyTransactions")
      Try(this)

    case h: Header if !settings.verifyTransactions =>
      log.info(s"Got new Header ${h.encodedId} with root ${Algos.encoder.encode(h.stateRoot)}")
      update(h)

    case h: Header if settings.verifyTransactions =>
      log.warn("Should not get header from node view holders if settings.verifyTransactions")
      Try(this)

    case a: Any =>
      log.warn(s"Unhandled modifier: $a")
      Try(this)
  }

  @SuppressWarnings(Array("OptionGet"))
  override def rollbackTo(version: VersionTag): Try[DigestState] = {
    log.info(s"Rollback Digest State to version ${Algos.encoder.encode(version)}")
    val wrappedVersion = Algos.versionToBAW(version)
    Try(store.rollback(wrappedVersion)).map { _ =>
      store.clean(settings.keepVersions)
      val rootHash = ADDigest @@ store.get(wrappedVersion).get.data
      log.info(s"Rollback to version ${Algos.encoder.encode(version)} with roothash ${Algos.encoder.encode(rootHash)}")
      new DigestState(version, rootHash, store, settings)
    }
  }

  override def rollbackVersions: Iterable[VersionTag] = store.rollbackVersions()
    .map(w => bytesToVersion(w.data))

  def close(): Unit = store.close()

  private def update(header: Header): Try[DigestState] = {
    val version: VersionTag = idToVersion(header.id)
    val newContext = stateContext.appendHeader(header)
    val cb = ByteArrayWrapper(ErgoStateReader.ContextKey) -> ByteArrayWrapper(newContext.bytes)
    update(version, header.stateRoot, Seq(cb))
  }

  private def update(newVersion: VersionTag,
                     newRootHash: ADDigest,
                     additionalData: Seq[(ByteArrayWrapper, ByteArrayWrapper)]): Try[DigestState] = Try {
    val wrappedVersion = Algos.versionToBAW(newVersion)

    store.update(wrappedVersion,
      toRemove = Seq.empty,
      toUpdate = Seq(wrappedVersion -> ByteArrayWrapper(newRootHash)) ++ additionalData)
    new DigestState(newVersion, newRootHash, store, settings)
  }

  // DigestState is not initialized yet. Waiting for first full block to apply without checks
  private lazy val notInitialized = settings.blocksToKeep >= 0 && (version == ErgoState.genesisStateVersion)

}

object DigestState extends ScorexLogging with ScorexEncoding {

  def create(versionOpt: Option[VersionTag],
             rootHashOpt: Option[ADDigest],
             dir: File,
             settings: ErgoSettings): DigestState = Try {
    val store = new LSMStore(dir, keepVersions = settings.nodeSettings.keepVersions)

    (versionOpt, rootHashOpt) match {
      case (Some(version), Some(rootHash)) =>
        val state = if (store.lastVersionID.map(w => bytesToVersion(w.data)).contains(version)) {
          new DigestState(version, rootHash, store, settings.nodeSettings)
        } else {
          val inVersion = store.lastVersionID.map(w => bytesToVersion(w.data)).getOrElse(version)
          new DigestState(inVersion, rootHash, store, settings.nodeSettings)
            .update(version, rootHash, Seq()).get //sync store
        }
        state.ensuring(bytesToVersion(store.lastVersionID.get.data) == version)
      case (None, None) =>
        val version = bytesToVersion(store.lastVersionID.get.data)
        val rootHash = store.get(Algos.versionToBAW(version)).get.data
        new DigestState(version, ADDigest @@ rootHash, store, settings.nodeSettings)
      case _ => ???
    }
  }.recoverWith { case e =>
    log.warn(s"Failed to create state with ${versionOpt.map(encoder.encode)} and ${rootHashOpt.map(encoder.encode)}", e)
    Failure(e)
  }.getOrElse(ErgoState.generateGenesisDigestState(dir, settings))
}<|MERGE_RESOLUTION|>--- conflicted
+++ resolved
@@ -39,13 +39,8 @@
     case fb: ErgoFullBlock if notInitialized => Success(Unit)
 
     case fb: ErgoFullBlock =>
-<<<<<<< HEAD
       fb.adProofs match {
-        case Some(proofs) if !ADProofs.proofDigest(proofs.proofBytes).sameElements(fb.header.ADProofsRoot) =>
-=======
-      fb.aDProofs match {
         case Some(proofs) if !java.util.Arrays.equals(ADProofs.proofDigest(proofs.proofBytes), fb.header.ADProofsRoot) =>
->>>>>>> 2afc7975
           Failure(new Error("Incorrect proofs digest"))
         case Some(proofs) =>
           Try {
