package org.ergoplatform.nodeView.state

import com.google.common.primitives.Ints
import org.ergoplatform.settings._
import com.google.common.primitives.Bytes
<<<<<<< HEAD
import org.ergoplatform.modifiers.ErgoFullBlock
import org.ergoplatform.modifiers.history.{Extension, Header, HeaderSerializer}
import org.ergoplatform.nodeView.history.ErgoHistory
=======
import org.ergoplatform.modifiers.history.{Header, HeaderSerializer}
import org.ergoplatform.nodeView.history.ErgoHistory
import org.ergoplatform.settings.Constants
>>>>>>> aa6bff39
import scorex.core.serialization.{BytesSerializable, Serializer}
import scorex.core.utils.ScorexEncoding
import scorex.crypto.authds.ADDigest

import scala.collection.mutable
import scala.util.{Success, Try}

case class VotingResults(results: Array[(Byte, Int)]) {
  def update(voteFor: Byte): VotingResults = {
    VotingResults(results.map { case (id, votes) =>
      if (id == voteFor) id -> (votes + 1) else id -> votes
    })
  }
}

object VotingResults {
  val empty = VotingResults(Array.empty)
}

case class VotingData(currentVoting: VotingResults,
                      softForkVotingStartingHeight: Int = 0,
                      softForkVotesCollected: Int = 0,
                      activationHeight: Int = 0)

object VotingData {
  val empty = VotingData(VotingResults.empty)
}

/**
  * Additional data required for transactions validation
  *
  * @param lastHeaders        - fixed number of last headers
  * @param genesisStateDigest - genesis state digest (before the very first block)
  * @param currentParameters  - parameters at the beginning of the current voting epoch
  * @param currentVoting      - votes for parameters change within the current voting epoch
  */
class ErgoStateContext(val lastHeaders: Seq[Header],
                       val genesisStateDigest: ADDigest,
                       val currentParameters: Parameters,
                       val votingData: VotingData)
                      (implicit val votingSettings: VotingSettings)
  extends BytesSerializable with ScorexEncoding {

<<<<<<< HEAD
  lazy val currentVoting = votingData.currentVoting
=======
  lazy val lastBlockMinerPk: Array[Byte] = lastHeaders.headOption.map(_.powSolution.encodedPk)
    .getOrElse(Array.fill(32)(0: Byte))
>>>>>>> aa6bff39

  // State root hash before the last block
  val previousStateDigest: ADDigest = if (lastHeaders.length >= 2) {
    lastHeaders(1).stateRoot
  } else {
    genesisStateDigest
  }

  def lastHeaderOpt: Option[Header] = lastHeaders.headOption

  val currentHeight: Int = ErgoHistory.heightOf(lastHeaderOpt)

  override type M = ErgoStateContext

  override def serializer: Serializer[M] = ErgoStateContextSerializer(votingSettings)

  //Check that non-zero votes extracted from block header are correct
  protected def checkVotes(votes: Array[Byte], epochStarts: Boolean): Unit = {
    if (votes.count(_ != Parameters.SoftFork) > Parameters.ParamVotesCount) throw new Error("Too many votes")

    val prevVotes = mutable.Buffer[Byte]()
    votes.foreach { v =>
      if (prevVotes.contains(v)) throw new Error(s"Double vote in ${votes.mkString}")
      if (prevVotes.contains((-v).toByte)) throw new Error(s"Contradictory votes in ${votes.mkString}")
      if (epochStarts && !Parameters.parametersDescs.contains(v)) throw new Error("Incorrect vote proposed")
      prevVotes += v
    }
  }

  def processExtension(extension: Extension,
                       headerVotes: Array[Byte],
                       height: Int,
                       votingSettings: VotingSettings): Try[ErgoStateContext] = Try {

    val votingEpochLength = votingSettings.votingLength

    def votingStarts(height: Int) = height % votingEpochLength == 0 && height > 0

    //Check that calculated parameters are matching ones written in the extension section of the block
    def matchParameters(p1: Parameters, p2: Parameters): Unit = {
      if (p1.parametersTable.size != p2.parametersTable.size) {
        throw new Error("Calculated and received parameters differ in size")
      }
      p1.parametersTable.foreach { case (k, v) =>
        if (p2.parametersTable(k) != v) throw new Error(s"Calculated and received parameters differ in parameter $k")
      }
    }

    //genesis block does not contain votes
    //todo: this rule may be reconsidered when moving interlink vector to extension section
    if (height == 0 && extension.mandatoryFields.nonEmpty) {
      throw new Error("Mandatory fields in genesis block")
    }

    val votes = headerVotes.filter(_ != Parameters.NoParameter)

    val epochStarts = votingStarts(height)

    checkVotes(votes, epochStarts)

    if (epochStarts) {
      val proposedVotes = votes.map(id => id -> 1)
      val newVoting = VotingData(VotingResults(proposedVotes))

      val softForkStarts = votes.contains(Parameters.SoftFork)

      Parameters.parseExtension(height, extension).flatMap { parsedParams =>
        val calculatedParams = currentParameters.update(height, currentVoting.results, votingEpochLength)
        Try(matchParameters(parsedParams, calculatedParams)).map(_ => calculatedParams)
      }.map { params =>
        new ErgoStateContext(lastHeaders, genesisStateDigest, params, newVoting)(votingSettings)
      }
    } else {
      val newVotes = votes
      val newVotingResults = newVotes.foldLeft(currentVoting) { case (v, id) => v.update(id) }
      Success(new ErgoStateContext(lastHeaders, genesisStateDigest, currentParameters, VotingData(newVotingResults))(votingSettings))
    }
  }.flatten

  /**
    * This function verifies whether a full block is valid against the ErgoStateContext instance, and modifies
    * the latter according to the former.
    *
    * @param fullBlock         - full block (transactions, extension section, maybe state transformation proofs)
    * @param votingSettings    - chain-wide voting settings
    * @return
    */
  def appendFullBlock(fullBlock: ErgoFullBlock, votingSettings: VotingSettings): Try[ErgoStateContext] = Try {
    val header = fullBlock.header
    val height = header.height

    if (height != lastHeaderOpt.map(_.height + 1).getOrElse(ErgoHistory.GenesisHeight)) {
      throw new Error(s"Improper block applied: $fullBlock to state context $this")
    }

    processExtension(fullBlock.extension, header.votes, height, votingSettings).map { sc =>
      val newHeaders = header +: lastHeaders.takeRight(Constants.LastHeadersInContext - 1)
      updateHeaders(newHeaders)
    }
  }.flatten

  def updateHeaders(newHeaders: Seq[Header]): ErgoStateContext = {
    new ErgoStateContext(newHeaders, genesisStateDigest, currentParameters, votingData)(votingSettings)
  }

  override def toString: String = s"ErgoStateContext($currentHeight,${encoder.encode(previousStateDigest)}, $lastHeaders, $currentParameters)"
}

object ErgoStateContext {
  def empty(constants: StateConstants): ErgoStateContext = {
    implicit val votingSettings = constants.votingSettings
    new ErgoStateContext(Seq.empty, constants.genesisStateDigest, LaunchParameters, VotingData(VotingResults.empty))
  }

  def empty(genesisStateDigest: ADDigest, votingSettings: VotingSettings): ErgoStateContext = {
    new ErgoStateContext(Seq.empty, genesisStateDigest, LaunchParameters, VotingData(VotingResults.empty))(votingSettings)
  }
}

case class ErgoStateContextSerializer(votingSettings: VotingSettings) extends Serializer[ErgoStateContext] {

  override def toBytes(ctx: ErgoStateContext): Array[Byte] = {
    val lastHeaderBytes = scorex.core.utils.concatBytes(ctx.lastHeaders.map(_.bytes))
    val votesCount = ctx.currentVoting.results.length.toByte

    val votesBytes = if (votesCount > 0) {
      ctx.currentVoting.results.map { case (id, cnt) =>
        id +: Ints.toByteArray(cnt)
      }.reduce(_ ++ _)
    } else {
      Array.emptyByteArray
    }

    Bytes.concat(
      ctx.genesisStateDigest,
      Ints.toByteArray(lastHeaderBytes.length),
      lastHeaderBytes,
      Array(votesCount),
      votesBytes,
      ParametersSerializer.toBytes(ctx.currentParameters))
  }

  override def parseBytes(bytes: Array[Byte]): Try[ErgoStateContext] = Try {
    val genesisDigest = ADDigest @@ bytes.take(33)
    val length = Ints.fromByteArray(bytes.slice(33, 37))

<<<<<<< HEAD
    def loop(startPos: Int, finishPos: Int, acc: Seq[Header]): Seq[Header] = if (startPos < length) {
      // todo use only required bytes when header size will be fixed after https://github.com/ergoplatform/ergo/issues/452
      val header = HeaderSerializer.parseBytes(bytes.slice(startPos, finishPos)).get
      loop(startPos + header.bytes.length, finishPos, header +: acc)
=======
    def loop(offset: Int, acc: Seq[Header]): Seq[Header] = if (offset < length) {
      val header = HeaderSerializer.parseBytes(bytes.slice(offset, bytes.length)).get
      loop(offset + header.bytes.length, header +: acc)
>>>>>>> aa6bff39
    } else {
      acc.reverse
    }

    val votesCount = bytes(37 + length)

    val (votes: VotingResults, votesLength: Int) = if (votesCount > 0) {
      val vl = votesCount * 5
      val votesBytes = bytes.slice(37 + length + 1, 37 + length + 1 + vl)
      VotingResults(votesBytes.grouped(5).map { bs =>
        bs.head -> Ints.fromByteArray(bs.tail)
      }.toArray) -> vl
    } else {
      VotingResults.empty -> 0
    }

    ParametersSerializer.parseBytes(bytes.slice(37 + length + 1 + votesLength, bytes.length)).map { params =>
      //todo: fix
      val lastHeaders = loop(startPos = 37, 37 + length, Seq.empty)
      new ErgoStateContext(lastHeaders, genesisDigest, params, VotingData(votes))(votingSettings)
    }
  }.flatten
}<|MERGE_RESOLUTION|>--- conflicted
+++ resolved
@@ -3,15 +3,12 @@
 import com.google.common.primitives.Ints
 import org.ergoplatform.settings._
 import com.google.common.primitives.Bytes
-<<<<<<< HEAD
+import org.ergoplatform.modifiers.history.{Header, HeaderSerializer}
+import org.ergoplatform.nodeView.history.ErgoHistory
+import org.ergoplatform.settings.Constants
 import org.ergoplatform.modifiers.ErgoFullBlock
 import org.ergoplatform.modifiers.history.{Extension, Header, HeaderSerializer}
 import org.ergoplatform.nodeView.history.ErgoHistory
-=======
-import org.ergoplatform.modifiers.history.{Header, HeaderSerializer}
-import org.ergoplatform.nodeView.history.ErgoHistory
-import org.ergoplatform.settings.Constants
->>>>>>> aa6bff39
 import scorex.core.serialization.{BytesSerializable, Serializer}
 import scorex.core.utils.ScorexEncoding
 import scorex.crypto.authds.ADDigest
@@ -55,12 +52,10 @@
                       (implicit val votingSettings: VotingSettings)
   extends BytesSerializable with ScorexEncoding {
 
-<<<<<<< HEAD
-  lazy val currentVoting = votingData.currentVoting
-=======
   lazy val lastBlockMinerPk: Array[Byte] = lastHeaders.headOption.map(_.powSolution.encodedPk)
     .getOrElse(Array.fill(32)(0: Byte))
->>>>>>> aa6bff39
+
+  lazy val currentVoting = votingData.currentVoting
 
   // State root hash before the last block
   val previousStateDigest: ADDigest = if (lastHeaders.length >= 2) {
@@ -207,16 +202,9 @@
     val genesisDigest = ADDigest @@ bytes.take(33)
     val length = Ints.fromByteArray(bytes.slice(33, 37))
 
-<<<<<<< HEAD
-    def loop(startPos: Int, finishPos: Int, acc: Seq[Header]): Seq[Header] = if (startPos < length) {
-      // todo use only required bytes when header size will be fixed after https://github.com/ergoplatform/ergo/issues/452
-      val header = HeaderSerializer.parseBytes(bytes.slice(startPos, finishPos)).get
-      loop(startPos + header.bytes.length, finishPos, header +: acc)
-=======
     def loop(offset: Int, acc: Seq[Header]): Seq[Header] = if (offset < length) {
       val header = HeaderSerializer.parseBytes(bytes.slice(offset, bytes.length)).get
       loop(offset + header.bytes.length, header +: acc)
->>>>>>> aa6bff39
     } else {
       acc.reverse
     }
