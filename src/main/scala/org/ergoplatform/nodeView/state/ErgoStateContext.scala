--- conflicted
+++ resolved
@@ -1,6 +1,5 @@
 package org.ergoplatform.nodeView.state
 
-import com.google.common.primitives.{Bytes, Ints}
 import org.ergoplatform.settings._
 import org.ergoplatform.mining.{AutolykosPowScheme, pkToBytes}
 import org.ergoplatform.modifiers.history.PreHeader
@@ -9,18 +8,14 @@
 import org.ergoplatform.modifiers.ErgoFullBlock
 import org.ergoplatform.modifiers.history.{Extension, Header, HeaderSerializer}
 import org.ergoplatform.nodeView.history.ErgoHistory
-import scorex.core.serialization.{BytesSerializable, ScorexSerializer}
+import scorex.core.serialization.BytesSerializable
 import scorex.core.utils.ScorexEncoding
 import scorex.crypto.authds.ADDigest
 import scorex.util.serialization.{Reader, Writer}
 import scorex.util.Extensions._
 import sigmastate.interpreter.CryptoConstants.EcPointType
 
-<<<<<<< HEAD
-import scala.util.{Success, Try}
-=======
 import scala.util.{Failure, Success, Try}
->>>>>>> dbe0fde9
 
 /**
   * State context with predicted header.
@@ -72,15 +67,11 @@
 
   override type M = ErgoStateContext
 
-<<<<<<< HEAD
+  def votingEpochLength: Int = votingSettings.votingLength
+
+  def lastHeaderOpt: Option[Header] = lastHeaders.headOption
+
   override def serializer: ScorexSerializer[M] = ErgoStateContextSerializer(votingSettings)
-=======
-  def votingEpochLength: Int = votingSettings.votingLength
-
-  def lastHeaderOpt: Option[Header] = lastHeaders.headOption
-
-  override def serializer: Serializer[M] = ErgoStateContextSerializer(votingSettings)
->>>>>>> dbe0fde9
 
   def upcoming(minerPk: EcPointType,
                timestamp: Long,
@@ -242,4 +233,5 @@
     val params = ParametersSerializer.parse(r)
     new ErgoStateContext(lastHeaders, genesisDigest, params, votingData)(votingSettings)
   }
+
 }