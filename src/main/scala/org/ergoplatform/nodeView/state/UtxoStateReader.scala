--- conflicted
+++ resolved
@@ -5,15 +5,12 @@
 import org.ergoplatform.modifiers.ErgoFullBlock
 import org.ergoplatform.modifiers.history.ADProofs
 import org.ergoplatform.modifiers.mempool.{ErgoBoxSerializer, ErgoTransaction}
-import org.ergoplatform.modifiers.state.{UtxoSnapshotChunk, UtxoSnapshotManifest}
 import org.ergoplatform.settings.Algos
 import org.ergoplatform.settings.Algos.HF
 import scorex.core.transaction.state.TransactionValidation
 import scorex.crypto.authds.avltree.batch._
-import scorex.crypto.authds.avltree.batch.serialization.BatchAVLProverSerializer
 import scorex.crypto.authds.{ADDigest, ADKey, SerializedAdProof}
 import scorex.crypto.hash.Digest32
-import scorex.util.ModifierId
 
 import scala.util.{Failure, Try}
 
@@ -35,13 +32,6 @@
     *
     * @return transaction cost
     */
-<<<<<<< HEAD
-  override def validate(tx: ErgoTransaction): Try[Unit] = {
-    tx.statelessValidity
-      .flatMap { _ =>
-        tx.statefulValidity(tx.inputs.flatMap(i => boxById(i.boxId)), stateContext, constants.settings.metadata)
-          .map(_ => Unit)
-=======
   def validateWithCost(tx: ErgoTransaction): Try[Long] = {
     tx.statelessValidity.flatMap { _ =>
       tx.statefulValidity(tx.inputs.flatMap(i => boxById(i.boxId)), stateContext, constants.settings.metadata)
@@ -49,26 +39,6 @@
   }
 
   override def validate(tx: ErgoTransaction): Try[Unit] = validateWithCost(tx).map(_ => Unit)
-
-  /**
-    *
-    * @param fb - ergo full block
-    * @return emission box from this block transactions
-    */
-  protected[state] def extractEmissionBox(fb: ErgoFullBlock): Option[ErgoBox] = emissionBoxIdOpt match {
-    case Some(id) =>
-      fb.blockTransactions.txs.view.reverse.find(_.inputs.exists(t => java.util.Arrays.equals(t.boxId, id))) match {
-        case Some(tx) if tx.outputs.head.proposition == constants.genesisEmissionBox.proposition =>
-          tx.outputs.headOption
-        case Some(_) =>
-          log.info(s"Last possible emission box consumed")
-          None
-        case None =>
-          log.warn(s"Emission box not found in block ${fb.encodedId}")
-          boxById(id)
->>>>>>> 51dc36c8
-      }
-  }
 
   protected[state] def extractEmissionBox(fb: ErgoFullBlock): Option[ErgoBox] = {
     emissionBoxIdOpt match {
