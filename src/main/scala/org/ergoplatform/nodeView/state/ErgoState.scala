--- conflicted
+++ resolved
@@ -174,15 +174,9 @@
     dir.mkdirs()
 
     settings.nodeSettings.stateType match {
-<<<<<<< HEAD
-      case StateType.Digest => DigestState.create(None, None, dir, settings)
+      case StateType.Digest => DigestState.create(None, None, dir, constants)
       case StateType.Utxo if dir.listFiles().nonEmpty => UtxoState.create(dir, constants, settings)
       case _ => ErgoState.generateGenesisUtxoState(dir, constants, settings)._1
-=======
-      case StateType.Digest => DigestState.create(None, None, dir, constants)
-      case StateType.Utxo if dir.listFiles().nonEmpty => UtxoState.create(dir, constants)
-      case _ => ErgoState.generateGenesisUtxoState(dir, constants)._1
->>>>>>> bdb7f686
     }
   }
 
