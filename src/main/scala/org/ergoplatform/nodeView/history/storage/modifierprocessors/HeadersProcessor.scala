package org.ergoplatform.nodeView.history.storage.modifierprocessors

import com.google.common.primitives.Ints
import org.ergoplatform.ErgoApp
import org.ergoplatform.mining.AutolykosPowScheme
import org.ergoplatform.mining.difficulty.LinearDifficultyControl
import org.ergoplatform.modifiers.ErgoPersistentModifier
import org.ergoplatform.modifiers.history._
import org.ergoplatform.nodeView.history.ErgoHistory
import org.ergoplatform.nodeView.history.ErgoHistory.{Difficulty, GenesisHeight}
import org.ergoplatform.nodeView.history.storage.HistoryStorage
import org.ergoplatform.settings.Constants.HashLength
import org.ergoplatform.settings.ValidationRules._
import org.ergoplatform.settings._
import scorex.core.consensus.History.ProgressInfo
import scorex.core.consensus.ModifierSemanticValidity
import scorex.core.utils.ScorexEncoding
import scorex.core.validation.{ModifierValidator, ValidationResult, ValidationState}
import scorex.db.ByteArrayWrapper
import scorex.util._

import scala.annotation.tailrec
import scala.collection.mutable.ArrayBuffer
import scala.util.Try

/**
  * Contains all functions required by History to process Headers.
  */
trait HeadersProcessor extends ToDownloadProcessor with ScorexLogging with ScorexEncoding {

  protected val historyStorage: HistoryStorage

  protected val settings: ErgoSettings

  val powScheme: AutolykosPowScheme

  //Maximum time in future block header may contain
  protected lazy val MaxTimeDrift: Long = 10 * chainSettings.blockInterval.toMillis

  lazy val difficultyCalculator = new LinearDifficultyControl(chainSettings)

  def realDifficulty(h: Header): Difficulty = powScheme.realDifficulty(h)

  def isSemanticallyValid(modifierId: ModifierId): ModifierSemanticValidity

  // todo for performance reasons we may just use key like s"score$id" but this will require to redownload blockchain
  protected def headerScoreKey(id: ModifierId): ByteArrayWrapper =
    ByteArrayWrapper(Algos.hash("score".getBytes(ErgoHistory.CharsetName) ++ idToBytes(id)))

  protected def headerHeightKey(id: ModifierId): ByteArrayWrapper =
    ByteArrayWrapper(Algos.hash("height".getBytes(ErgoHistory.CharsetName) ++ idToBytes(id)))

  protected[history] def validityKey(id: ModifierId): ByteArrayWrapper =
    ByteArrayWrapper(Algos.hash("validity".getBytes(ErgoHistory.CharsetName) ++ idToBytes(id)))

  protected def bestHeaderIdOpt: Option[ModifierId] = historyStorage.getIndex(BestHeaderKey).map(bytesToId)

  /**
    * Id of best header with transactions and proofs. None in regime that do not process transactions
    */
  def bestFullBlockIdOpt: Option[ModifierId] = None

  /**
    * @return height of best header
    */
  def headersHeight: Int = bestHeaderIdOpt.flatMap(id => heightOf(id)).getOrElse(ErgoHistory.EmptyHistoryHeight)

  /**
    * @return height of best header with all block sections
    */
  def fullBlockHeight: Int = bestFullBlockIdOpt.flatMap(id => heightOf(id)).getOrElse(ErgoHistory.EmptyHistoryHeight)

  /**
    * @param id - id of ErgoPersistentModifier
    * @return height of modifier with such id if is in History
    */
  def heightOf(id: ModifierId): Option[Int] = historyStorage.getIndex(headerHeightKey(id))
    .map(Ints.fromByteArray)

  def isInBestChain(id: ModifierId): Boolean = heightOf(id).flatMap(h => bestHeaderIdAtHeight(h)).contains(id)

  def isInBestChain(h: Header): Boolean = bestHeaderIdAtHeight(h.height).contains(h.id)

<<<<<<< HEAD
  /**
    * Get header from the longest chain at given height
    *
    * @param h - height
    * @return header if exists, None otherwise
    */
  def bestHeaderIdAtHeight(h: Int): Option[ModifierId] = headerIdsAtHeight(h).headOption

  def bestHeaderAtHeight(h: Int): Option[Header] = bestHeaderIdAtHeight(h).flatMap { id =>
    typedModifierById[Header](id)
  }
=======
  def bestHeaderIdAtHeight(h: Int): Option[ModifierId] = headerIdsAtHeight(h).headOption
>>>>>>> b88f5b75

  /**
    * @param h - header to process
    * @return ProgressInfo - info required for State to be consistent with History
    */
  protected def process(h: Header): ProgressInfo[ErgoPersistentModifier] = {
    val dataToInsert: (Seq[(ByteArrayWrapper, Array[Byte])], Seq[ErgoPersistentModifier]) = toInsert(h)

    historyStorage.insert(dataToInsert._1, dataToInsert._2)

    bestHeaderIdOpt match {
      case Some(bestHeaderId) =>
        // If we verify transactions, we don't need to send this header to state.
        // If we don't and this is the best header, we should send this header to state to update state root hash
        val toProcess = if (nodeSettings.verifyTransactions || !(bestHeaderId == h.id)) Seq.empty else Seq(h)
        ProgressInfo(None, Seq.empty, toProcess, toDownload(h))
      case None =>
        log.error("Should always have best header after header application")
        ErgoApp.forceStopApplication()
    }
  }

  /**
    * Data to add to and remove from the storage to process this modifier
    */
  private def toInsert(h: Header): (Seq[(ByteArrayWrapper, Array[Byte])], Seq[ErgoPersistentModifier]) = {
    val requiredDifficulty: Difficulty = h.requiredDifficulty
    val score = scoreOf(h.parentId).getOrElse(BigInt(0)) + requiredDifficulty
    val bestRow: Seq[(ByteArrayWrapper, Array[Byte])] =
      if (score > bestHeadersChainScore) Seq(BestHeaderKey -> idToBytes(h.id)) else Seq.empty
    val scoreRow = headerScoreKey(h.id) -> score.toByteArray
    val heightRow = headerHeightKey(h.id) -> Ints.toByteArray(h.height)
    val headerIdsRow = if (score > bestHeadersChainScore) {
      if (h.isGenesis) log.info(s"Processing genesis header ${h.encodedId}")
      bestBlockHeaderIdsRow(h, score)
    } else {
      orphanedBlockHeaderIdsRow(h, score)
    }

    (Seq(scoreRow, heightRow) ++ bestRow ++ headerIdsRow, Seq(h))
  }

  /**
    * Row to storage, that put this orphaned block id to the end of header ids at this height
    */
  private def orphanedBlockHeaderIdsRow(h: Header, score: Difficulty): Seq[(ByteArrayWrapper, Array[Byte])] = {
    log.info(s"New orphaned header ${h.encodedId} at height ${h.height} with score $score")
    Seq(heightIdsKey(h.height) -> (headerIdsAtHeight(h.height) :+ h.id).flatMap(idToBytes).toArray)
  }

  /**
    * Update header ids to ensure, that this block id and ids of all parent blocks are in the first position of
    * header ids at this height
    */
  private def bestBlockHeaderIdsRow(h: Header, score: Difficulty): Seq[(ByteArrayWrapper, Array[Byte])] = {
    val prevHeight = headersHeight
    log.info(s"New best header ${h.encodedId} with score $score. New height ${h.height}, old height $prevHeight")
    val self: (ByteArrayWrapper, Array[Byte]) =
      heightIdsKey(h.height) -> (Seq(h.id) ++ headerIdsAtHeight(h.height)).flatMap(idToBytes).toArray
    val parentHeaderOpt: Option[Header] = typedModifierById[Header](h.parentId)
    val forkHeaders = parentHeaderOpt.toSeq
      .flatMap(parent => headerChainBack(h.height, parent, h => isInBestChain(h)).headers)
      .filter(h => !isInBestChain(h))
    val forkIds: Seq[(ByteArrayWrapper, Array[Byte])] = forkHeaders.map { header =>
      val otherIds = headerIdsAtHeight(header.height).filter(id => id != header.id)
      heightIdsKey(header.height) -> (Seq(header.id) ++ otherIds).flatMap(idToBytes).toArray
    }
    forkIds :+ self
  }

  /** Validates given header
    *
    * @return Success() if header is valid, Failure(error) otherwise
    */
  protected def validate(header: Header): Try[Unit] = new HeaderValidator().validate(header).toTry

  protected val BestHeaderKey: ByteArrayWrapper = ByteArrayWrapper(Array.fill(HashLength)(Header.modifierTypeId))

  protected val BestFullBlockKey: ByteArrayWrapper = ByteArrayWrapper(Array.fill(HashLength)(-1))

  /**
    * @param id - header id
    * @return score of header with such id if is in History
    */
  def scoreOf(id: ModifierId): Option[BigInt] = historyStorage.getIndex(headerScoreKey(id))
    .map(BigInt.apply)

  /**
    * @param height - block height
    * @return ids of headers on chosen height.
    *         Seq.empty we don't have any headers on this height (e.g. it is too big or we bootstrap in PoPoW regime)
    *         single id if no forks on this height
    *         multiple ids if there are forks at chosen height.
    *         First id is always from the best headers chain.
    */
  def headerIdsAtHeight(height: Int): Seq[ModifierId] =
    historyStorage.getIndex(heightIdsKey(height: Int))
      .getOrElse(Array()).grouped(32).map(bytesToId).toSeq

  /**
    * @param limit       - maximum length of resulting HeaderChain
    * @param startHeader - header to start
    * @param until       - stop condition
    * @return at most limit header back in history starting from startHeader and when condition until is not satisfied
    *         Note now it includes one header satisfying until condition!
    */
  def headerChainBack(limit: Int, startHeader: Header, until: Header => Boolean): HeaderChain = {
    @tailrec
    def loop(header: Header, acc: scala.collection.mutable.Buffer[Header]): Seq[Header] = {
      if (acc.lengthCompare(limit) == 0 || until(header)) {
        acc
      } else {
        typedModifierById[Header](header.parentId) match {
          case Some(parent: Header) =>
            loop(parent, acc += parent)
          case None if acc.contains(header) =>
            acc
          case _ =>
            acc += header
        }
      }
    }

    if (bestHeaderIdOpt.isEmpty || (limit == 0)) {
      HeaderChain(ArrayBuffer.empty)
    } else {
      HeaderChain(loop(startHeader, ArrayBuffer.empty += startHeader).reverse)
    }
  }

  /**
    * Find first header with height <= `height` which id satisfies condition `p`
    *
    * @param height - start height
    * @param p      - condition to satisfy
    * @return found header
    */
  @tailrec
  protected final def loopHeightDown(height: Int, p: ModifierId => Boolean): Option[Header] = {
    headerIdsAtHeight(height).find(id => p(id)).flatMap(id => typedModifierById[Header](id)) match {
      case Some(header) => Some(header)
      case None if height > 0 => loopHeightDown(height - 1, p)
      case None => None
    }
  }

  private def bestHeadersChainScore: BigInt = bestHeaderIdOpt.flatMap(id => scoreOf(id)).getOrElse(0)

  private def heightIdsKey(height: Int): ByteArrayWrapper = ByteArrayWrapper(Algos.hash(Ints.toByteArray(height)))

  /**
    * Calculate difficulty for the next block
    *
    * @param parent                - latest block
    * @param nextBlockTimestampOpt - timestamp of the next block, used in testnets only, see acomment withing the method
    * @return - difficulty for the next block
    */
  def requiredDifficultyAfter(parent: Header,
                              nextBlockTimestampOpt: Option[Long] = None): Difficulty = {
    //todo: it is slow to read thousands headers from database for each header
    //todo; consider caching here
    //todo: https://github.com/ergoplatform/ergo/issues/872
    val parentHeight = parent.height
    val heights = difficultyCalculator.previousHeadersRequiredForRecalculation(parentHeight + 1)
      .ensuring(_.last == parentHeight)
    if (heights.lengthCompare(1) == 0) {
      difficultyCalculator.calculate(Seq(parent))
    } else {
      val chain = headerChainBack(heights.max - heights.min + 1, parent, _ => false)
      val headers = chain.headers.filter(p => heights.contains(p.height))
      difficultyCalculator.calculate(headers)
    }
  }

  class HeaderValidator extends ScorexEncoding {

    private def validationState: ValidationState[Unit] = ModifierValidator(ErgoValidationSettings.initial)

    def validate(header: Header): ValidationResult[Unit] = {
      if (header.isGenesis) {
        validateGenesisBlockHeader(header)
      } else {
        val parentOpt = typedModifierById[Header](header.parentId)
        parentOpt map { parent =>
          validateChildBlockHeader(header, parent)
        } getOrElse {
          validationState.validate(hdrParent, condition = false, Algos.encode(header.parentId))
        }
      }
    }

    private def validateGenesisBlockHeader(header: Header): ValidationResult[Unit] = {
      validationState
        .validateEqualIds(hdrGenesisParent, header.parentId, Header.GenesisParentId)
        .validateOrSkipFlatten(hdrGenesisFromConfig, chainSettings.genesisId, (id: ModifierId) => id.equals(header.id))
        .validate(hdrGenesisHeight, header.height == GenesisHeight, header.toString)
        .validateNoFailure(hdrPoW, powScheme.validate(header))
        .validateEquals(hdrRequiredDifficulty, header.requiredDifficulty, chainSettings.initialDifficulty)
        .validateNot(alreadyApplied, historyStorage.contains(header.id), header.id.toString)
        .validate(hdrTooOld, fullBlockHeight < nodeSettings.keepVersions, heightOf(header.parentId).toString)
        .validate(hdrFutureTimestamp, header.timestamp - timeProvider.time() <= MaxTimeDrift, s"${header.timestamp} vs ${timeProvider.time()}")
        .result
    }

    private def validateChildBlockHeader(header: Header, parent: Header): ValidationResult[Unit] = {
      validationState
        .validate(hdrNonIncreasingTimestamp, header.timestamp > parent.timestamp, s"${header.timestamp} > ${parent.timestamp}")
        .validate(hdrHeight, header.height == parent.height + 1, s"${header.height} vs ${parent.height}")
        .validateNoFailure(hdrPoW, powScheme.validate(header))
        .validateEquals(hdrRequiredDifficulty, header.requiredDifficulty, requiredDifficultyAfter(parent, Some(header.timestamp)))
        .validate(hdrTooOld, heightOf(header.parentId).exists(h => fullBlockHeight - h < nodeSettings.keepVersions), heightOf(header.parentId).toString)
        .validateSemantics(hdrParentSemantics, isSemanticallyValid(header.parentId))
        .validate(hdrFutureTimestamp, header.timestamp - timeProvider.time() <= MaxTimeDrift, s"${header.timestamp} vs ${timeProvider.time()}")
        .validateNot(alreadyApplied, historyStorage.contains(header.id), header.id.toString)
        .result
    }

  }

}<|MERGE_RESOLUTION|>--- conflicted
+++ resolved
@@ -81,7 +81,6 @@
 
   def isInBestChain(h: Header): Boolean = bestHeaderIdAtHeight(h.height).contains(h.id)
 
-<<<<<<< HEAD
   /**
     * Get header from the longest chain at given height
     *
@@ -93,9 +92,6 @@
   def bestHeaderAtHeight(h: Int): Option[Header] = bestHeaderIdAtHeight(h).flatMap { id =>
     typedModifierById[Header](id)
   }
-=======
-  def bestHeaderIdAtHeight(h: Int): Option[ModifierId] = headerIdsAtHeight(h).headOption
->>>>>>> b88f5b75
 
   /**
     * @param h - header to process
