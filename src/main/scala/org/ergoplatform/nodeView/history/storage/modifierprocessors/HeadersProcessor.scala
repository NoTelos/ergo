package org.ergoplatform.nodeView.history.storage.modifierprocessors

import com.google.common.primitives.Ints
import io.iohk.iodb.ByteArrayWrapper
import org.ergoplatform.ErgoApp
import org.ergoplatform.mining.AutolykosPowScheme
import org.ergoplatform.mining.difficulty.LinearDifficultyControl
import org.ergoplatform.modifiers.ErgoPersistentModifier
import org.ergoplatform.modifiers.history._
import org.ergoplatform.nodeView.history.ErgoHistory
import org.ergoplatform.nodeView.history.ErgoHistory.{Difficulty, GenesisHeight}
import org.ergoplatform.nodeView.history.storage.HistoryStorage
import org.ergoplatform.settings.Constants.HashLength
import org.ergoplatform.settings.ValidationRules._
import org.ergoplatform.settings._
import scorex.core.consensus.History.ProgressInfo
import scorex.core.consensus.ModifierSemanticValidity
import scorex.core.utils.ScorexEncoding
import scorex.core.validation.{ModifierValidator, ValidationResult, ValidationState}
import scorex.util._

import scala.annotation.tailrec
import scala.util.Try

/**
  * Contains all functions required by History to process Headers.
  */
trait HeadersProcessor extends ToDownloadProcessor with ScorexLogging with ScorexEncoding {

  protected val historyStorage: HistoryStorage

  protected val settings: ErgoSettings

  val powScheme: AutolykosPowScheme

  //Maximum time in future block header may contain
  protected lazy val MaxTimeDrift: Long = 10 * chainSettings.blockInterval.toMillis

  lazy val difficultyCalculator = new LinearDifficultyControl(chainSettings)

  def realDifficulty(h: Header): Difficulty = powScheme.realDifficulty(h)

  def isSemanticallyValid(modifierId: ModifierId): ModifierSemanticValidity

  // todo for performance reasons we may just use key like s"score$id" but this will require to redownload blockchain
  protected def headerScoreKey(id: ModifierId): ByteArrayWrapper =
    ByteArrayWrapper(Algos.hash("score".getBytes(ErgoHistory.CharsetName) ++ idToBytes(id)))

  protected def headerHeightKey(id: ModifierId): ByteArrayWrapper =
    ByteArrayWrapper(Algos.hash("height".getBytes(ErgoHistory.CharsetName) ++ idToBytes(id)))

  protected[history] def validityKey(id: ModifierId): ByteArrayWrapper =
    ByteArrayWrapper(Algos.hash("validity".getBytes(ErgoHistory.CharsetName) ++ idToBytes(id)))

  protected def bestHeaderIdOpt: Option[ModifierId] = historyStorage.getIndex(BestHeaderKey).map(bytesToId)

  /**
    * Id of best header with transactions and proofs. None in regime that do not process transactions
    */
  def bestFullBlockIdOpt: Option[ModifierId] = None

  /**
    * @return height of best header
    */
  def headersHeight: Int = bestHeaderIdOpt.flatMap(id => heightOf(id)).getOrElse(ErgoHistory.EmptyHistoryHeight)

  /**
    * @return height of best header with all block sections
    */
  def fullBlockHeight: Int = bestFullBlockIdOpt.flatMap(id => heightOf(id)).getOrElse(ErgoHistory.EmptyHistoryHeight)

  /**
    * @param id - id of ErgoPersistentModifier
    * @return height of modifier with such id if is in History
    */
  def heightOf(id: ModifierId): Option[Int] = historyStorage.getIndex(headerHeightKey(id))
    .map(Ints.fromByteArray)

  def isInBestChain(id: ModifierId): Boolean = heightOf(id).flatMap(h => bestHeaderIdAtHeight(h)).contains(id)

  def isInBestChain(h: Header): Boolean = bestHeaderIdAtHeight(h.height).contains(h.id)

  private def bestHeaderIdAtHeight(h: Int): Option[ModifierId] = headerIdsAtHeight(h).headOption

  /**
    * @param h - header to process
    * @return ProgressInfo - info required for State to be consistent with History
    */
  protected def process(h: Header): ProgressInfo[ErgoPersistentModifier] = {
    val dataToInsert: (Seq[(ByteArrayWrapper, Array[Byte])], Seq[ErgoPersistentModifier]) = toInsert(h)

    historyStorage.insert(dataToInsert._1, dataToInsert._2)

    bestHeaderIdOpt match {
      case Some(bestHeaderId) =>
        // If we verify transactions, we don't need to send this header to state.
        // If we don't and this is the best header, we should send this header to state to update state root hash
        val toProcess = if (nodeSettings.verifyTransactions || !(bestHeaderId == h.id)) Seq.empty else Seq(h)
        ProgressInfo(None, Seq.empty, toProcess, toDownload(h))
      case None =>
        log.error("Should always have best header after header application")
        ErgoApp.forceStopApplication()
    }
  }

  /**
    * Data to add to and remove from the storage to process this modifier
    */
  private def toInsert(h: Header): (Seq[(ByteArrayWrapper, Array[Byte])], Seq[ErgoPersistentModifier]) = {
    val requiredDifficulty: Difficulty = h.requiredDifficulty
    val score = scoreOf(h.parentId).getOrElse(BigInt(0)) + requiredDifficulty
    val bestRow: Seq[(ByteArrayWrapper, Array[Byte])] =
      if (score > bestHeadersChainScore) Seq(BestHeaderKey -> idToBytes(h.id)) else Seq.empty
    val scoreRow = headerScoreKey(h.id) -> score.toByteArray
    val heightRow = headerHeightKey(h.id) -> Ints.toByteArray(h.height)
    val headerIdsRow = if (score > bestHeadersChainScore) {
      if (h.isGenesis) log.info(s"Processing genesis header ${h.encodedId}")
      bestBlockHeaderIdsRow(h, score)
    } else {
      orphanedBlockHeaderIdsRow(h, score)
    }

    (Seq(scoreRow, heightRow) ++ bestRow ++ headerIdsRow, Seq(h))
  }

  /**
    * Row to storage, that put this orphaned block id to the end of header ids at this height
    */
  private def orphanedBlockHeaderIdsRow(h: Header, score: Difficulty): Seq[(ByteArrayWrapper, Array[Byte])] = {
    log.info(s"New orphaned header ${h.encodedId} at height ${h.height} with score $score")
    Seq(heightIdsKey(h.height) -> (headerIdsAtHeight(h.height) :+ h.id).flatMap(idToBytes).toArray)
  }

  /**
    * Update header ids to ensure, that this block id and ids of all parent blocks are in the first position of
    * header ids at this height
    */
  private def bestBlockHeaderIdsRow(h: Header, score: Difficulty): Seq[(ByteArrayWrapper, Array[Byte])] = {
    val prevHeight = headersHeight
    log.info(s"New best header ${h.encodedId} with score $score. New height ${h.height}, old height $prevHeight")
    val self: (ByteArrayWrapper, Array[Byte]) =
      heightIdsKey(h.height) -> (Seq(h.id) ++ headerIdsAtHeight(h.height)).flatMap(idToBytes).toArray
    val parentHeaderOpt: Option[Header] = typedModifierById[Header](h.parentId)
    val forkHeaders = parentHeaderOpt.toSeq
      .flatMap(parent => headerChainBack(h.height, parent, h => isInBestChain(h)).headers)
      .filter(h => !isInBestChain(h))
    val forkIds: Seq[(ByteArrayWrapper, Array[Byte])] = forkHeaders.map { header =>
      val otherIds = headerIdsAtHeight(header.height).filter(id => id != header.id)
      heightIdsKey(header.height) -> (Seq(header.id) ++ otherIds).flatMap(idToBytes).toArray
    }
    forkIds :+ self
  }

  /** Validates given header
    *
    * @return Success() if header is valid, Failure(error) otherwise
    */
  protected def validate(header: Header): Try[Unit] = new HeaderValidator().validate(header).toTry

  protected val BestHeaderKey: ByteArrayWrapper = ByteArrayWrapper(Array.fill(HashLength)(Header.modifierTypeId))

  protected val BestFullBlockKey: ByteArrayWrapper = ByteArrayWrapper(Array.fill(HashLength)(-1))

  /**
    * @param id - header id
    * @return score of header with such id if is in History
    */
  def scoreOf(id: ModifierId): Option[BigInt] = historyStorage.getIndex(headerScoreKey(id))
    .map(BigInt.apply)

  /**
    * @param height - block height
    * @return ids of headers on chosen height.
    *         Seq.empty we don't have any headers on this height (e.g. it is too big or we bootstrap in PoPoW regime)
    *         single id if no forks on this height
    *         multiple ids if there are forks at chosen height.
    *         First id is always from the best headers chain.
    */
  def headerIdsAtHeight(height: Int): Seq[ModifierId] =
    historyStorage.getIndex(heightIdsKey(height: Int))
      .getOrElse(Array()).grouped(32).map(bytesToId).toSeq

  /**
    * @param limit       - maximum length of resulting HeaderChain
    * @param startHeader - header to start
    * @param until       - stop condition
    * @return at most limit header back in history starting from startHeader and when condition until is not satisfied
    *         Note now it includes one header satisfying until condition!
    */
  def headerChainBack(limit: Int, startHeader: Header, until: Header => Boolean): HeaderChain = {
    @tailrec
    def loop(header: Header, acc: Seq[Header]): Seq[Header] = {
      if (acc.lengthCompare(limit) == 0 || until(header)) {
        acc
      } else {
        typedModifierById[Header](header.parentId) match {
          case Some(parent: Header) =>
            loop(parent, acc :+ parent)
          case None if acc.contains(header) =>
            acc
          case _ =>
            acc :+ header
        }
      }
    }

    if (bestHeaderIdOpt.isEmpty || (limit == 0)) {
      HeaderChain(Seq.empty)
    } else {
      HeaderChain(loop(startHeader, Seq(startHeader)).reverse)
    }
  }

  /**
    * Find first header with the best height <= `height` which id satisfies condition `p`
    *
    * @param height - start height
    * @param p      - condition to satisfy
    * @return found header
    */
  @tailrec
  protected final def loopHeightDown(height: Int, p: ModifierId => Boolean): Option[Header] = {
    headerIdsAtHeight(height).find(id => p(id)).flatMap(id => typedModifierById[Header](id)) match {
      case Some(header) => Some(header)
      case None if height > 0 => loopHeightDown(height - 1, p)
      case None => None
    }
  }

  private def bestHeadersChainScore: BigInt = bestHeaderIdOpt.flatMap(id => scoreOf(id)).getOrElse(0)

  private def heightIdsKey(height: Int): ByteArrayWrapper = ByteArrayWrapper(Algos.hash(Ints.toByteArray(height)))

  /**
    * Calculate difficulty for the next block
    *
    * @param parent - latest block
    * @param nextBlockTimestampOpt - timestamp of the next block, used in testnets only, see acomment withing the method
    * @return - difficulty for the next block
    */
  def requiredDifficultyAfter(parent: Header,
                              nextBlockTimestampOpt: Option[Long] = None): Difficulty = {
    //todo: it is slow to read thousands headers from database for each header
    //todo; consider caching here
    //todo: https://github.com/ergoplatform/ergo/issues/872
    val parentHeight = parent.height
    val heights = difficultyCalculator.previousHeadersRequiredForRecalculation(parentHeight + 1)
      .ensuring(_.last == parentHeight)
    if (heights.lengthCompare(1) == 0) {
      difficultyCalculator.calculate(Seq(parent))
    } else {
<<<<<<< HEAD
      //todo: it is slow to read thousands headers from database for each header
      //todo: consider caching here
      //todo: https://github.com/ergoplatform/ergo/issues/872
      val parentHeight = parent.height
      val heights = difficultyCalculator.previousHeadersRequiredForRecalculation(parentHeight + 1)
        .ensuring(_.last == parentHeight)
      if (heights.lengthCompare(1) == 0) {
        difficultyCalculator.calculate(Seq(parent))
      } else {
        val chain = headerChainBack(heights.max - heights.min + 1, parent, _ => false)
        val headers = chain.headers.filter(p => heights.contains(p.height))
        difficultyCalculator.calculate(headers)
      }
=======
      val chain = headerChainBack(heights.max - heights.min + 1, parent, _ => false)
      val headers = chain.headers.filter(p => heights.contains(p.height))
      difficultyCalculator.calculate(headers)
>>>>>>> 0d21c4e7
    }
  }

  class HeaderValidator extends ScorexEncoding {

    private def validationState: ValidationState[Unit] = ModifierValidator(ErgoValidationSettings.initial)

    def validate(header: Header): ValidationResult[Unit] = {
      if (header.isGenesis) {
        validateGenesisBlockHeader(header)
      } else {
        val parentOpt = typedModifierById[Header](header.parentId)
        parentOpt map { parent =>
          validateChildBlockHeader(header, parent)
        } getOrElse {
          validationState.validate(hdrParent, condition = false, Algos.encode(header.parentId))
        }
      }
    }

    private def validateGenesisBlockHeader(header: Header): ValidationResult[Unit] = {
      validationState
        .validateEqualIds(hdrGenesisParent, header.parentId, Header.GenesisParentId)
        .validateOrSkipFlatten(hdrGenesisFromConfig, chainSettings.genesisId, (id: ModifierId) => id.equals(header.id))
        .validate(hdrGenesisHeight, header.height == GenesisHeight, header.toString)
        .validateNoFailure(hdrPoW, powScheme.validate(header))
        .validateEquals(hdrRequiredDifficulty, header.requiredDifficulty, chainSettings.initialDifficulty)
        .validateNot(alreadyApplied, historyStorage.contains(header.id), header.id.toString)
        .validate(hdrTooOld, fullBlockHeight < nodeSettings.keepVersions, heightOf(header.parentId).toString)
        .validate(hdrFutureTimestamp, header.timestamp - timeProvider.time() <= MaxTimeDrift, s"${header.timestamp} vs ${timeProvider.time()}")
        .result
    }

    private def validateChildBlockHeader(header: Header, parent: Header): ValidationResult[Unit] = {
      validationState
        .validate(hdrNonIncreasingTimestamp, header.timestamp > parent.timestamp, s"${header.timestamp} > ${parent.timestamp}")
        .validate(hdrHeight, header.height == parent.height + 1, s"${header.height} vs ${parent.height}")
        .validateNoFailure(hdrPoW, powScheme.validate(header))
        .validateEquals(hdrRequiredDifficulty, header.requiredDifficulty, requiredDifficultyAfter(parent, Some(header.timestamp)))
        .validate(hdrTooOld, heightOf(header.parentId).exists(h => fullBlockHeight - h < nodeSettings.keepVersions), heightOf(header.parentId).toString)
        .validateSemantics(hdrParentSemantics, isSemanticallyValid(header.parentId))
        .validate(hdrFutureTimestamp, header.timestamp - timeProvider.time() <= MaxTimeDrift, s"${header.timestamp} vs ${timeProvider.time()}")
        .validateNot(alreadyApplied, historyStorage.contains(header.id), header.id.toString)
        .result
    }

  }

}<|MERGE_RESOLUTION|>--- conflicted
+++ resolved
@@ -249,25 +249,9 @@
     if (heights.lengthCompare(1) == 0) {
       difficultyCalculator.calculate(Seq(parent))
     } else {
-<<<<<<< HEAD
-      //todo: it is slow to read thousands headers from database for each header
-      //todo: consider caching here
-      //todo: https://github.com/ergoplatform/ergo/issues/872
-      val parentHeight = parent.height
-      val heights = difficultyCalculator.previousHeadersRequiredForRecalculation(parentHeight + 1)
-        .ensuring(_.last == parentHeight)
-      if (heights.lengthCompare(1) == 0) {
-        difficultyCalculator.calculate(Seq(parent))
-      } else {
-        val chain = headerChainBack(heights.max - heights.min + 1, parent, _ => false)
-        val headers = chain.headers.filter(p => heights.contains(p.height))
-        difficultyCalculator.calculate(headers)
-      }
-=======
       val chain = headerChainBack(heights.max - heights.min + 1, parent, _ => false)
       val headers = chain.headers.filter(p => heights.contains(p.height))
       difficultyCalculator.calculate(headers)
->>>>>>> 0d21c4e7
     }
   }
 
