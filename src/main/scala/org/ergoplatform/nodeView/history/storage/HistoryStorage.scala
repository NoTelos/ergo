--- conflicted
+++ resolved
@@ -17,10 +17,8 @@
     .maximumSize(config.historyStorageCacheSize)
     .build[String, ErgoPersistentModifier]
 
-<<<<<<< HEAD
+
   // TODO remove when modifierId will be string
-=======
->>>>>>> 5cc8299a
   private def keyById(id: ModifierId): String = Algos.encode(id)
 
   def modifierById(id: ModifierId): Option[ErgoPersistentModifier] = {
