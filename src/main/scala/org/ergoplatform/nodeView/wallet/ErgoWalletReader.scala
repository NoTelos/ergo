package org.ergoplatform.nodeView.wallet

import java.util.concurrent.TimeUnit

import akka.actor.ActorRef
import akka.pattern.ask
import akka.util.Timeout
<<<<<<< HEAD
import org.ergoplatform.ErgoBox.BoxId
import org.ergoplatform.modifiers.mempool.ErgoTransaction
import org.ergoplatform.nodeView.wallet.ErgoWalletActor._
import org.ergoplatform.nodeView.wallet.persistence.WalletDigest
import org.ergoplatform.nodeView.wallet.requests.TransactionRequest
import org.ergoplatform.nodeView.wallet.scanning.{ExternalAppRequest, ExternalApplication}
=======
import org.ergoplatform.ErgoBox
import org.ergoplatform.modifiers.mempool.{ErgoTransaction, UnsignedErgoTransaction}
import org.ergoplatform.nodeView.wallet.ErgoWalletActor._
import org.ergoplatform.nodeView.wallet.persistence.RegistryIndex
import org.ergoplatform.nodeView.wallet.requests.{ExternalSecret, TransactionGenerationRequest}
>>>>>>> f7f4711f
import org.ergoplatform.wallet.boxes.ChainStatus
import org.ergoplatform.wallet.boxes.ChainStatus.{OffChain, OnChain}
import org.ergoplatform.wallet.secrets.DerivationPath
import org.ergoplatform.P2PKAddress
import org.ergoplatform.wallet.Constants.ApplicationId
import scorex.core.transaction.wallet.VaultReader
import scorex.util.ModifierId
import sigmastate.basics.DLogProtocol.DLogProverInput

import scala.concurrent.Future
import scala.util.Try

trait ErgoWalletReader extends VaultReader {

  val walletActor: ActorRef

  private implicit val timeout: Timeout = Timeout(60, TimeUnit.SECONDS)

  /** Returns the Future generated mnemonic phrase.
    * @param pass   storage encription password
    * @param mnemonicPassOpt  mnemonic encription password
    * @return  menmonic phrase for the new wallet
    */
  def initWallet(pass: String, mnemonicPassOpt: Option[String]): Future[Try[String]] =
    (walletActor ? InitWallet(pass, mnemonicPassOpt)).mapTo[Try[String]]

  def restoreWallet(encryptionPass: String, mnemonic: String,
                    mnemonicPassOpt: Option[String] = None): Future[Try[Unit]] =
    (walletActor ? RestoreWallet(mnemonic, mnemonicPassOpt, encryptionPass)).mapTo[Try[Unit]]

  def unlockWallet(pass: String): Future[Try[Unit]] =
    (walletActor ? UnlockWallet(pass)).mapTo[Try[Unit]]

  def lockWallet(): Unit = walletActor ! LockWallet

  def getWalletStatus: Future[WalletStatus] =
    (walletActor ? GetWalletStatus).mapTo[WalletStatus]

  def deriveKey(path: String): Future[Try[P2PKAddress]] =
    (walletActor ? DeriveKey(path)).mapTo[Try[P2PKAddress]]

  def deriveNextKey: Future[Try[(DerivationPath, P2PKAddress)]] =
    (walletActor ? DeriveNextKey).mapTo[Try[(DerivationPath, P2PKAddress)]]

  def balances(chainStatus: ChainStatus): Future[WalletDigest] =
    (walletActor ? ReadBalances(chainStatus)).mapTo[WalletDigest]

  def confirmedBalances: Future[WalletDigest] = balances(OnChain)

  def balancesWithUnconfirmed: Future[WalletDigest] = balances(OffChain)

  def publicKeys(from: Int, to: Int): Future[Seq[P2PKAddress]] =
    (walletActor ? ReadPublicKeys(from, to)).mapTo[Seq[P2PKAddress]]

  def firstSecret: Future[Try[DLogProverInput]] =
    (walletActor ? GetFirstSecret).mapTo[Try[DLogProverInput]]

  def walletBoxes(unspentOnly: Boolean = false): Future[Seq[WalletBox]] =
    (walletActor ? GetWalletBoxes(unspentOnly)).mapTo[Seq[WalletBox]]

  def appBoxes(appId: ApplicationId, unspentOnly: Boolean = false): Future[Seq[WalletBox]] =
    (walletActor ? GetAppBoxes(appId, unspentOnly)).mapTo[Seq[WalletBox]]

  def updateChangeAddress(address: P2PKAddress): Unit =
    walletActor ! UpdateChangeAddress(address)

  def transactions: Future[Seq[AugWalletTransaction]] =
    (walletActor ? GetTransactions).mapTo[Seq[AugWalletTransaction]]

  def transactionById(id: ModifierId): Future[Option[AugWalletTransaction]] =
    (walletActor ? GetTransaction(id)).mapTo[Option[AugWalletTransaction]]

<<<<<<< HEAD
  def generateTransaction(requests: Seq[TransactionRequest],
                          inputsRaw: Seq[String] = Seq.empty): Future[Try[ErgoTransaction]] =
    (walletActor ? GenerateTransaction(requests, inputsRaw)).mapTo[Try[ErgoTransaction]]
=======
  def randomPublicKey: Future[P2PKAddress] =
    (walletActor ? ReadRandomPublicKey).mapTo[P2PKAddress]

  def trackedAddresses: Future[Seq[ErgoAddress]] =
    (walletActor ? ReadTrackedAddresses).mapTo[Seq[ErgoAddress]]

  def generateTransaction(requests: Seq[TransactionGenerationRequest],
                          inputsRaw: Seq[String] = Seq.empty,
                          dataInputsRaw: Seq[String] = Seq.empty): Future[Try[ErgoTransaction]] =
    (walletActor ? GenerateTransaction(requests, inputsRaw, dataInputsRaw)).mapTo[Try[ErgoTransaction]]

  def signTransaction(secrets: Seq[ExternalSecret],
                      tx: UnsignedErgoTransaction,
                      boxesToSpend: Seq[ErgoBox],
                      dataBoxes: Seq[ErgoBox]): Future[Try[ErgoTransaction]] =
    (walletActor ? SignTransaction(secrets, tx, boxesToSpend, dataBoxes)).mapTo[Try[ErgoTransaction]]
>>>>>>> f7f4711f

  def addApplication(appRequest: ExternalAppRequest): Future[AddApplicationResponse] =
    (walletActor ? AddApplication(appRequest)).mapTo[AddApplicationResponse]

  def removeApplication(appId: ApplicationId): Future[RemoveApplicationResponse] =
    (walletActor ? RemoveApplication(appId)).mapTo[RemoveApplicationResponse]

  def readApplications(): Future[Seq[ExternalApplication]] =
    (walletActor ? ReadApplications).mapTo[Seq[ExternalApplication]]

  def stopTracking(appId: ApplicationId, boxId: BoxId): Future[Try[Unit]] =
    (walletActor ? StopTracking(appId, boxId)).mapTo[Try[Unit]]

}<|MERGE_RESOLUTION|>--- conflicted
+++ resolved
@@ -5,24 +5,16 @@
 import akka.actor.ActorRef
 import akka.pattern.ask
 import akka.util.Timeout
-<<<<<<< HEAD
 import org.ergoplatform.ErgoBox.BoxId
-import org.ergoplatform.modifiers.mempool.ErgoTransaction
+import org.ergoplatform.{ErgoAddress, ErgoBox, P2PKAddress}
+import org.ergoplatform.modifiers.mempool.{ErgoTransaction, UnsignedErgoTransaction}
 import org.ergoplatform.nodeView.wallet.ErgoWalletActor._
 import org.ergoplatform.nodeView.wallet.persistence.WalletDigest
-import org.ergoplatform.nodeView.wallet.requests.TransactionRequest
 import org.ergoplatform.nodeView.wallet.scanning.{ExternalAppRequest, ExternalApplication}
-=======
-import org.ergoplatform.ErgoBox
-import org.ergoplatform.modifiers.mempool.{ErgoTransaction, UnsignedErgoTransaction}
-import org.ergoplatform.nodeView.wallet.ErgoWalletActor._
-import org.ergoplatform.nodeView.wallet.persistence.RegistryIndex
 import org.ergoplatform.nodeView.wallet.requests.{ExternalSecret, TransactionGenerationRequest}
->>>>>>> f7f4711f
 import org.ergoplatform.wallet.boxes.ChainStatus
 import org.ergoplatform.wallet.boxes.ChainStatus.{OffChain, OnChain}
 import org.ergoplatform.wallet.secrets.DerivationPath
-import org.ergoplatform.P2PKAddress
 import org.ergoplatform.wallet.Constants.ApplicationId
 import scorex.core.transaction.wallet.VaultReader
 import scorex.util.ModifierId
@@ -91,17 +83,6 @@
   def transactionById(id: ModifierId): Future[Option[AugWalletTransaction]] =
     (walletActor ? GetTransaction(id)).mapTo[Option[AugWalletTransaction]]
 
-<<<<<<< HEAD
-  def generateTransaction(requests: Seq[TransactionRequest],
-                          inputsRaw: Seq[String] = Seq.empty): Future[Try[ErgoTransaction]] =
-    (walletActor ? GenerateTransaction(requests, inputsRaw)).mapTo[Try[ErgoTransaction]]
-=======
-  def randomPublicKey: Future[P2PKAddress] =
-    (walletActor ? ReadRandomPublicKey).mapTo[P2PKAddress]
-
-  def trackedAddresses: Future[Seq[ErgoAddress]] =
-    (walletActor ? ReadTrackedAddresses).mapTo[Seq[ErgoAddress]]
-
   def generateTransaction(requests: Seq[TransactionGenerationRequest],
                           inputsRaw: Seq[String] = Seq.empty,
                           dataInputsRaw: Seq[String] = Seq.empty): Future[Try[ErgoTransaction]] =
@@ -112,7 +93,6 @@
                       boxesToSpend: Seq[ErgoBox],
                       dataBoxes: Seq[ErgoBox]): Future[Try[ErgoTransaction]] =
     (walletActor ? SignTransaction(secrets, tx, boxesToSpend, dataBoxes)).mapTo[Try[ErgoTransaction]]
->>>>>>> f7f4711f
 
   def addApplication(appRequest: ExternalAppRequest): Future[AddApplicationResponse] =
     (walletActor ? AddApplication(appRequest)).mapTo[AddApplicationResponse]
