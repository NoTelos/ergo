package org.ergoplatform.nodeView.wallet

import java.util.concurrent.TimeUnit

<<<<<<< HEAD
=======
import akka.pattern.ask
>>>>>>> 240446c0
import akka.actor.ActorRef
import akka.pattern.ask
import akka.util.Timeout
import org.ergoplatform.modifiers.mempool.ErgoTransaction
import org.ergoplatform.nodeView.wallet.ErgoWalletActor.GenerateTransaction
import scorex.core.transaction.wallet.VaultReader
<<<<<<< HEAD
=======
import sigmastate.SType
import sigmastate.Values.EvaluatedValue
>>>>>>> 240446c0

import scala.concurrent.Future
import scala.util.Try



trait ErgoWalletReader extends VaultReader {
  val actor: ActorRef

  private implicit val timeout: Timeout = Timeout(5, TimeUnit.SECONDS)

  def balances(confirmed: Boolean): Future[BalancesSnapshot] = {
    (actor ? ErgoWalletActor.ReadBalances(confirmed)).mapTo[BalancesSnapshot]
  }

  def confirmedBalances(): Future[BalancesSnapshot] = balances(confirmed = true)

  def unconfirmedBalances(): Future[BalancesSnapshot] = balances(confirmed = false)

  def walletAddresses(): Future[Seq[ErgoAddress]] = {
    (actor ? ErgoWalletActor.ReadWalletAddresses).mapTo[Seq[ErgoAddress]]
  }

<<<<<<< HEAD
  def generateTransaction(paymentRequests: Seq[PaymentRequest]): Future[Option[ErgoTransaction]] = {
    val boxCandidates = paymentRequests.map(_.toBoxCandidate)
    (actor ? GenerateTransaction(boxCandidates)).mapTo[Option[ErgoTransaction]]
=======
  def generateTransaction(paymentRequest: PaymentRequest): Future[Try[ErgoTransaction]] = {
    val boxCandidates = paymentRequest.to.map { t =>
      val script = t._1.script
      val value = t._2
      val assets = t._3.toSeq
      val regs: Map[NonMandatoryRegisterId, EvaluatedValue[_ <: SType]] = t._4.zipWithIndex.map { case (v, i) =>
        ErgoBox.nonMandatoryRegisters(i.toByte) -> v
      }.toMap
      new ErgoBoxCandidate(value, script, assets, regs)
    }

    (actor ? GenerateTransaction(boxCandidates)).mapTo[Try[ErgoTransaction]]
>>>>>>> 240446c0
  }
}<|MERGE_RESOLUTION|>--- conflicted
+++ resolved
@@ -2,21 +2,12 @@
 
 import java.util.concurrent.TimeUnit
 
-<<<<<<< HEAD
-=======
-import akka.pattern.ask
->>>>>>> 240446c0
 import akka.actor.ActorRef
 import akka.pattern.ask
 import akka.util.Timeout
 import org.ergoplatform.modifiers.mempool.ErgoTransaction
 import org.ergoplatform.nodeView.wallet.ErgoWalletActor.GenerateTransaction
 import scorex.core.transaction.wallet.VaultReader
-<<<<<<< HEAD
-=======
-import sigmastate.SType
-import sigmastate.Values.EvaluatedValue
->>>>>>> 240446c0
 
 import scala.concurrent.Future
 import scala.util.Try
@@ -40,23 +31,8 @@
     (actor ? ErgoWalletActor.ReadWalletAddresses).mapTo[Seq[ErgoAddress]]
   }
 
-<<<<<<< HEAD
-  def generateTransaction(paymentRequests: Seq[PaymentRequest]): Future[Option[ErgoTransaction]] = {
+  def generateTransaction(paymentRequests: Seq[PaymentRequest]): Future[Try[ErgoTransaction]] = {
     val boxCandidates = paymentRequests.map(_.toBoxCandidate)
-    (actor ? GenerateTransaction(boxCandidates)).mapTo[Option[ErgoTransaction]]
-=======
-  def generateTransaction(paymentRequest: PaymentRequest): Future[Try[ErgoTransaction]] = {
-    val boxCandidates = paymentRequest.to.map { t =>
-      val script = t._1.script
-      val value = t._2
-      val assets = t._3.toSeq
-      val regs: Map[NonMandatoryRegisterId, EvaluatedValue[_ <: SType]] = t._4.zipWithIndex.map { case (v, i) =>
-        ErgoBox.nonMandatoryRegisters(i.toByte) -> v
-      }.toMap
-      new ErgoBoxCandidate(value, script, assets, regs)
-    }
-
     (actor ? GenerateTransaction(boxCandidates)).mapTo[Try[ErgoTransaction]]
->>>>>>> 240446c0
   }
 }