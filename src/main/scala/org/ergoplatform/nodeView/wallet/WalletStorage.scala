package org.ergoplatform.nodeView.wallet

import org.ergoplatform.ErgoBox
import org.ergoplatform.modifiers.mempool.ErgoTransaction
import org.ergoplatform.nodeView.history.ErgoHistory.Height
import org.ergoplatform.settings.Constants
import org.ergoplatform.wallet.boxes.BoxCertainty.{Certain, Uncertain}
import org.ergoplatform.wallet.boxes.ChainStatus.{OnChain, OffChain}
import org.ergoplatform.wallet.boxes.SpendingStatus.{Spent, Unspent}
import org.ergoplatform.wallet.boxes.{ChainStatus, TrackedBox}
import scorex.util._
import sigmastate.eval.Extensions._

import scala.collection.{immutable, mutable}

/**
  * Storage class for wallet entities:
  *   - all the boxes which are potentially belong to the user,
  *   - index for boxes which could belong to the user (it contains needed bytes, for example, public key bytes),
  * but that is to be carefully checked yet (by successfully signing a test transaction which is spending the box).
  *   - index for unspent boxes
  *   - confirmed and unconfirmed balances
  *
  * This class is not thread-safe.
  */
class WalletStorage extends ScorexLogging {

  private val registry = mutable.Map[ModifierId, TrackedBox]()

  private val confirmedIndex = mutable.TreeMap[Height, Set[ModifierId]]()

  private val unspentBoxes = mutable.TreeSet[ModifierId]()

  private val initialScanValue = bytesToId(Array.fill(Constants.ModifierIdSize)(0: Byte))
  private val uncertainBoxes = mutable.TreeSet[ModifierId]()
  private var lastScanned: ModifierId = initialScanValue

  def unspentCertainBoxesIterator: Iterator[TrackedBox] =
    unspentBoxes.iterator.flatMap(id => registry.get(id))

  def nextUncertain(): Option[TrackedBox] = {
    uncertainBoxes.from(lastScanned).headOption match {
      case Some(id) =>
        lastScanned = bytesToId((BigInt(idToBytes(id)) + 1).toByteArray)
        registry.get(id)
      case None =>
        lastScanned = initialScanValue
        None
    }
  }

  def uncertainExists: Boolean = uncertainBoxes.nonEmpty

  private def put(trackedBox: TrackedBox): Option[TrackedBox] = {
    if (trackedBox.certainty == Uncertain) {
      uncertainBoxes += trackedBox.boxId
    } else if (trackedBox.spendingStatus == Unspent) {
      unspentBoxes += trackedBox.boxId
    }
    registry.put(trackedBox.boxId, trackedBox)
  }

  private def remove(boxId: ModifierId): Option[TrackedBox] = {
    registry.remove(boxId).map { trackedBox =>
      if (trackedBox.certainty == Uncertain) uncertainBoxes.remove(boxId)
      if (trackedBox.spendingStatus == Unspent) unspentBoxes.remove(boxId)
      trackedBox
    }
  }

  def byId(boxId: ModifierId): Option[TrackedBox] = {
    registry.get(boxId)
  }

  def contains(boxId: ModifierId): Boolean = {
    registry.contains(boxId)
  }

  private def putToConfirmedIndex(height: Height, boxId: ModifierId): Unit = {
    confirmedIndex.put(height, confirmedIndex.getOrElse(height, Set.empty) + boxId)
  }

  def confirmedAt(height: Height): Set[ModifierId] = {
    confirmedIndex.getOrElse(height, Set.empty)
  }

  private var _confirmedBalance: Long = 0
  private val _confirmedAssetBalances: mutable.Map[ModifierId, Long] = mutable.Map()

  private var _unconfirmedDelta: Long = 0
  private val _unconfirmedAssetDeltas: mutable.Map[ModifierId, Long] = mutable.Map()

  def confirmedBalance: Long = _confirmedBalance

  def confirmedAssetBalances: immutable.Map[ModifierId, Long] = _confirmedAssetBalances.toMap

  def balancesWithUnconfirmed: Long = _confirmedBalance + _unconfirmedDelta

  def assetBalancesWithUnconfirmed: immutable.Map[ModifierId, Long] = {
    val unconfirmedSums = _unconfirmedAssetDeltas.toMap map { case (id, value) =>
      val newValue = confirmedAssetBalances.getOrElse(id, 0L) + value
      id -> newValue
    }
    val confirmedAddition = _confirmedAssetBalances -- _unconfirmedAssetDeltas.keys
    unconfirmedSums.filterNot(_._2 == 0L) ++ confirmedAddition
  }

  private def undoBalances(trackedBox: TrackedBox): Unit = updateBalances(trackedBox, undo = true)

  private def updateBalances(trackedBox: TrackedBox, undo: Boolean = false): Unit = {
    if (trackedBox.certainty == Certain) {
      if (trackedBox.spendingStatus == Unspent) {
        increaseBalances(trackedBox.creationChainStatus, trackedBox.box, undo)
        log.debug(s"${if (undo) "Undo" else "Update"} balance with UNSPENT ${trackedBox.chainStatus} " +
                  s"${trackedBox.boxId} $trackedBox balance: $confirmedBalance $confirmedAssetBalances, " +
                  s"total: $balancesWithUnconfirmed $assetBalancesWithUnconfirmed")
      } else if (trackedBox.creationChainStatus == OnChain && trackedBox.spendingChainStatus == OffChain) {
        increaseBalances(OnChain, trackedBox.box, undo)
        decreaseBalances(OffChain, trackedBox.box, undo)
        log.debug(s"${if (undo) "Undo" else "Update"} balance with OFF-CHAIN SPENT ${trackedBox.boxId} " +
                  s"balance: $confirmedBalance, total: $balancesWithUnconfirmed")
      } else {
        log.debug(s"${if (undo) "Ignore undo" else "Ignore"} balances for SPENT ${trackedBox.boxId} $trackedBox")
      }
    }
  }

  private def increaseBalances(balanceStatus: ChainStatus, box: ErgoBox, undo: Boolean): Unit = {
    if (undo) decreaseBalances(balanceStatus, box) else increaseBalances(balanceStatus, box)
  }

  private def increaseBalances(balanceStatus: ChainStatus, box: ErgoBox): Unit = {
<<<<<<< HEAD
    if (balanceStatus == Onchain) _confirmedBalance += box.value else _unconfirmedDelta += box.value
    val balanceMap = if (balanceStatus == Onchain) _confirmedAssetBalances else _unconfirmedAssetDeltas
    box.additionalTokens.foreach { case (tokenId, amount) =>
=======
    if (balanceStatus == OnChain) _confirmedBalance += box.value else _unconfirmedDelta += box.value
    val balanceMap = if (balanceStatus == OnChain) _confirmedAssetBalances else _unconfirmedAssetDeltas
    box.additionalTokens foreach { case (tokenId, amount) =>
>>>>>>> 52c6d360
      val assetId = bytesToId(tokenId)
      val updBalance = balanceMap.getOrElse(assetId, 0L) + amount
      if (updBalance == 0L) {
        balanceMap.remove(assetId)
      } else {
        balanceMap.put(assetId, updBalance)
      }
    }
  }

  private def decreaseBalances(balanceStatus: ChainStatus, box: ErgoBox, undo: Boolean): Unit = {
    if (undo) increaseBalances(balanceStatus, box) else decreaseBalances(balanceStatus, box)
  }

  private def decreaseBalances(balanceStatus: ChainStatus, box: ErgoBox): Unit = {
    if (balanceStatus == OnChain) _confirmedBalance -= box.value else _unconfirmedDelta -= box.value
    val balanceMap = if (balanceStatus == OnChain) _confirmedAssetBalances else _unconfirmedAssetDeltas
    box.additionalTokens foreach { case (tokenId, amount) =>
      val assetId = bytesToId(tokenId)
      val currentBalance = balanceMap.getOrElse(assetId, 0L)
      if (currentBalance == amount) {
        balanceMap.remove(assetId)
      } else {
        val updBalance = currentBalance - amount
        balanceMap.put(assetId, updBalance)
      }
    }
  }

  def makeTransition(boxId: ModifierId, transition: Transition): Boolean = {
    registry.get(boxId).exists { trackedBox =>
      val targetBox: Option[TrackedBox] = convertBox(trackedBox, transition)
      targetBox.foreach(register)
      targetBox.nonEmpty
    }
  }

  def convertBox(trackedBox: TrackedBox, transition: Transition): Option[TrackedBox] = {
    transition match {
      case ProcessRollback(toHeight) =>
        convertBack(trackedBox, toHeight)
      case CreationConfirmation(creationHeight) =>
        convertToConfirmed(trackedBox, creationHeight)
      case ProcessSpending(spendingTransaction, spendingHeightOpt) =>
        convertToSpent(trackedBox, spendingTransaction, spendingHeightOpt)
      case MakeCertain =>
        convertToCertain(trackedBox)
    }
  }

  /**
    * Register tracked box in a wallet storage
    */
  def register(trackedBox: TrackedBox): Unit = {
    deregister(trackedBox.boxId) // we need to decrease balances if somebody registers box that already known
    put(trackedBox)
    if (trackedBox.spendingStatus == Unspent) {
      log.debug(s"New ${trackedBox.chainStatus} ${trackedBox.certainty} box arrived: " + trackedBox)
    }
    trackedBox.inclusionHeightOpt.foreach(h => putToConfirmedIndex(h, trackedBox.boxId))
    trackedBox.spendingHeightOpt.foreach(h => putToConfirmedIndex(h, trackedBox.boxId))
    updateBalances(trackedBox)
  }

  /**
    * Remove tracked box from a wallet storage
    */
  def deregister(boxId: ModifierId): Option[TrackedBox] = {
    val removedBox = remove(boxId)
    removedBox.foreach(undoBalances)
    removedBox
  }

  /**
    * Do tracked box state transition on a spending transaction (confirmed or not to come)
    *
    * @return Some(trackedBox), if box state has been changed, None otherwise
    */
  private def convertToSpent(trackedBox: TrackedBox,
                             spendingTransaction: ErgoTransaction,
                             spendingHeightOpt: Option[Height]): Option[TrackedBox] = {
    (trackedBox.spendingStatus, trackedBox.chainStatus) match {
      case _ if spendingHeightOpt.nonEmpty && trackedBox.inclusionHeightOpt.isEmpty =>
        log.error(s"Invalid state transition for ${trackedBox.boxId}: no creation height, but spent on-chain")
        None
      case (Unspent, OffChain) if spendingHeightOpt.nonEmpty =>
        log.warn(s"Onchain transaction ${trackedBox.spendingTxIdOpt} is spending offchain box ${trackedBox.box}")
        None
      case (Spent, OffChain) if spendingHeightOpt.isEmpty =>
        log.warn(s"Double spending of an unconfirmed box ${trackedBox.boxId}")
        //todo: handle double-spending strategy for an unconfirmed tx
        None
      case (Spent, OnChain) =>
        None
      case _ =>
        Some(trackedBox.copy(spendingTxIdOpt = Some(spendingTransaction.id), spendingHeightOpt = spendingHeightOpt))
    }
  }

  /**
    * Do tracked box state transition on a creating transaction got confirmed
    *
    * @return Some(trackedBox), if box state has been changed, None otherwise
    */
  private def convertToConfirmed(trackedBox: TrackedBox, creationHeight: Height): Option[TrackedBox] = {
    if (trackedBox.inclusionHeightOpt.isEmpty) {
      Some(trackedBox.copy(inclusionHeightOpt = Option(creationHeight)))
    } else {
      if (trackedBox.spendingStatus == Unspent || trackedBox.chainStatus == OffChain) {
        log.warn(s"Double creation of tracked box for  ${trackedBox.boxId}")
      }
      None
    }
  }

  /**
    * Do tracked box state transition on a rollback to a certain height
    *
    * @param toHeight - height to roll back to
    * @return Some(trackedBox), if box state has been changed, None otherwise
    */
  private def convertBack(trackedBox: TrackedBox, toHeight: Height): Option[TrackedBox] = {
    val dropCreation = trackedBox.inclusionHeightOpt.exists(toHeight < _)
    val dropSpending = trackedBox.spendingHeightOpt.exists(toHeight < _)

    if (dropCreation && dropSpending) {
      Some(trackedBox.copy(inclusionHeightOpt = None, spendingHeightOpt = None))
    } else if (dropCreation) {
      Some(trackedBox.copy(inclusionHeightOpt = None))
    } else if (dropSpending) {
      Some(trackedBox.copy(spendingHeightOpt = None))
    } else {
      None
    }
  }

  /**
    * Handle a command to make this box "certain" (definitely hold by the user)
    *
    * @return updated box or None
    */
  def convertToCertain(trackedBox: TrackedBox): Option[TrackedBox] = {
    if (trackedBox.certainty == Certain) None else Some(trackedBox.copy(certainty = Certain))
  }

}<|MERGE_RESOLUTION|>--- conflicted
+++ resolved
@@ -130,15 +130,9 @@
   }
 
   private def increaseBalances(balanceStatus: ChainStatus, box: ErgoBox): Unit = {
-<<<<<<< HEAD
-    if (balanceStatus == Onchain) _confirmedBalance += box.value else _unconfirmedDelta += box.value
-    val balanceMap = if (balanceStatus == Onchain) _confirmedAssetBalances else _unconfirmedAssetDeltas
-    box.additionalTokens.foreach { case (tokenId, amount) =>
-=======
     if (balanceStatus == OnChain) _confirmedBalance += box.value else _unconfirmedDelta += box.value
     val balanceMap = if (balanceStatus == OnChain) _confirmedAssetBalances else _unconfirmedAssetDeltas
-    box.additionalTokens foreach { case (tokenId, amount) =>
->>>>>>> 52c6d360
+    box.additionalTokens.foreach { case (tokenId, amount) =>
       val assetId = bytesToId(tokenId)
       val updBalance = balanceMap.getOrElse(assetId, 0L) + amount
       if (updBalance == 0L) {
