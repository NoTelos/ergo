--- conflicted
+++ resolved
@@ -6,12 +6,8 @@
 import org.ergoplatform.api.ApiEncoderOption.HideDetails
 import org.ergoplatform.modifiers.mempool.ErgoTransaction
 import org.ergoplatform.nodeView.history.ErgoHistory.Height
-<<<<<<< HEAD
-import org.ergoplatform.nodeView.wallet.OnchainStatus.{Offchain, Onchain}
-=======
 import org.ergoplatform.nodeView.wallet.BoxCertainty.Certain
 import org.ergoplatform.nodeView.wallet.ChainStatus.{Offchain, Onchain}
->>>>>>> 95738ec7
 import org.ergoplatform.nodeView.wallet.SpendingStatus.{Spent, Unspent}
 import org.ergoplatform.settings.Algos
 import scorex.core.{ModifierId, bytesToId}
@@ -70,34 +66,9 @@
   /**
     * Whether the box is confirmed or not
     */
-<<<<<<< HEAD
-  def onchainStatus: OnchainStatus = {
+  def chainStatus: ChainStatus = {
     if (creationHeight.isEmpty || spendingTx.nonEmpty && spendingHeight.isEmpty) Offchain else Onchain
   }
-=======
-  def chainStatus: ChainStatus
-
-  /**
-    * Whether the box is definitely belongs to the user or not
-    */
-  def certainty: BoxCertainty
-
-  final def spent: Boolean = spendingStatus.spent
-  final def onchain: Boolean = chainStatus.onchain
-  final def certain: Boolean = certainty.certain
-
-  /**
-    * Transaction created the box
-    */
-  def creationTx: ErgoTransaction
-
-  /**
-    * Output index in the transaction
-    */
-  def creationOutIndex: Short
-
-  val box: ErgoBox
->>>>>>> 95738ec7
 
   lazy val boxId: ModifierId = bytesToId(box.id)
 
@@ -109,93 +80,7 @@
     bytesToId(id) -> amt
   }.toMap
 
-<<<<<<< HEAD
   def creationTxId: ModifierId = creationTx.id
-=======
-  /**
-    * Register this box in a wallet storage
-    */
-  def register(storage: WalletStorage): Unit = storage.put(this)
-
-  /**
-    * Remove this box from a wallet storage
-    */
-  def deregister(storage: WalletStorage): Unit = storage.remove(boxId)
-
-  /**
-    * Do state transition on a spending transaction (confirmed or not to come)
-    * @return Some(trackedBox), if box state has been changed, None otherwise
-    */
-  def transition(spendingTransaction: ErgoTransaction, spendingHeightOpt: Option[Height]): Option[TrackedBox]
-
-  /**
-    * Do state transition on a creating transaction got confirmed
-    * @return Some(trackedBox), if box state has been changed, None otherwise
-    */
-  def transition(creationHeight: Height): Option[TrackedBox]
-
-  /**
-    * Do state transition on a rollback to a certain height
-    * @param toHeight - height to oll back to
-    * @return Some(trackedBox), if box state has been changed, None otherwise
-    */
-  def transitionBack(toHeight: Height): Option[TrackedBox]
-
-  /**
-    * Handle a command to make this box "certain" (definitely hold by the user)
-    * @return updated box
-    */
-  def makeCertain(): TrackedBox
-
-  override def toString: String = {
-    getClass.getSimpleName + " " + TrackedBox.encoder(this)
-  }
-}
-
-object TrackedBox extends ApiCodecs {
-  val encoder: Encoder[TrackedBox] = { trackedBox =>
-    val opts = HideDetails
-    trackedBox match {
-      case b: UnspentOffchainBox => unspentOffchainBoxEncoder(opts)(b)
-      case b: UnspentOnchainBox => unspentOnchainBoxEncoder(opts)(b)
-      case b: SpentOffchainBox => spentOffchainBoxEncoder(opts)(b)
-      case b: SpentOnchainBox => spentOnchainBoxEncoder(opts)(b)
-    }
-  }
-}
-
-sealed trait UnspentBox extends TrackedBox {
-  final def spendingStatus: SpendingStatus = Unspent
-}
-
-sealed trait SpentBox extends TrackedBox {
-  final def spendingStatus: SpendingStatus = Spent
-  val spendingTx: ErgoTransaction
-}
-
-sealed trait OffchainBox extends TrackedBox {
-  final def chainStatus: ChainStatus = Offchain
-}
-
-sealed trait OnchainBox extends TrackedBox {
-  final def chainStatus: ChainStatus = Onchain
-}
-
-case class UnspentOffchainBox(creationTx: ErgoTransaction,
-                              creationOutIndex: Short,
-                              box: ErgoBox,
-                              certainty: BoxCertainty) extends UnspentBox with OffchainBox {
-  override def register(registry: WalletStorage): Unit = {
-    super.register(registry)
-    log.info("New offchain box arrived: " + this)
-    if (certain) registry.increaseBalances(this)
-  }
-
-  override def deregister(registry: WalletStorage): Unit = {
-    super.deregister(registry)
-    if (certain) registry.decreaseBalances(this)
-  }
->>>>>>> 95738ec7
 
   def encodedCreationTxId: String = Algos.encode(creationTxId)
 
