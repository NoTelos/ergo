package org.ergoplatform.nodeView.wallet.persistence

import org.ergoplatform.nodeView.history.ErgoHistory
import org.ergoplatform.wallet.Constants.PaymentsAppId
import org.ergoplatform.wallet.boxes.TrackedBox

/**
<<<<<<< HEAD
  * Holds version-agnostic off-chain data (such as off-chain boxes) in runtime memory.
  * @param height - latest processed block height
  * @param offChainBalances - balances from off-chain transactions
  * @param onChainBalances - on-chain balances snapshot (required to calculate off-chain indexes)
=======
  * Holds version-agnostic indexes (such as off-chain boxes) in runtime memory.
  *
  * @param height           - latest processed block height
  * @param offChainBoxes    - boxes from off-chain transactions
  * @param onChainBalances  - on-chain balances snapshot (required to calculate off-chain indexes)
>>>>>>> 1b03df6a
  */
case class OffChainRegistry(height: Int,
                            offChainBoxes: Seq[TrackedBox],
                            onChainBalances: Seq[Balance]) {

  import org.ergoplatform.nodeView.wallet.IdUtils._

  /**
    * Off-chain index considering on-chain balances.
    */
<<<<<<< HEAD
  val digest: RegistryDigest = {
=======
  val readIndex: RegistryIndex = {
    val offChainBalances = offChainBoxes.map(Balance.apply)
>>>>>>> 1b03df6a
    val balance = offChainBalances.map(_.value).sum + onChainBalances.map(_.value).sum
    val tokensBalance = (offChainBalances ++ onChainBalances)
      .flatMap(_.assets)
      .foldLeft(Map.empty[EncodedTokenId, Long]) { case (acc, (id, amt)) =>
        acc.updated(id, acc.getOrElse(id, 0L) + amt)
      }
    RegistryDigest(height, balance, tokensBalance)
  }

  /**
    * Update on receiving new off-chain transaction.
    */
<<<<<<< HEAD
  def updateOnTransaction(certainBoxes: Seq[TrackedBox],
                          spentIds: Seq[EncodedBoxId]): OffChainRegistry = {
    val unspentCertain = offChainBalances.filterNot(x => spentIds.contains(x.id)) ++
      certainBoxes.map { tb =>
        Balance(encodedBoxId(tb.box.id), tb.box.value,
          tb.box.additionalTokens.toArray.map(x => encodedTokenId(x._1) -> x._2).toMap)
      }
=======
  def updated(certainBoxes: Seq[TrackedBox],
              spentIds: Seq[EncodedBoxId]): OffChainRegistry = {
    val unspentCertain = offChainBoxes.filterNot(x => spentIds.contains(x.boxId)) ++ certainBoxes
>>>>>>> 1b03df6a
    val onChainBalancesUpdated = onChainBalances.filterNot(x => spentIds.contains(x.id))
    this.copy(
      offChainBoxes = unspentCertain.distinct,
      onChainBalances = onChainBalancesUpdated
    )
  }

  /**
    * Update balances snapshot according to a new block applied
<<<<<<< HEAD
    * @param newHeight - processed block height
    * @param allCertainBoxes - all the unspent boxes to the moment
    * @param onChainIds - ids of all boxes which became on-chain in result of current block application
=======
    *
    * @param newHeight       - processed block height
    * @param allCertainBoxes - all certain boxes extracted from block
    *                        (required to update on-chain snapshot)
    * @param onChainIds      - ids of all boxes which became on-chain in result of a current block application
>>>>>>> 1b03df6a
    */
  def updateOnBlock(newHeight: Int,
                    allCertainBoxes: Seq[TrackedBox],
                    onChainIds: Seq[EncodedBoxId]): OffChainRegistry = {
<<<<<<< HEAD
    val updatedOnChainBalances = allCertainBoxes.map { tb =>
      Balance(
        encodedBoxId(tb.box.id),
        tb.box.value,
        tb.box.additionalTokens.toArray.map(x => encodedTokenId(x._1) -> x._2).toMap)
    }
    val cleanedOffChainBalances = offChainBalances.filterNot(b => onChainIds.contains(b.id))
=======
    val updatedOnChainBalances = allCertainBoxes.map(Balance.apply)
    val cleanedOffChainBoxes = offChainBoxes.filterNot(b => onChainIds.contains(b.boxId))
>>>>>>> 1b03df6a
    this.copy(
      height = newHeight,
      offChainBoxes = cleanedOffChainBoxes,
      onChainBalances = updatedOnChainBalances
    )
  }

}

object OffChainRegistry {

  def empty: OffChainRegistry =
    OffChainRegistry(ErgoHistory.EmptyHistoryHeight, Seq.empty, Seq.empty)

  def init(walletRegistry: WalletRegistry):OffChainRegistry = {
    val unspent = walletRegistry.unspentBoxes(PaymentsAppId)
    val h = walletRegistry.fetchDigest().height
    OffChainRegistry(h, Seq.empty, unspent.map(Balance.apply))
  }

}<|MERGE_RESOLUTION|>--- conflicted
+++ resolved
@@ -5,18 +5,11 @@
 import org.ergoplatform.wallet.boxes.TrackedBox
 
 /**
-<<<<<<< HEAD
   * Holds version-agnostic off-chain data (such as off-chain boxes) in runtime memory.
-  * @param height - latest processed block height
-  * @param offChainBalances - balances from off-chain transactions
-  * @param onChainBalances - on-chain balances snapshot (required to calculate off-chain indexes)
-=======
-  * Holds version-agnostic indexes (such as off-chain boxes) in runtime memory.
   *
   * @param height           - latest processed block height
   * @param offChainBoxes    - boxes from off-chain transactions
   * @param onChainBalances  - on-chain balances snapshot (required to calculate off-chain indexes)
->>>>>>> 1b03df6a
   */
 case class OffChainRegistry(height: Int,
                             offChainBoxes: Seq[TrackedBox],
@@ -27,12 +20,8 @@
   /**
     * Off-chain index considering on-chain balances.
     */
-<<<<<<< HEAD
   val digest: RegistryDigest = {
-=======
-  val readIndex: RegistryIndex = {
     val offChainBalances = offChainBoxes.map(Balance.apply)
->>>>>>> 1b03df6a
     val balance = offChainBalances.map(_.value).sum + onChainBalances.map(_.value).sum
     val tokensBalance = (offChainBalances ++ onChainBalances)
       .flatMap(_.assets)
@@ -45,19 +34,9 @@
   /**
     * Update on receiving new off-chain transaction.
     */
-<<<<<<< HEAD
   def updateOnTransaction(certainBoxes: Seq[TrackedBox],
-                          spentIds: Seq[EncodedBoxId]): OffChainRegistry = {
-    val unspentCertain = offChainBalances.filterNot(x => spentIds.contains(x.id)) ++
-      certainBoxes.map { tb =>
-        Balance(encodedBoxId(tb.box.id), tb.box.value,
-          tb.box.additionalTokens.toArray.map(x => encodedTokenId(x._1) -> x._2).toMap)
-      }
-=======
-  def updated(certainBoxes: Seq[TrackedBox],
               spentIds: Seq[EncodedBoxId]): OffChainRegistry = {
     val unspentCertain = offChainBoxes.filterNot(x => spentIds.contains(x.boxId)) ++ certainBoxes
->>>>>>> 1b03df6a
     val onChainBalancesUpdated = onChainBalances.filterNot(x => spentIds.contains(x.id))
     this.copy(
       offChainBoxes = unspentCertain.distinct,
@@ -67,33 +46,16 @@
 
   /**
     * Update balances snapshot according to a new block applied
-<<<<<<< HEAD
-    * @param newHeight - processed block height
-    * @param allCertainBoxes - all the unspent boxes to the moment
-    * @param onChainIds - ids of all boxes which became on-chain in result of current block application
-=======
     *
     * @param newHeight       - processed block height
-    * @param allCertainBoxes - all certain boxes extracted from block
-    *                        (required to update on-chain snapshot)
+    * @param allCertainBoxes -  all the unspent boxes to the moment
     * @param onChainIds      - ids of all boxes which became on-chain in result of a current block application
->>>>>>> 1b03df6a
     */
   def updateOnBlock(newHeight: Int,
                     allCertainBoxes: Seq[TrackedBox],
                     onChainIds: Seq[EncodedBoxId]): OffChainRegistry = {
-<<<<<<< HEAD
-    val updatedOnChainBalances = allCertainBoxes.map { tb =>
-      Balance(
-        encodedBoxId(tb.box.id),
-        tb.box.value,
-        tb.box.additionalTokens.toArray.map(x => encodedTokenId(x._1) -> x._2).toMap)
-    }
-    val cleanedOffChainBalances = offChainBalances.filterNot(b => onChainIds.contains(b.id))
-=======
     val updatedOnChainBalances = allCertainBoxes.map(Balance.apply)
     val cleanedOffChainBoxes = offChainBoxes.filterNot(b => onChainIds.contains(b.boxId))
->>>>>>> 1b03df6a
     this.copy(
       height = newHeight,
       offChainBoxes = cleanedOffChainBoxes,
