--- conflicted
+++ resolved
@@ -2,11 +2,10 @@
 
 import java.io.File
 
-<<<<<<< HEAD
 import com.google.common.primitives.{Ints, Shorts}
 import org.ergoplatform.ErgoBox.BoxId
-import org.ergoplatform.db.LDBFactory.factory
-import org.ergoplatform.db.{HybridLDBKVStore, VersionedLDBKVStore}
+import scorex.db.LDBFactory.factory
+import org.ergoplatform.db.{HybridLDBKVStore}
 import org.ergoplatform.db.VersionedLDBKVStore.VersionId
 import org.ergoplatform.modifiers.history.PreGenesisHeader
 import org.ergoplatform.nodeView.wallet.IdUtils.{EncodedBoxId, EncodedTokenId}
@@ -18,19 +17,9 @@
 import org.iq80.leveldb.Options
 import scorex.core.VersionTag
 import scorex.crypto.authds.ADKey
-import scorex.util.encode.Base16
-=======
-import org.ergoplatform.db.VersionedLDBKVStore.VersionId
-import org.ergoplatform.modifiers.history.PreGenesisHeader
-import org.ergoplatform.nodeView.wallet.WalletTransaction
-import org.ergoplatform.nodeView.wallet.persistence.RegistryOpA.RegistryOp
-import org.ergoplatform.settings.{ErgoSettings, WalletSettings}
-import org.ergoplatform.wallet.boxes.TrackedBox
-import scorex.core.VersionTag
-import scorex.db.LDBVersionedStore
->>>>>>> 5b451212
 import scorex.util.{ModifierId, ScorexLogging, idToBytes}
 import Constants.PaymentsAppId
+import scorex.db.LDBVersionedStore
 
 import scala.util.{Failure, Success, Try}
 
@@ -42,11 +31,7 @@
   * * certain boxes, spent or not
   *
   */
-<<<<<<< HEAD
 final class WalletRegistry(store: HybridLDBKVStore)(ws: WalletSettings) extends ScorexLogging {
-=======
-final class WalletRegistry(store: LDBVersionedStore)(ws: WalletSettings) extends ScorexLogging {
->>>>>>> 5b451212
 
   import WalletRegistry._
   import org.ergoplatform.nodeView.wallet.IdUtils.{encodedBoxId, encodedTokenId}
@@ -122,7 +107,7 @@
 
   def fetchDigest(): RegistryDigest = {
     store.get(RegistrySummaryKey)
-      .flatMap(r => RegistrySummarySerializer.parseBytesTry(r).toOption)
+      .flatMap(r => RegistryDigestSerializer.parseBytesTry(r).toOption)
       .getOrElse(RegistryDigest.empty)
   }
 
@@ -138,7 +123,6 @@
                     inputs: Seq[(ModifierId, EncodedBoxId, TrackedBox)],
                     txs: Seq[WalletTransaction])
                    (blockId: ModifierId, blockHeight: Int): Unit = {
-<<<<<<< HEAD
 
     val spentBoxesWithTx = inputs.map(t => t._1 -> t._3)
 
@@ -164,47 +148,6 @@
 
       val increasedTokenBalances = receivedTokensAmt.foldLeft(wTokens) { case (acc, (encodedId, amt)) =>
         acc.updated(encodedId, acc.getOrElse(encodedId, 0L) + amt)
-=======
-    val update = for {
-      _ <- putBoxes(certainBxs ++ uncertainBxs)
-      _ <- putTxs(txs)
-      spentBoxesWithTx <- getBoxes(inputs.map(x => decodedBoxId(x._2))).map(
-        _.flatten.flatMap(bx => inputs.find(_._2 == encodedBoxId(bx.box.id)).map { case (txId, _) => txId -> bx })
-      )
-      _ <- processHistoricalBoxes(spentBoxesWithTx, blockHeight)
-      _ <- updateIndex { case RegistryIndex(regHeight, balance, tokensBalance, _) =>
-        if(regHeight + 1 != blockHeight) {
-          log.error(s"Blocks were skipped during wallet scanning, from ${regHeight + 1} until $blockHeight")
-        }
-        val spentCertainBoxes = spentBoxesWithTx.map(_._2).filter(_.certainty.certain)
-        val spentAmt = spentCertainBoxes.map(_.box.value).sum
-        val spentTokensAmt = spentCertainBoxes
-          .flatMap(_.box.additionalTokens.toArray)
-          .foldLeft(Map.empty[EncodedTokenId, Long]) { case (acc, (id, amt)) =>
-            acc.updated(encodedTokenId(id), acc.getOrElse(encodedTokenId(id), 0L) + amt)
-          }
-        val receivedTokensAmt = certainBxs
-          .flatMap(_.box.additionalTokens.toArray)
-          .foldLeft(Map.empty[EncodedTokenId, Long]) { case (acc, (id, amt)) =>
-            acc.updated(encodedTokenId(id), acc.getOrElse(encodedTokenId(id), 0L) + amt)
-          }
-        val decreasedTokensBalance = spentTokensAmt
-          .foldLeft(tokensBalance) { case (acc, (encodedId, amt)) =>
-            val decreasedAmt = acc.getOrElse(encodedId, 0L) - amt
-            if (decreasedAmt > 0) acc.updated(encodedId, decreasedAmt) else acc - encodedId
-          }
-        val newTokensBalance = receivedTokensAmt
-          .foldLeft(decreasedTokensBalance) { case (acc, (encodedId, amt)) =>
-            acc.updated(encodedId, acc.getOrElse(encodedId, 0L) + amt)
-          }
-        val receivedAmt = certainBxs.map(_.box.value).sum
-        val newBalance = balance - spentAmt + receivedAmt
-        val uncertain = uncertainBxs.map(x => encodedBoxId(x.box.id))
-        require(
-          (newBalance >= 0 && newTokensBalance.forall(_._2 >= 0)) || ws.testMnemonic.isDefined,
-          "Balance could not be negative")
-        RegistryIndex(blockHeight, newBalance, newTokensBalance, uncertain)
->>>>>>> 5b451212
       }
 
       val newTokensBalance = spentTokensAmt
@@ -292,14 +235,7 @@
     val dir = new File(s"${settings.directory}/wallet/registry")
     dir.mkdirs()
 
-<<<<<<< HEAD
-    val options = new Options()
-    options.createIfMissing(true)
-    val db = factory.open(dir, options)
-    val store = new HybridLDBKVStore(db, settings.nodeSettings.keepVersions)
-=======
-    val store = new LDBVersionedStore(dir, settings.nodeSettings.keepVersions)
->>>>>>> 5b451212
+    val store = new HybridLDBKVStore(dir, settings.nodeSettings.keepVersions)
 
     // Create pre-genesis state checkpoint
     if (!store.versionIdExists(PreGenesisStateVersion)) store.update(PreGenesisStateVersion, Seq.empty, Seq.empty)
@@ -419,7 +355,7 @@
   }
 
   def putDigest(bag: KeyValuePairsBag, index: RegistryDigest): KeyValuePairsBag = {
-    val registryBytes = RegistrySummarySerializer.toBytes(index)
+    val registryBytes = RegistryDigestSerializer.toBytes(index)
     bag.copy(toInsert = bag.toInsert :+ (RegistrySummaryKey, registryBytes))
   }
 }
@@ -430,16 +366,16 @@
     * Applies non-versioned transaction to a given `store`.
     *
     */
-  def transact(store: VersionedLDBKVStore): Unit = transact(store, None)
+  def transact(store: LDBVersionedStore): Unit = transact(store, None)
 
   /**
     * Applies versioned transaction to a given `store`.
     */
-  def transact(store: VersionedLDBKVStore, version: Array[Byte]): Unit = transact(store, Some(version))
-
-  private def transact(store: VersionedLDBKVStore, versionOpt: Option[Array[Byte]]): Unit =
+  def transact(store: LDBVersionedStore, version: Array[Byte]): Unit = transact(store, Some(version))
+
+  private def transact(store: LDBVersionedStore, versionOpt: Option[Array[Byte]]): Unit =
     if (toInsert.nonEmpty || toRemove.nonEmpty) {
-      store.update(toInsert, toRemove)(versionOpt.getOrElse(scorex.utils.Random.randomBytes()))
+      store.update(versionOpt.getOrElse(scorex.utils.Random.randomBytes()), toRemove, toInsert)
     }
 }
 
