--- conflicted
+++ resolved
@@ -26,26 +26,15 @@
 
   implicit val addressEncoder: Encoder[ErgoAddress] = new ErgoAddressEncoder(settings).encoder
 
-<<<<<<< HEAD
-  def apply(request: AssetIssueRequest): Json = Json.obj(
-    "address" -> request.address.asJson,
-    "amount" -> request.amount.asJson,
-    "name" -> request.name.asJson,
-    "description" -> request.name.asJson,
-    "decimals" -> request.decimals.asJson
-  )
-=======
   def apply(request: AssetIssueRequest): Json = {
     Json.obj(
       "address" -> request.address.asJson,
       "amount" -> request.amount.asJson,
       "name" -> request.name.asJson,
       "description" -> request.description.asJson,
-      "decimals" -> request.decimals.asJson,
-      "fee" -> request.fee.asJson
+      "decimals" -> request.decimals.asJson
     )
   }
->>>>>>> 3b8cc00b
 }
 
 class AssetIssueRequestDecoder(settings: ErgoSettings) extends Decoder[AssetIssueRequest] with ApiCodecs {
