--- conflicted
+++ resolved
@@ -7,17 +7,11 @@
 import org.ergoplatform.settings.ErgoSettings
 import org.ergoplatform.{ErgoAddress, ErgoAddressEncoder, ErgoScriptPredef, Pay2SAddress}
 
-<<<<<<< HEAD
+
 case class RequestsHolder(requests: Seq[TransactionGenerationRequest],
-                          feeOpt: Option[Long] = None,
-                          inputsRaw: Seq[String] = Seq.empty)
-=======
-
-case class RequestsHolder(requests: Seq[TransactionRequest],
                           feeOpt: Option[Long],
                           inputsRaw: Seq[String],
                           dataInputsRaw: Seq[String])
->>>>>>> f2e753f9
                          (implicit val addressEncoder: ErgoAddressEncoder) {
 
   // Add separate payment request with fee.
