package org.ergoplatform.nodeView.wallet.requests

import java.math.BigInteger

import io.circe.{Decoder, DecodingFailure, Encoder, Json}
import org.ergoplatform.http.api.ApiCodecs
import org.ergoplatform.modifiers.mempool.UnsignedErgoTransaction
import org.ergoplatform.wallet.interpreter.TransactionHintsBag
import org.ergoplatform.wallet.secrets.{DhtSecretKey, DlogSecretKey, PrimitiveSecretKey}
import scorex.util.encode.Base16
import sigmastate.Values.SigmaBoolean
<<<<<<< HEAD
import sigmastate.{CAND, COR, CTHRESHOLD, SigSerializer, TrivialProp}
=======
import sigmastate.{CAND, COR, CTHRESHOLD, NodePosition, SigSerializer, TrivialProp}
>>>>>>> bf03f4c7
import sigmastate.basics.DLogProtocol.{FirstDLogProverMessage, ProveDlog}
import sigmastate.basics.VerifierMessage.Challenge
import sigmastate.basics.{FirstDiffieHellmanTupleProverMessage, FirstProverMessage, ProveDHTuple}
import sigmastate.interpreter.CryptoConstants.EcPointType
import sigmastate.interpreter._
import sigmastate.serialization.OpCodes
<<<<<<< HEAD
=======

import scala.util.{Failure, Success, Try}
>>>>>>> bf03f4c7


/**
  * Externally provided secret (to be used once for a transaction to sign)
  *
  * @param key - the secret
  */
case class ExternalSecret(key: PrimitiveSecretKey)

/**
  * A request to sign a transaction
  *
  * @param unsignedTx - unsigned transaction
  * @param hints      - hints for interpreter (such as additional one-time secrets)
  * @param externalSecrets - externally provided secrets
  * @param inputs     - hex-encoded input boxes bytes for the unsigned transaction (optional)
  * @param dataInputs - hex-encoded data-input boxes bytes for the unsigned transaction (optional)
  */
case class TransactionSigningRequest(unsignedTx: UnsignedErgoTransaction,
                                     hints: TransactionHintsBag,
                                     externalSecrets: Seq[ExternalSecret],
                                     inputs: Option[Seq[String]],
                                     dataInputs: Option[Seq[String]]) {

  lazy val dlogs: Seq[DlogSecretKey] = externalSecrets.collect { case ExternalSecret(d: DlogSecretKey) => d }
<<<<<<< HEAD

  lazy val dhts: Seq[DhtSecretKey] = externalSecrets.collect { case ExternalSecret(d: DhtSecretKey) => d }

}

object SigmaBooleanCodecs extends ApiCodecs {

  import io.circe.syntax._

  implicit val sigmaBooleanEncoder: Encoder[SigmaBoolean] = {
    sigma =>
      val op = sigma.opCode.toByte.asJson
      sigma match {
        case dlog: ProveDlog => Map("op" -> op, "h" -> dlog.h.asJson).asJson
        case dht: ProveDHTuple => Map("op" -> op, "g" -> dht.g.asJson, "h" -> dht.h.asJson, "u" -> dht.u.asJson, "v" -> dht.v.asJson).asJson
        case tp: TrivialProp => Map("op" -> op, "condition" -> tp.condition.asJson).asJson
        case and: CAND =>
          Map("op" -> op, "args" -> and.children.map(_.asJson).asJson).asJson
        case or: COR =>
          Map("op" -> op, "args" -> or.children.map(_.asJson).asJson).asJson
        case th: CTHRESHOLD =>
          Map("op" -> op, "args" -> th.children.map(_.asJson).asJson).asJson
      }
  }

  implicit val sigmaBooleanDecoder: Decoder[SigmaBoolean] = Decoder.instance { c =>
    c.downField("op").as[Byte].flatMap {
      case b: Byte if b == OpCodes.ProveDlogCode =>
        c.downField("h").as[EcPointType].map(h => ProveDlog(h))
      case _ =>
        //only dlog is supported for now
        Left(DecodingFailure("Unsupported value", List()))
    }
  }
=======

  lazy val dhts: Seq[DhtSecretKey] = externalSecrets.collect { case ExternalSecret(d: DhtSecretKey) => d }
>>>>>>> bf03f4c7

}

object SigmaBooleanCodecs extends ApiCodecs {

  import io.circe.syntax._

  implicit val sigmaBooleanEncoder: Encoder[SigmaBoolean] = {
    sigma =>
      val op = sigma.opCode.toByte.asJson
      sigma match {
        case dlog: ProveDlog => Map("op" -> op, "h" -> dlog.h.asJson).asJson
        case dht: ProveDHTuple => Map("op" -> op, "g" -> dht.g.asJson, "h" -> dht.h.asJson, "u" -> dht.u.asJson, "v" -> dht.v.asJson).asJson
        case tp: TrivialProp => Map("op" -> op, "condition" -> tp.condition.asJson).asJson
        case and: CAND =>
          Map("op" -> op, "args" -> and.children.map(_.asJson).asJson).asJson
        case or: COR =>
          Map("op" -> op, "args" -> or.children.map(_.asJson).asJson).asJson
        case th: CTHRESHOLD =>
          Map("op" -> op, "args" -> th.children.map(_.asJson).asJson).asJson
      }
  }

  implicit val sigmaBooleanDecoder: Decoder[SigmaBoolean] = Decoder.instance { c =>
    c.downField("op").as[Byte].flatMap {
      case b: Byte if b == OpCodes.ProveDlogCode =>
        c.downField("h").as[EcPointType].map(h => ProveDlog(h))
      case _ =>
        //only dlog is supported for now
        Left(DecodingFailure("Unsupported value", List()))
    }
  }

}


object HintCodecs extends ApiCodecs {

  import SigmaBooleanCodecs._
  import io.circe.syntax._

  implicit val firstProverMessageEncoder: Encoder[FirstProverMessage] = {
    case cmtDlog: FirstDLogProverMessage =>
      Json.obj("type" -> "dlog".asJson, "a" -> cmtDlog.ecData.asJson)
    case cmtDht: FirstDiffieHellmanTupleProverMessage =>
      Json.obj("type" -> "dht".asJson, "a" -> cmtDht.a.asJson, "b" -> cmtDht.b.asJson)
    case _ => ???
  }

  implicit val firstProverMessageDecoder: Decoder[FirstProverMessage] = { c =>
    c.downField("type").as[String].flatMap {
      case h: String if h == "dlog" =>
        for {
          a <- c.downField("a").as[EcPointType]
        } yield FirstDLogProverMessage(a)
      case h: String if h == "dht" =>
        for {
          a <- c.downField("a").as[EcPointType]
          b <- c.downField("b").as[EcPointType]
        } yield FirstDiffieHellmanTupleProverMessage(a, b)
      case _ =>
        Left(DecodingFailure("Unsupported sigma-protocol type value", List()))
    }
  }

  implicit val positionEncoder: Encoder[NodePosition] = { np =>
    np.positions.mkString("-").asJson
  }

  implicit val positionDecoder: Decoder[NodePosition] = { c =>
    c.as[String].flatMap {s =>
      Try(s.split("-").map(_.toInt)) match {
        case Success(seq) => Right(NodePosition(seq))
        case Failure(e) => Left(DecodingFailure.fromThrowable(e, List()))
      }
    }
  }

  implicit val commitmentHintEncoder: Encoder[CommitmentHint] = { ch =>
    val commonFields: Json = (ch match {
      case own: OwnCommitment =>
        Json.obj("hint" -> "cmtWithSecret".asJson, "secret" -> own.secretRandomness.asJson)
      case _: RealCommitment =>
        Json.obj("hint" -> "cmtReal".asJson)
      case _: SimulatedCommitment =>
        Json.obj("hint" -> "cmtSimulated".asJson)
    }).deepMerge(Json.obj("pubkey" -> ch.image.asJson, "position" -> ch.position.asJson))

    val cmt = ch.commitment.asJson
    commonFields.deepMerge(cmt)
  }

  implicit val commitmentHintDecoder: Decoder[CommitmentHint] = Decoder.instance { c =>
    c.downField("hint").as[String].flatMap {
      case h: String if h == "cmtWithSecret" =>
        for {
          secret <- c.downField("secret").as[BigInteger]
          pubkey <- c.downField("pubkey").as[SigmaBoolean]
          position <- c.downField("position").as[NodePosition]
          firstMsg <- firstProverMessageDecoder.tryDecode(c)
        } yield OwnCommitment(pubkey, secret, firstMsg, position)
      case h: String if h == "cmtReal" =>
        for {
          pubkey <- c.downField("pubkey").as[SigmaBoolean]
          position <- c.downField("position").as[NodePosition]
          firstMsg <- firstProverMessageDecoder.tryDecode(c)
        } yield RealCommitment(pubkey, firstMsg, position)
      case h: String if h == "cmtSimulated" =>
        for {
          position <- c.downField("position").as[NodePosition]
          pubkey <- c.downField("pubkey").as[SigmaBoolean]
          firstMsg <- firstProverMessageDecoder.tryDecode(c)
        } yield SimulatedCommitment(pubkey, firstMsg, position)
      case _ =>
        //only dlog is supported for now
        Left(DecodingFailure("Unsupported hint value", List()))
    }
  }

  implicit val secretProofEncoder: Encoder[SecretProven] = { sp =>
    val proofType = sp match {
      case _: RealSecretProof => "proofReal"
      case _: SimulatedSecretProof => "proofSimulated"
    }

    Json.obj(
      "hint" -> proofType.asJson,
      "challenge" -> Base16.encode(sp.challenge).asJson,
      "pubkey" -> sp.image.asJson,
      "proof" -> SigSerializer.toBytes(sp.uncheckedTree).asJson,
      "position" -> sp.position.asJson
    )
  }

  implicit val secretProofDecoder: Decoder[SecretProven] = { c =>
    c.downField("hint").as[String].flatMap {
      case h: String if h == "proofReal" =>
        for {
          challenge <- c.downField("challenge").as[String]
          pubkey <- c.downField("pubkey").as[SigmaBoolean]
          proof <- c.downField("proof").as[String]
          position <- c.downField("position").as[NodePosition]
        } yield
          RealSecretProof(
            pubkey,
            Challenge @@ Base16.decode(challenge).get,
            SigSerializer.parseAndComputeChallenges(pubkey, Base16.decode(proof).get),
            position
          )
      case h: String if h == "proofSimulated" =>
        for {
          challenge <- c.downField("challenge").as[String]
          pubkey <- c.downField("pubkey").as[SigmaBoolean]
          proof <- c.downField("proof").as[String]
          position <- c.downField("position").as[NodePosition]
        } yield
          SimulatedSecretProof(
            pubkey,
            Challenge @@ Base16.decode(challenge).get,
            SigSerializer.parseAndComputeChallenges(pubkey, Base16.decode(proof).get),
            position
          )
      case _ =>
        //only dlog is supported for now
        Left(DecodingFailure("Unsupported hint value", List()))
    }
  }

  implicit val hintEncoder: Encoder[Hint] = {
    case cmt: CommitmentHint => cmt.asJson
    case proof: SecretProven => proof.asJson
    case _ => ???
  }

  implicit val hintDecoder: Decoder[Hint] = { cursor =>
    Seq(commitmentHintDecoder, secretProofDecoder)
      .map(_.apply(cursor))
      .find(_.isRight)
      .getOrElse(Left(DecodingFailure("Can not find suitable decoder", cursor.history)))
  }

  implicit val txHintsEncoder: Encoder[TransactionHintsBag] = { bag =>
    Json.obj(
      "secretHints" ->
        bag.secretHints.map { case (inputIdx, inputHints) =>
          inputIdx -> inputHints.hints
        }.asJson,
      "publicHints" -> bag.publicHints.map { case (inputIdx, inputHints) =>
        inputIdx -> inputHints.hints
      }.asJson
    )
  }

  implicit val txHintsDecoder: Decoder[TransactionHintsBag] = { cursor =>
    for {
      secretHints <- Decoder.decodeMap[Int, Seq[Hint]].tryDecode(cursor.downField("secretHints"))
      publicHints <- Decoder.decodeMap[Int, Seq[Hint]].tryDecode(cursor.downField("publicHints"))
    } yield TransactionHintsBag(secretHints.mapValues(HintsBag.apply), publicHints.mapValues(HintsBag.apply))
  }

}

object HintCodecs extends ApiCodecs {

  import SigmaBooleanCodecs._
  import io.circe.syntax._

  implicit val firstProverMessageEncoder: Encoder[FirstProverMessage] = {
    case cmtDlog: FirstDLogProverMessage =>
      Json.obj("type" -> "dlog".asJson, "a" -> cmtDlog.ecData.asJson)
    case cmtDht: FirstDiffieHellmanTupleProverMessage =>
      Json.obj("type" -> "dht".asJson, "a" -> cmtDht.a.asJson, "b" -> cmtDht.b.asJson)
    case _ => ???
  }

  implicit val firstProverMessageDecoder: Decoder[FirstProverMessage] = { c =>
    c.downField("type").as[String].flatMap {
      case h: String if h == "dlog" =>
        for {
          a <- c.downField("a").as[EcPointType]
        } yield FirstDLogProverMessage(a)
      case h: String if h == "dht" =>
        for {
          a <- c.downField("a").as[EcPointType]
          b <- c.downField("b").as[EcPointType]
        } yield FirstDiffieHellmanTupleProverMessage(a, b)
      case _ =>
        Left(DecodingFailure("Unsupported sigma-protocol type value", List()))
    }
  }

  implicit val commitmentHintEncoder: Encoder[CommitmentHint] = { ch =>
    val commonFields: Json = (ch match {
      case own: OwnCommitment =>
        Json.obj("hint" -> "cmtWithSecret".asJson, "secret" -> own.secretRandomness.asJson)
      case _: RealCommitment =>
        Json.obj("hint" -> "cmtReal".asJson)
      case _: SimulatedCommitment =>
        Json.obj("hint" -> "cmtSimulated".asJson)
    }).deepMerge(Json.obj("pubkey" -> ch.image.asJson, "position" -> ch.position.asJson))

    val cmt = ch.commitment.asJson
    commonFields.deepMerge(cmt)
  }

  implicit val commitmentHintDecoder: Decoder[CommitmentHint] = Decoder.instance { c =>
    c.downField("hint").as[String].flatMap {
      case h: String if h == "cmtWithSecret" =>
        for {
          secret <- c.downField("secret").as[BigInteger]
          pubkey <- c.downField("pubkey").as[SigmaBoolean]
          position <- c.downField("position").as[String]
          firstMsg <- firstProverMessageDecoder.tryDecode(c)
        } yield OwnCommitment(pubkey, secret, firstMsg, position)
      case h: String if h == "cmtReal" =>
        for {
          pubkey <- c.downField("pubkey").as[SigmaBoolean]
          position <- c.downField("position").as[String]
          firstMsg <- firstProverMessageDecoder.tryDecode(c)
        } yield RealCommitment(pubkey, firstMsg, position)
      case h: String if h == "cmtSimulated" =>
        for {
          position <- c.downField("position").as[String]
          pubkey <- c.downField("pubkey").as[SigmaBoolean]
          firstMsg <- firstProverMessageDecoder.tryDecode(c)
        } yield SimulatedCommitment(pubkey, firstMsg, position)
      case _ =>
        //only dlog is supported for now
        Left(DecodingFailure("Unsupported hint value", List()))
    }
  }

  implicit val secretProofEncoder: Encoder[SecretProven] = { sp =>
    val proofType = sp match {
      case _: RealSecretProof => "proofReal"
      case _: SimulatedSecretProof => "proofSimulated"
    }

    Json.obj(
      "hint" -> proofType.asJson,
      "challenge" -> Base16.encode(sp.challenge).asJson,
      "pubkey" -> sp.image.asJson,
      "proof" -> SigSerializer.toBytes(sp.uncheckedTree).asJson,
      "position" -> sp.position.asJson
    )
  }

  implicit val secretProofDecoder: Decoder[SecretProven] = { c =>
    c.downField("hint").as[String].flatMap {
      case h: String if h == "proofReal" =>
        for {
          challenge <- c.downField("challenge").as[String]
          pubkey <- c.downField("pubkey").as[SigmaBoolean]
          proof <- c.downField("proof").as[String]
          position <- c.downField("position").as[String]
        } yield
          RealSecretProof(
            pubkey,
            Challenge @@ Base16.decode(challenge).get,
            SigSerializer.parseAndComputeChallenges(pubkey, Base16.decode(proof).get),
            position
          )
      case h: String if h == "proofSimulated" =>
        for {
          challenge <- c.downField("challenge").as[String]
          pubkey <- c.downField("pubkey").as[SigmaBoolean]
          proof <- c.downField("proof").as[String]
          position <- c.downField("position").as[String]
        } yield
          SimulatedSecretProof(
            pubkey,
            Challenge @@ Base16.decode(challenge).get,
            SigSerializer.parseAndComputeChallenges(pubkey, Base16.decode(proof).get),
            position
          )
      case _ =>
        //only dlog is supported for now
        Left(DecodingFailure("Unsupported hint value", List()))
    }
  }

  implicit val hintEncoder: Encoder[Hint] = {
    case cmt: CommitmentHint => cmt.asJson
    case proof: SecretProven => proof.asJson
    case _ => ???
  }

  implicit val hintDecoder: Decoder[Hint] = { cursor =>
    Seq(commitmentHintDecoder, secretProofDecoder)
      .map(_.apply(cursor))
      .find(_.isRight)
      .getOrElse(Left(DecodingFailure("Can not find suitable decoder", cursor.history)))
  }

  implicit val txHintsEncoder: Encoder[TransactionHintsBag] = { bag =>
    Json.obj(
      "secretHints" ->
        bag.secretHints.map { case (inputIdx, inputHints) =>
          inputIdx -> inputHints.hints
        }.asJson,
      "publicHints" -> bag.publicHints.map { case (inputIdx, inputHints) =>
        inputIdx -> inputHints.hints
      }.asJson
    )
  }

  implicit val txHintsDecoder: Decoder[TransactionHintsBag] = { cursor =>
    for {
      secretHints <- Decoder.decodeMap[Int, Seq[Hint]].tryDecode(cursor.downField("secretHints"))
      publicHints <- Decoder.decodeMap[Int, Seq[Hint]].tryDecode(cursor.downField("publicHints"))
    } yield TransactionHintsBag(secretHints.mapValues(HintsBag.apply), publicHints.mapValues(HintsBag.apply))
  }

}

object TransactionSigningRequest extends ApiCodecs {

  import HintCodecs._

  import io.circe.syntax._

  implicit val encoder: Encoder[TransactionSigningRequest] = { tsr =>
    Json.obj(
      "tx" -> tsr.unsignedTx.asJson,
      "secrets" -> Json.obj(
        "dlog" -> tsr.dlogs.asJson,
        "dht" -> tsr.dhts.asJson
      ),
      "hints" -> tsr.hints.asJson,
      "inputsRaw" -> tsr.inputs.asJson,
      "dataInputsRaw" -> tsr.dataInputs.asJson
    )
  }

  implicit val decoder: Decoder[TransactionSigningRequest] = { cursor =>
    for {
      tx <- cursor.downField("tx").as[UnsignedErgoTransaction]
      dlogs <- cursor.downField("secrets").downField("dlog").as[Option[Seq[DlogSecretKey]]]
      dhts <- cursor.downField("secrets").downField("dht").as[Option[Seq[DhtSecretKey]]]
      hints <- cursor.downField("hints").as[Option[TransactionHintsBag]]
      inputs <- cursor.downField("inputsRaw").as[Option[Seq[String]]]
      dataInputs <- cursor.downField("dataInputsRaw").as[Option[Seq[String]]]
      secrets = (dlogs.getOrElse(Seq.empty) ++ dhts.getOrElse(Seq.empty)).map(ExternalSecret.apply)
    } yield TransactionSigningRequest(tx, hints.getOrElse(TransactionHintsBag.empty), secrets, inputs, dataInputs)
  }

}


case class GenerateCommitmentsRequest(unsignedTx: UnsignedErgoTransaction,
                                      externalSecretsOpt: Option[Seq[ExternalSecret]]) {

  lazy val externalSecrets = externalSecretsOpt.getOrElse(Seq.empty)

  lazy val dlogs: Seq[DlogSecretKey] = externalSecrets.collect { case ExternalSecret(d: DlogSecretKey) => d }

  lazy val dhts: Seq[DhtSecretKey] = externalSecrets.collect { case ExternalSecret(d: DhtSecretKey) => d }
}


object GenerateCommitmentsRequest extends ApiCodecs {
  import HintCodecs._

  import io.circe.syntax._

  implicit val encoder: Encoder[GenerateCommitmentsRequest] = { gcr =>
    Json.obj(
      "tx" -> gcr.unsignedTx.asJson,
      "secrets" -> Json.obj(
        "dlog" -> gcr.dlogs.asJson,
        "dht" -> gcr.dhts.asJson
      )
    )
  }

  implicit val decoder: Decoder[GenerateCommitmentsRequest] = { cursor =>
    for {
      tx <- cursor.downField("tx").as[UnsignedErgoTransaction]
      dlogs <- cursor.downField("secrets").downField("dlog").as[Option[Seq[DlogSecretKey]]]
      dhts <- cursor.downField("secrets").downField("dht").as[Option[Seq[DhtSecretKey]]]
      secrets = (dlogs.getOrElse(Seq.empty) ++ dhts.getOrElse(Seq.empty)).map(ExternalSecret.apply)
      secretsOpt = if(secrets.isEmpty) None else Some(secrets)
    } yield GenerateCommitmentsRequest(tx, secretsOpt)
  }

}<|MERGE_RESOLUTION|>--- conflicted
+++ resolved
@@ -9,22 +9,15 @@
 import org.ergoplatform.wallet.secrets.{DhtSecretKey, DlogSecretKey, PrimitiveSecretKey}
 import scorex.util.encode.Base16
 import sigmastate.Values.SigmaBoolean
-<<<<<<< HEAD
-import sigmastate.{CAND, COR, CTHRESHOLD, SigSerializer, TrivialProp}
-=======
 import sigmastate.{CAND, COR, CTHRESHOLD, NodePosition, SigSerializer, TrivialProp}
->>>>>>> bf03f4c7
 import sigmastate.basics.DLogProtocol.{FirstDLogProverMessage, ProveDlog}
 import sigmastate.basics.VerifierMessage.Challenge
 import sigmastate.basics.{FirstDiffieHellmanTupleProverMessage, FirstProverMessage, ProveDHTuple}
 import sigmastate.interpreter.CryptoConstants.EcPointType
 import sigmastate.interpreter._
 import sigmastate.serialization.OpCodes
-<<<<<<< HEAD
-=======
 
 import scala.util.{Failure, Success, Try}
->>>>>>> bf03f4c7
 
 
 /**
@@ -50,7 +43,6 @@
                                      dataInputs: Option[Seq[String]]) {
 
   lazy val dlogs: Seq[DlogSecretKey] = externalSecrets.collect { case ExternalSecret(d: DlogSecretKey) => d }
-<<<<<<< HEAD
 
   lazy val dhts: Seq[DhtSecretKey] = externalSecrets.collect { case ExternalSecret(d: DhtSecretKey) => d }
 
@@ -85,42 +77,6 @@
         Left(DecodingFailure("Unsupported value", List()))
     }
   }
-=======
-
-  lazy val dhts: Seq[DhtSecretKey] = externalSecrets.collect { case ExternalSecret(d: DhtSecretKey) => d }
->>>>>>> bf03f4c7
-
-}
-
-object SigmaBooleanCodecs extends ApiCodecs {
-
-  import io.circe.syntax._
-
-  implicit val sigmaBooleanEncoder: Encoder[SigmaBoolean] = {
-    sigma =>
-      val op = sigma.opCode.toByte.asJson
-      sigma match {
-        case dlog: ProveDlog => Map("op" -> op, "h" -> dlog.h.asJson).asJson
-        case dht: ProveDHTuple => Map("op" -> op, "g" -> dht.g.asJson, "h" -> dht.h.asJson, "u" -> dht.u.asJson, "v" -> dht.v.asJson).asJson
-        case tp: TrivialProp => Map("op" -> op, "condition" -> tp.condition.asJson).asJson
-        case and: CAND =>
-          Map("op" -> op, "args" -> and.children.map(_.asJson).asJson).asJson
-        case or: COR =>
-          Map("op" -> op, "args" -> or.children.map(_.asJson).asJson).asJson
-        case th: CTHRESHOLD =>
-          Map("op" -> op, "args" -> th.children.map(_.asJson).asJson).asJson
-      }
-  }
-
-  implicit val sigmaBooleanDecoder: Decoder[SigmaBoolean] = Decoder.instance { c =>
-    c.downField("op").as[Byte].flatMap {
-      case b: Byte if b == OpCodes.ProveDlogCode =>
-        c.downField("h").as[EcPointType].map(h => ProveDlog(h))
-      case _ =>
-        //only dlog is supported for now
-        Left(DecodingFailure("Unsupported value", List()))
-    }
-  }
 
 }
 
@@ -244,159 +200,6 @@
           pubkey <- c.downField("pubkey").as[SigmaBoolean]
           proof <- c.downField("proof").as[String]
           position <- c.downField("position").as[NodePosition]
-        } yield
-          SimulatedSecretProof(
-            pubkey,
-            Challenge @@ Base16.decode(challenge).get,
-            SigSerializer.parseAndComputeChallenges(pubkey, Base16.decode(proof).get),
-            position
-          )
-      case _ =>
-        //only dlog is supported for now
-        Left(DecodingFailure("Unsupported hint value", List()))
-    }
-  }
-
-  implicit val hintEncoder: Encoder[Hint] = {
-    case cmt: CommitmentHint => cmt.asJson
-    case proof: SecretProven => proof.asJson
-    case _ => ???
-  }
-
-  implicit val hintDecoder: Decoder[Hint] = { cursor =>
-    Seq(commitmentHintDecoder, secretProofDecoder)
-      .map(_.apply(cursor))
-      .find(_.isRight)
-      .getOrElse(Left(DecodingFailure("Can not find suitable decoder", cursor.history)))
-  }
-
-  implicit val txHintsEncoder: Encoder[TransactionHintsBag] = { bag =>
-    Json.obj(
-      "secretHints" ->
-        bag.secretHints.map { case (inputIdx, inputHints) =>
-          inputIdx -> inputHints.hints
-        }.asJson,
-      "publicHints" -> bag.publicHints.map { case (inputIdx, inputHints) =>
-        inputIdx -> inputHints.hints
-      }.asJson
-    )
-  }
-
-  implicit val txHintsDecoder: Decoder[TransactionHintsBag] = { cursor =>
-    for {
-      secretHints <- Decoder.decodeMap[Int, Seq[Hint]].tryDecode(cursor.downField("secretHints"))
-      publicHints <- Decoder.decodeMap[Int, Seq[Hint]].tryDecode(cursor.downField("publicHints"))
-    } yield TransactionHintsBag(secretHints.mapValues(HintsBag.apply), publicHints.mapValues(HintsBag.apply))
-  }
-
-}
-
-object HintCodecs extends ApiCodecs {
-
-  import SigmaBooleanCodecs._
-  import io.circe.syntax._
-
-  implicit val firstProverMessageEncoder: Encoder[FirstProverMessage] = {
-    case cmtDlog: FirstDLogProverMessage =>
-      Json.obj("type" -> "dlog".asJson, "a" -> cmtDlog.ecData.asJson)
-    case cmtDht: FirstDiffieHellmanTupleProverMessage =>
-      Json.obj("type" -> "dht".asJson, "a" -> cmtDht.a.asJson, "b" -> cmtDht.b.asJson)
-    case _ => ???
-  }
-
-  implicit val firstProverMessageDecoder: Decoder[FirstProverMessage] = { c =>
-    c.downField("type").as[String].flatMap {
-      case h: String if h == "dlog" =>
-        for {
-          a <- c.downField("a").as[EcPointType]
-        } yield FirstDLogProverMessage(a)
-      case h: String if h == "dht" =>
-        for {
-          a <- c.downField("a").as[EcPointType]
-          b <- c.downField("b").as[EcPointType]
-        } yield FirstDiffieHellmanTupleProverMessage(a, b)
-      case _ =>
-        Left(DecodingFailure("Unsupported sigma-protocol type value", List()))
-    }
-  }
-
-  implicit val commitmentHintEncoder: Encoder[CommitmentHint] = { ch =>
-    val commonFields: Json = (ch match {
-      case own: OwnCommitment =>
-        Json.obj("hint" -> "cmtWithSecret".asJson, "secret" -> own.secretRandomness.asJson)
-      case _: RealCommitment =>
-        Json.obj("hint" -> "cmtReal".asJson)
-      case _: SimulatedCommitment =>
-        Json.obj("hint" -> "cmtSimulated".asJson)
-    }).deepMerge(Json.obj("pubkey" -> ch.image.asJson, "position" -> ch.position.asJson))
-
-    val cmt = ch.commitment.asJson
-    commonFields.deepMerge(cmt)
-  }
-
-  implicit val commitmentHintDecoder: Decoder[CommitmentHint] = Decoder.instance { c =>
-    c.downField("hint").as[String].flatMap {
-      case h: String if h == "cmtWithSecret" =>
-        for {
-          secret <- c.downField("secret").as[BigInteger]
-          pubkey <- c.downField("pubkey").as[SigmaBoolean]
-          position <- c.downField("position").as[String]
-          firstMsg <- firstProverMessageDecoder.tryDecode(c)
-        } yield OwnCommitment(pubkey, secret, firstMsg, position)
-      case h: String if h == "cmtReal" =>
-        for {
-          pubkey <- c.downField("pubkey").as[SigmaBoolean]
-          position <- c.downField("position").as[String]
-          firstMsg <- firstProverMessageDecoder.tryDecode(c)
-        } yield RealCommitment(pubkey, firstMsg, position)
-      case h: String if h == "cmtSimulated" =>
-        for {
-          position <- c.downField("position").as[String]
-          pubkey <- c.downField("pubkey").as[SigmaBoolean]
-          firstMsg <- firstProverMessageDecoder.tryDecode(c)
-        } yield SimulatedCommitment(pubkey, firstMsg, position)
-      case _ =>
-        //only dlog is supported for now
-        Left(DecodingFailure("Unsupported hint value", List()))
-    }
-  }
-
-  implicit val secretProofEncoder: Encoder[SecretProven] = { sp =>
-    val proofType = sp match {
-      case _: RealSecretProof => "proofReal"
-      case _: SimulatedSecretProof => "proofSimulated"
-    }
-
-    Json.obj(
-      "hint" -> proofType.asJson,
-      "challenge" -> Base16.encode(sp.challenge).asJson,
-      "pubkey" -> sp.image.asJson,
-      "proof" -> SigSerializer.toBytes(sp.uncheckedTree).asJson,
-      "position" -> sp.position.asJson
-    )
-  }
-
-  implicit val secretProofDecoder: Decoder[SecretProven] = { c =>
-    c.downField("hint").as[String].flatMap {
-      case h: String if h == "proofReal" =>
-        for {
-          challenge <- c.downField("challenge").as[String]
-          pubkey <- c.downField("pubkey").as[SigmaBoolean]
-          proof <- c.downField("proof").as[String]
-          position <- c.downField("position").as[String]
-        } yield
-          RealSecretProof(
-            pubkey,
-            Challenge @@ Base16.decode(challenge).get,
-            SigSerializer.parseAndComputeChallenges(pubkey, Base16.decode(proof).get),
-            position
-          )
-      case h: String if h == "proofSimulated" =>
-        for {
-          challenge <- c.downField("challenge").as[String]
-          pubkey <- c.downField("pubkey").as[SigmaBoolean]
-          proof <- c.downField("proof").as[String]
-          position <- c.downField("position").as[String]
         } yield
           SimulatedSecretProof(
             pubkey,
