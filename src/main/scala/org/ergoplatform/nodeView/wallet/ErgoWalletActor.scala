--- conflicted
+++ resolved
@@ -360,11 +360,7 @@
     * This filter is used when the wallet is going through its boxes to assemble a transaction.
     */
   private val walletFilter: FilterFn = (trackedBox: TrackedBox) => {
-<<<<<<< HEAD
-    if (trackedBox.chainStatus.onChain) {
-=======
     val preStatus = if (trackedBox.chainStatus.onChain) {
->>>>>>> e7cf4f98
       offChainRegistry.onChainBalances.exists(_.id == trackedBox.boxId)
     } else {
       true
