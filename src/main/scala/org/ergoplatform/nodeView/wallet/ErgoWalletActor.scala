--- conflicted
+++ resolved
@@ -24,12 +24,11 @@
 import scorex.core.utils.ScorexEncoding
 import scorex.crypto.authds.ADDigest
 import scorex.crypto.hash.Digest32
-import scorex.util.encode.Base16
 import scorex.util.{ModifierId, ScorexLogging, bytesToId, idToBytes}
 import sigmastate.Values.{ByteArrayConstant, IntConstant}
+import sigmastate.eval.Extensions._
+import sigmastate.eval._
 import sigmastate.interpreter.ContextExtension
-import sigmastate.eval._
-import sigmastate.eval.Extensions._
 
 import scala.collection.mutable
 import scala.util.{Failure, Random, Success, Try}
@@ -221,47 +220,13 @@
         val lockWithAddress = (addressOpt orElse publicKeys.headOption)
           .getOrElse(throw new Exception("No address available for box locking"))
         val minimalErgoAmount =
-          BoxUtils.minimalErgoAmountSimulated(lockWithAddress.script, Colls.fromItems(assetId -> amount), nonMandatoryRegisters, parameters)
-        new ErgoBoxCandidate(minimalErgoAmount, lockWithAddress.script, height, Colls.fromItems(assetId -> amount), nonMandatoryRegisters)
+          BoxUtils.minimalErgoAmountSimulated(lockWithAddress.script, Seq(assetId -> amount).toColl, nonMandatoryRegisters, parameters)
+        new ErgoBoxCandidate(minimalErgoAmount, lockWithAddress.script, height, Seq(assetId -> amount).toColl, nonMandatoryRegisters)
       case other => throw new Exception(s"Unknown TransactionRequest type: $other")
     }
   }
 
   private def generateTransactionWithOutputs(requests: Seq[TransactionRequest]): Try[ErgoTransaction] =
-<<<<<<< HEAD
-    requestsToBoxCandidates(requests).flatMap { payTo =>
-      require(prover.dlogPubkeys.nonEmpty, "No public keys in the prover to extract change address from")
-      require(requests.count(_.isInstanceOf[AssetIssueRequest]) <= 1, "Too many asset issue requests")
-      require(payTo.forall(c => c.value >= BoxUtils.minimalErgoAmountSimulated(c, parameters)), "Minimal ERG value not met")
-      require(payTo.forall(_.additionalTokens.forall(_._2 >= 0)), "Negative asset value")
-
-      val assetIssueBox = payTo
-        .zip(requests)
-        .filter(_._2.isInstanceOf[AssetIssueRequest])
-        .map(_._1)
-        .headOption
-
-      val targetBalance = payTo
-        .map(_.value)
-        .sum
-
-      val targetAssets = payTo
-        .filterNot(bx => assetIssueBox.contains(bx))
-        .foldLeft(Predef.Map.empty[ModifierId, Long]) { case (acc, bx) =>
-          // TODO optimize: avoid toArray and use mapFirst
-          val boxTokens = bx.additionalTokens.toArray.map(t => bytesToId(t._1) -> t._2).toMap
-          AssetUtils.mergeAssets(boxTokens, acc)
-        }
-
-      boxSelector.select(registry.unspentCertainBoxesIterator, filterFn, targetBalance, targetAssets).map { r =>
-        val inputs = r.boxes.toIndexedSeq
-
-        val changeAddress = prover.dlogPubkeys(Random.nextInt(prover.dlogPubkeys.size))
-
-        val changeBoxCandidates = r.changeBoxes.map { case (ergChange, tokensChange) =>
-          val assets = tokensChange.map(t => Digest32 @@ idToBytes(t._1) -> t._2).toIndexedSeq
-          new ErgoBoxCandidate(ergChange, changeAddress, height, assets.toColl)
-=======
     proverOpt match {
       case Some(prover) =>
         requestsToBoxCandidates(requests).flatMap { payTo =>
@@ -283,7 +248,8 @@
           val targetAssets = payTo
             .filterNot(bx => assetIssueBox.contains(bx))
             .foldLeft(Predef.Map.empty[ModifierId, Long]) { case (acc, bx) =>
-              val boxTokens = bx.additionalTokens.map(t => bytesToId(t._1) -> t._2).toMap
+              // TODO optimize: avoid toArray and use mapFirst
+              val boxTokens = bx.additionalTokens.toArray.map(t => bytesToId(t._1) -> t._2).toMap
               AssetUtils.mergeAssets(boxTokens, acc)
             }
 
@@ -293,7 +259,7 @@
             val changeAddress = prover.pubKeys(Random.nextInt(prover.pubKeys.size))
 
             val changeBoxCandidates = r.changeBoxes.map { case (ergChange, tokensChange) =>
-              val assets = tokensChange.map(t => Digest32 @@ idToBytes(t._1) -> t._2).toIndexedSeq
+              val assets = tokensChange.map(t => Digest32 @@ idToBytes(t._1) -> t._2).toColl
               new ErgoBoxCandidate(ergChange, changeAddress, height, assets)
             }
 
@@ -309,7 +275,6 @@
             case Some(txTry) => txTry.map(ErgoTransaction.apply)
             case None => Failure(new Exception(s"No enough boxes to assemble a transaction for $payTo"))
           }
->>>>>>> 345083c0
         }
 
       case None =>
