--- conflicted
+++ resolved
@@ -179,17 +179,9 @@
         log.warn("Initializing wallet in test mode. Switch to secure mode for production usage.")
         val seed = Mnemonic.toSeed(testMnemonic)
         val rootSk = ExtendedSecretKey.deriveMasterKey(seed)
-<<<<<<< HEAD
         val childSks = walletSettings.testKeysQty.toIndexedSeq.flatMap(x => (0 until x).map(rootSk.child))
         val prover = ErgoProvingInterpreter(rootSk +: childSks, parameters)
         walletVars = walletVars.withProver(prover)
-=======
-        val childSks = walletSettings
-          .testKeysQty.toIndexedSeq
-          .flatMap(qty => (0 until qty).map(rootSk.child))
-        proverOpt = Some(ErgoProvingInterpreter(rootSk +: childSks, parameters))
-        storage.addTrackedAddresses(proverOpt.toSeq.flatMap(_.pubKeys.map(pk => P2PKAddress(pk))))
->>>>>>> 116f081f
       case None =>
         log.info("Trying to read wallet in secure mode ..")
         readSecretStorage.fold(
@@ -281,17 +273,12 @@
       storage.updateStateContext(s.stateContext)
   }
 
-<<<<<<< HEAD
-  private def walletCommands: Receive = {
-    case InitWallet(pass, mnemonicPassOpt) if secretStorageOpt.isEmpty && walletSettings.testMnemonic.isEmpty =>
-=======
   //Secret is set in form of keystore file of testMnemonic in the config
   private def secretIsSet: Boolean = secretStorageOpt.nonEmpty || walletSettings.testMnemonic.nonEmpty
 
   private def walletInit: Receive = {
     //Init wallet (w. mnemonic generation) if secret is not set yet
     case InitWallet(pass, mnemonicPassOpt) if !secretIsSet =>
->>>>>>> 116f081f
       //Read high-quality random bits from Java's SecureRandom
       val entropy = scorex.utils.Random.randomBytes(settings.walletSettings.seedStrengthBits / 8)
       val mnemonicTry = new Mnemonic(walletSettings.mnemonicPhraseLanguage, walletSettings.seedStrengthBits)
@@ -314,18 +301,6 @@
       }
       sender() ! mnemonicTry
 
-<<<<<<< HEAD
-    case RestoreWallet(mnemonic, passOpt, encryptionPass)
-      if secretStorageOpt.isEmpty && walletSettings.testMnemonic.isEmpty =>
-
-      val secretStorage = JsonSecretStorage
-        .restore(mnemonic, passOpt, encryptionPass)(settings.walletSettings.secretStorage)
-      secretStorageOpt = Some(secretStorage)
-      sender() ! Success(())
-      self ! UnlockWallet(encryptionPass)
-      log.info("Wallet is restored")
-=======
->>>>>>> 116f081f
 
     //Restore wallet with mnemonic if secret is not set yet
     case RestoreWallet(mnemonic, passOpt, encryptionPass) if !secretIsSet =>
@@ -348,10 +323,7 @@
     // branch for key already being set
     case _: RestoreWallet | _: InitWallet =>
       sender() ! Failure(new Exception("Wallet is already initialized or testMnemonic is set. Clear current secret to re-init it."))
-<<<<<<< HEAD
-=======
-  }
->>>>>>> 116f081f
+  }
 
   private def walletCommands: Receive = {
     case UnlockWallet(pass) =>
@@ -368,14 +340,7 @@
       secretStorageOpt.foreach(_.lock())
 
     case GetLockStatus =>
-<<<<<<< HEAD
-      sender() ! (secretStorageOpt.isDefined -> walletVars.proverOpt.isDefined)
-=======
-      sender() ! (secretIsSet -> proverOpt.isDefined)
-
-    case WatchFor(address) =>
-      storage.addTrackedAddress(address)
->>>>>>> 116f081f
+      sender() ! (secretIsSet -> walletVars.proverOpt.isDefined)
 
     case GenerateTransaction(requests, inputsRaw) =>
       sender() ! generateTransactionWithOutputs(requests, inputsRaw)
@@ -618,54 +583,6 @@
       .fold(e => Failure(new Exception(s"Failed to sign boxes due to ${e.getMessage}: $inputs", e)), tx => Success(tx))
   }
 
-<<<<<<< HEAD
-=======
-  /**
-    * Updates indexes according to a given wallet-critical data.
-    */
-  private def processBlock(id: ModifierId,
-                           height: Int,
-                           inputs: Seq[(ModifierId, EncodedBoxId)],
-                           outputs: Seq[(ModifierId, ErgoBox)],
-                           txs: Seq[ErgoTransaction]): Unit = {
-    // re-create interpreter in order to avoid IR context bloating.
-    proverOpt = proverOpt.map(oldInterpreter => ErgoProvingInterpreter(oldInterpreter.secretKeys, parameters))
-    val prevUncertainBoxes = registry.readUncertainBoxes
-    val (resolved, unresolved) = (outputs ++ prevUncertainBoxes.map(b => b.creationTxId -> b.box))
-      .filterNot { case (_, o) => inputs.map(_._2).contains(encodedBoxId(o.id)) }
-      .partition { case (_, o) => resolve(o) }
-    val resolvedTrackedBoxes = resolved.map { case (txId, bx) =>
-      TrackedBox(txId, bx.index, Some(height), None, None, bx, BoxCertainty.Certain, Constants.DefaultAppId)
-    }
-    val unresolvedTrackedBoxes = unresolved.map { case (txId, bx) =>
-      TrackedBox(txId, bx.index, Some(height), None, None, bx, BoxCertainty.Uncertain, Constants.DefaultAppId)
-    }
-
-    log.info(
-      s"Processing ${resolved.size} resolved boxes: [${resolved.map(_._2.id).mkString(", ")}], " +
-        s"${unresolved.size} unresolved boxes: [${unresolved.map(_._2.id).mkString(", ")}]."
-    )
-
-    val walletTxs = txs.map(WalletTransaction(_, height, Constants.DefaultAppId))
-
-    registry.updateOnBlock(resolvedTrackedBoxes, unresolvedTrackedBoxes, inputs, walletTxs)(id, height)
-
-    val newOnChainIds = (resolvedTrackedBoxes ++ unresolvedTrackedBoxes).map(x => encodedBoxId(x.box.id))
-    offChainRegistry = offChainRegistry.updateOnBlock(height, registry.readCertainUnspentBoxes, newOnChainIds)
-  }
-
-  private def processBlock(id: ModifierId,
-                           height: Int,
-                           txs: Seq[ErgoTransaction]): Unit = {
-    val (outputs, inputs) = txs
-      .foldLeft(Seq.empty[(ModifierId, ErgoBox)], Seq.empty[(ModifierId, EncodedBoxId)]) {
-        case ((outAcc, inAcc), tx) =>
-          (outAcc ++ extractWalletOutputs(tx).map(tx.id -> _), inAcc ++ extractAllInputs(tx).map(tx.id -> _))
-      }
-    processBlock(id, height, inputs, outputs, txs)
-  }
-
->>>>>>> 116f081f
   private def processSecretAddition(secret: ExtendedSecretKey): Unit =
     walletVars.proverOpt.foreach { prover =>
       log.info(s"New secret created, public image: ${Base16.encode(secret.publicKey.keyBytes)}")
