--- conflicted
+++ resolved
@@ -462,39 +462,6 @@
 
           val targetAssets = TransactionBuilder.collectOutputTokens(payTo.filterNot(bx => assetIssueBox.contains(bx)))
 
-          val (inputBoxes, filter) = if (inputs.nonEmpty) {
-            //inputs are provided externally, no need for filtering
-            (boxesToFakeTracked(inputs), noFilter)
-          } else {
-            //inputs are to be selected by the wallet
-            (registry.readCertainUnspentBoxes.toIterator, onChainFilter)
-          }
-<<<<<<< HEAD
-          .flatMap { inputs =>
-            requestsToBoxCandidates(requests).flatMap { payTo =>
-              require(prover.pubKeys.nonEmpty, "No public keys in the prover to extract change address from")
-              require(requests.count(_.isInstanceOf[AssetIssueRequest]) <= 1, "Too many asset issue requests")
-              require(payTo.forall(c => c.value >= BoxUtils.minimalErgoAmountSimulated(c, parameters)), "Minimal ERG value not met")
-              require(payTo.forall(_.additionalTokens.forall(_._2 >= 0)), "Negative asset value")
-
-              val assetIssueBox = payTo
-                .zip(requests)
-                .filter(_._2.isInstanceOf[AssetIssueRequest])
-                .map(_._1)
-                .headOption
-
-              val targetBalance = payTo
-                .map(_.value)
-                .sum
-
-              val targetAssets = payTo
-                .filterNot(bx => assetIssueBox.contains(bx))
-                .foldLeft(Map.empty[ModifierId, Long]) { case (acc, bx) =>
-                  // TODO optimize: avoid toArray and use mapFirst
-                  val boxTokens = bx.additionalTokens.toArray.map(t => bytesToId(t._1) -> t._2).toMap
-                  AssetUtils.mergeAssets(boxTokens, acc)
-                }
-
               val (inputBoxes, filter) = if (inputs.nonEmpty) {
                 //inputs are provided externally, no need for filtering
                 (boxesToFakeTracked(inputs), noFilter)
@@ -503,8 +470,6 @@
                 val boxesToSpend = registry.readCertainUnspentBoxes ++ offChainRegistry.offChainBoxes
                 (boxesToSpend.toIterator, onChainFilter)
               }
-=======
->>>>>>> 4e2aa135
 
           val selectionOpt = boxSelector.select(inputBoxes, filter, targetBalance, targetAssets)
 
