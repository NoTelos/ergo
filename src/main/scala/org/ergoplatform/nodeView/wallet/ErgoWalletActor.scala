--- conflicted
+++ resolved
@@ -38,48 +38,6 @@
   private implicit val ec: ExecutionContextExecutor = scala.concurrent.ExecutionContext.global
   private implicit val ergoAddressEncoder: ErgoAddressEncoder = settings.addressEncoder
 
-<<<<<<< HEAD
-  private var secretStorageOpt: Option[JsonSecretStorage] = None
-  private var storage: WalletStorage = WalletStorage.readOrCreate(settings)
-  private var registry: WalletRegistry = WalletRegistry.apply(settings)
-  private var offChainRegistry: OffChainRegistry = OffChainRegistry.init(registry)
-
-  // Bloom filter for boxes not being spent to the moment
-  private var outputsFilter: Option[BloomFilter[Array[Byte]]] = None
-
-  private var walletVars = WalletVars.apply(storage, settings)
-  //todo: temporary 3.2.x collection and readers
-  private var stateReaderOpt: Option[ErgoStateReader] = None
-  private var mempoolReaderOpt: Option[ErgoMemPoolReader] = None
-  private var utxoReaderOpt: Option[UtxoStateReader] = None
-
-  // State context used to sign transactions and check that coins found in the blockchain are indeed belonging
-  // to the wallet (by executing testing transactions against them).
-  // The state context is being updated by listening to state updates.
-  private def stateContext: ErgoStateContext = storage.readStateContext
-
-  /**
-    * Height of the chain as reported by the state
-    * (i.e. height of a last block applied to the state, not the wallet)
-    * Wallet's height may be behind it.
-    */
-  private var fullHeight: Int = stateContext.currentHeight
-  private var parameters: Parameters = LaunchParameters
-
-  /**
-    * @return height of the last block scanned by the wallet
-    */
-  private def walletHeight(): Int = {
-    registry.fetchDigest().height
-  }
-
-  // Cache for wallet transactions
-  private var cachedTransactions: Option[(Height, Seq[AugWalletTransaction])] = None
-
-  private var cachedUnspentBoxes: Option[(Height, Seq[TrackedBox])] = None
-
-=======
->>>>>>> 25775b3e
   override val supervisorStrategy: OneForOneStrategy =
     OneForOneStrategy(maxNrOfRetries = 5, withinTimeRange = 1.minute) {
       case _: ActorKilledException =>
@@ -177,76 +135,15 @@
      * If considerUnconfirmed flag is set, mempool contents is considered as well.
      */
     case GetWalletBoxes(unspent, considerUnconfirmed) =>
-<<<<<<< HEAD
-      val currentHeight = fullHeight
-      log.info("Starting to read wallet boxes at height: " + currentHeight)
-      val ts0 = System.currentTimeMillis()
-      val boxes = if (unspent) {
-        val confirmed = if (cachedUnspentBoxes.isEmpty || cachedUnspentBoxes.get._1 != fullHeight) {
-          val ubs = registry.walletUnspentBoxes()
-          cachedUnspentBoxes = Some(fullHeight -> ubs)
-          ubs
-        } else cachedUnspentBoxes.get._2
-        if (considerUnconfirmed) {
-          // We filter out spent boxes in the same way as wallet does when assembling a transaction
-          (confirmed ++ offChainRegistry.offChainBoxes).filter(walletFilter)
-        } else {
-          confirmed
-        }
-      } else {
-        val confirmed = registry.walletConfirmedBoxes()
-        if (considerUnconfirmed) {
-          // Just adding boxes created off-chain
-          confirmed ++ offChainRegistry.offChainBoxes
-        } else {
-          confirmed
-        }
-      }
-      val result = boxes.map(tb => WalletBox(tb, currentHeight)).sortBy(_.trackedBox.inclusionHeightOpt)
-      val ts = System.currentTimeMillis()
-      log.info(s"Wallet boxes read in ${ts-ts0} ms.")
-      sender() ! result
-=======
       val boxes = ergoWalletService.getWalletBoxes(state, unspent, considerUnconfirmed)
       sender() ! boxes
->>>>>>> 25775b3e
 
     case GetScanBoxes(scanId, unspent, considerUnconfirmed) =>
       val boxes = ergoWalletService.getScanBoxes(state, scanId, unspent, considerUnconfirmed)
       sender() ! boxes
 
     case GetTransactions =>
-<<<<<<< HEAD
-      log.info("Starting to read wallet transactions")
-      val ts0 = System.currentTimeMillis()
-      val transactions = if(cachedTransactions.isEmpty || cachedTransactions.get._1 != fullHeight) {
-        val txs = registry.allWalletTxs()
-          .sortBy(-_.inclusionHeight)
-          .map(tx => AugWalletTransaction(tx, fullHeight - tx.inclusionHeight))
-        cachedTransactions = Some(fullHeight -> txs)
-        txs
-      } else cachedTransactions.get._2
-      val ts = System.currentTimeMillis()
-      log.info(s"Wallet: ${transactions.size} read in ${ts-ts0} ms")
-      sender() ! transactions
-
-    case GetFilteredTransactions(minHeight, maxHeight, minConfNum, maxConfNum) =>
-      val heightFrom = if (maxConfNum == Int.MaxValue) {
-        minHeight
-      } else {
-        Math.max(minHeight, fullHeight - maxConfNum)
-      }
-      log.info("Starting to read wallet transactions")
-      val ts0 = System.currentTimeMillis()
-      val txs = registry.walletTxsSince(heightFrom)
-        .sortBy(-_.inclusionHeight)
-        .map(tx => AugWalletTransaction(tx, fullHeight - tx.inclusionHeight))
-      val ts = System.currentTimeMillis()
-      log.info(s"Wallet: ${txs.size} read in ${ts-ts0} ms")
-      sender() ! txs
-=======
       sender() ! ergoWalletService.getTransactions(state.registry, state.fullHeight)
->>>>>>> 25775b3e
 
     case GetTransaction(txId) =>
       sender() ! ergoWalletService.getTransactionsByTxId(txId, state.registry, state.fullHeight)
@@ -327,29 +224,6 @@
       }
 
     case UnlockWallet(encPass) =>
-<<<<<<< HEAD
-      if(walletVars.proverOpt.isEmpty) {
-        secretStorageOpt match {
-          case Some(secretStorage) =>
-            val unlockResult = secretStorage.unlock(encPass)
-            unlockResult match {
-              case Success(_) =>
-                Future {
-                  log.info("Starting wallet unlock")
-                  processUnlock(secretStorage)
-                  log.info("Wallet unlock finished")
-                }
-              case Failure(t) =>
-                log.warn("Wallet unlock failed with: ", t)
-            }
-            sender() ! unlockResult
-          case None =>
-            sender() ! Failure(new Exception("Wallet not initialized"))
-        }
-      } else {
-        log.info("Wallet already unlocked")
-        sender() ! Failure(new Exception("Wallet already unlocked"))
-=======
       ergoWalletService.unlockWallet(state, encPass, settings.walletSettings.usePreEip3Derivation) match {
         case Success(newState) =>
           context.become(loadedWallet(newState))
@@ -357,7 +231,6 @@
         case f@Failure(t) =>
           log.warn("Wallet unlock failed with: ", t)
           sender() ! f
->>>>>>> 25775b3e
       }
 
     case LockWallet =>
