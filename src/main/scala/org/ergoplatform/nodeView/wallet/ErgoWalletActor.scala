--- conflicted
+++ resolved
@@ -247,9 +247,6 @@
   }
 
   private def walletCommands: Receive = {
-<<<<<<< HEAD
-    case UnlockWallet(encPass) =>
-=======
     case CheckSeed(mnemonic, passOpt) =>
       secretStorageOpt match {
         case Some(secretStorage) =>
@@ -259,8 +256,7 @@
           sender() ! Failure(new Exception("Wallet not initialized"))
       }
 
-    case UnlockWallet(pass) =>
->>>>>>> 484ec28a
+    case UnlockWallet(encPass) =>
       secretStorageOpt match {
         case Some(secretStorage) =>
           val unlockResult = secretStorage.unlock(encPass)
@@ -766,14 +762,11 @@
     */
   final case class GetTransaction(id: ModifierId)
 
-<<<<<<< HEAD
+  final case class CheckSeed(mnemonic: String, passOpt: Option[String])
+
   /**
     * Get all wallet-related transaction
     */
-=======
-  final case class CheckSeed(mnemonic: String, passOpt: Option[String])
-
->>>>>>> 484ec28a
   case object GetTransactions
 
   /**
