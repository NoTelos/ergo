--- conflicted
+++ resolved
@@ -344,13 +344,8 @@
       res.foreach(app => walletVars = walletVars.addScan(app))
       sender() ! AddScanResponse(res)
 
-<<<<<<< HEAD
-    case StopTracking(appId: ApplicationId, boxId: BoxId) =>
-      sender() ! StopTrackingResponse(registry.removeApp(boxId, appId))
-=======
     case StopTracking(scanId: ScanId, boxId: BoxId) =>
-      sender() ! StopTrackingResponse(registry.removeScan(scanId, boxId))
->>>>>>> 4f78f691
+      sender() ! StopTrackingResponse(registry.removeScan(boxId, scanId))
   }
 
   private def withWalletLockHandler(callbackActor: ActorRef)
