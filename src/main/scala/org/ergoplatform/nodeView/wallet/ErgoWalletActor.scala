--- conflicted
+++ resolved
@@ -26,12 +26,8 @@
 
 case class BalancesSnapshot(height: Height, balance: Long, assetBalances: Map[ModifierId, Long])
 
-<<<<<<< HEAD
 
 class ErgoWalletActor(ergoSettings: ErgoSettings) extends Actor with ScorexLogging {
-=======
-class ErgoWalletActor(settings: ErgoSettings) extends Actor with ScorexLogging {
->>>>>>> 9f3cc6cf
 
   import ErgoWalletActor._
 
@@ -49,11 +45,7 @@
   private var height = 0
   private var lastBlockUtxoRootHash = ADDigest @@ Array.fill(32)(0: Byte)
 
-<<<<<<< HEAD
   private implicit val addressEncoder = ErgoAddressEncoder(ergoSettings.chainSettings.addressPrefix)
-=======
-  private implicit val addressEncoder: ErgoAddressEncoder = ErgoAddressEncoder(settings)
->>>>>>> 9f3cc6cf
   private val publicKeys: Seq[P2PKAddress] = Seq(prover.dlogPubkeys: _ *).map(P2PKAddress.apply)
 
   private val trackedAddresses: mutable.Buffer[ErgoAddress] = publicKeys.toBuffer
@@ -223,19 +215,12 @@
           (payTo ++ changeBoxCandidates).toIndexedSeq
         )
 
-<<<<<<< HEAD
       prover.sign(unsignedTx, inputs, ergoSettings.metadata, ErgoStateContext(height, lastBlockUtxoRootHash)).toOption
     } match {
       case Some(tx) => tx
       case None => throw new Exception(s"No enough boxes to assemble a transaction for $payTo")
-=======
-        prover.sign(unsignedTx, inputs, ErgoStateContext(height, lastBlockUtxoRootHash)).toOption
-      } match {
-        case Some(tx) => tx
-        case None => throw new Exception(s"No enough boxes to assemble a transaction for $payTo")
-      }
->>>>>>> 9f3cc6cf
-    }
+    }
+  }
 
   protected def inputsFor(targetAmount: Long,
                           targetAssets: scala.Predef.Map[ModifierId, Long] = Map.empty): Seq[ErgoBox] = {
