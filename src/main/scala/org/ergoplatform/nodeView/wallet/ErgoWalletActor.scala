package org.ergoplatform.nodeView.wallet

import akka.actor.Actor
import org.ergoplatform.modifiers.mempool.{ErgoTransaction, UnsignedErgoTransaction}
import org.ergoplatform.nodeView.history.ErgoHistory.Height
import org.ergoplatform._
import org.ergoplatform.modifiers.ErgoFullBlock
import org.ergoplatform.nodeView.state.ErgoStateContext
import org.ergoplatform.nodeView.wallet.BoxCertainty.{Certain, Uncertain}
import org.ergoplatform.settings.ErgoSettings
import scorex.core.{ModifierId, bytesToId}
import scorex.core.utils.ScorexLogging
import scorex.crypto.authds.ADDigest
import sigmastate.interpreter.ContextExtension
import sigmastate.{AvlTreeData, Values}

import scala.collection.Map
import scala.collection.mutable
import scala.util.{Failure, Random, Success, Try}
import scala.concurrent.ExecutionContext.Implicits.global


case class BalancesSnapshot(height: Height, balance: Long, assetBalances: Map[ModifierId, Long])


class ErgoWalletActor(settings: ErgoSettings) extends Actor with ScorexLogging {

  import ErgoWalletActor._

  private lazy val seed = settings.walletSettings.seed

  private lazy val scanningInterval = settings.walletSettings.scanningInterval

  private val registry = new WalletStorage

  //todo: pass as a class argument, add to config
  val boxSelector: BoxSelector = DefaultBoxSelector

  private val prover = new ErgoProvingInterpreter(seed, settings.walletSettings.dlogSecretsNumber)

  private var height = 0
  private var lastBlockUtxoRootHash = ADDigest @@ Array.fill(32)(0: Byte)

  private val publicKeys = Seq(prover.dlogPubkeys: _ *).map(P2PKAddress.apply)

  private val trackedAddresses: mutable.Buffer[ErgoAddress] = publicKeys.toBuffer

  private val trackedBytes: mutable.Buffer[Array[Byte]] = trackedAddresses.map(_.contentBytes)

  //todo: make resolveUncertainty(boxId, witness)
  private def resolveUncertainty(): Unit = {
    registry.nextUncertain().foreach { uncertainBox =>
      val box = uncertainBox.box

      val lastUtxoDigest = AvlTreeData(lastBlockUtxoRootHash, 32)

      val testingTx = UnsignedErgoLikeTransaction(
        IndexedSeq(new UnsignedInput(box.id)),
        IndexedSeq(new ErgoBoxCandidate(1L, Values.TrueLeaf))
      )

      val context =
        ErgoLikeContext(height + 1, lastUtxoDigest, IndexedSeq(box), testingTx, box, ContextExtension.empty)

      prover.prove(box.proposition, context, testingTx.messageToSign) match {
        case Success(_) =>
          log.info(s"Uncertain box is mine! $uncertainBox")
          registry.makeTransitionTo(uncertainBox.copy(certainty = Certain))
        case Failure(_) =>
        //todo: remove after some time? remove spent after some time?
      }
    }
  }

  protected def scanInputs(tx: ErgoTransaction, heightOpt: Option[Height]): Unit = {
    tx.inputs.foreach { inp =>
      val boxId = bytesToId(inp.boxId)
<<<<<<< HEAD
      registry.makeTransition(boxId, ProcessSpending(tx, heightOpt))
=======
      if (registry.contains(boxId)) {
        registry.makeTransition(boxId, ProcessSpending(tx, heightOpt))
      }
>>>>>>> 3e6ef8d4
    }
  }

  def scan(tx: ErgoTransaction, heightOpt: Option[Height]): Boolean = {
    scanInputs(tx, heightOpt)

    tx.outputCandidates.zipWithIndex.count { case (outCandidate, outIndex) =>
      trackedBytes.find(t => outCandidate.propositionBytes.containsSlice(t)) match {
        case Some(_) =>
          val idxShort = outIndex.toShort
          val box = outCandidate.toBox(tx.serializedId, idxShort)
<<<<<<< HEAD
          val trackedBox = TrackedBox(tx, idxShort, heightOpt, box, Uncertain)
          registry.register(trackedBox)
          true
=======

          registry.byId(bytesToId(box.id)) match {
            case Some(oldBox) =>
              heightOpt match {
                case Some(h) =>
                  registry.makeTransition(oldBox, CreationConfirmation(h))
                  true
                case None =>
                  log.warn(s"Double registration of the offchain box: ${oldBox.boxId}")
                  false
              }
            case None =>
              val bu = heightOpt match {
                case Some(h) => UnspentOnchainBox(tx, idxShort, h, box, Uncertain)
                case None => UnspentOffchainBox(tx, idxShort, box, Uncertain)
              }
              bu.register(registry)
              true
          }
>>>>>>> 3e6ef8d4
        case None =>
          false
      }
    } > 0
  }

  private def extractFromBlock(fb: ErgoFullBlock): Int = {
    height = fb.header.height
    lastBlockUtxoRootHash = fb.header.stateRoot
    fb.transactions.count(tx => scan(tx, Some(height)))
  }

  def scanLogic: Receive = {
    case ScanOffchain(tx) =>
      if (scan(tx, None)) {
        self ! Resolve
      }

    case Resolve =>
      resolveUncertainty()
      //todo: use non-default executor?
      if (registry.uncertainExists) {
        context.system.scheduler.scheduleOnce(scanningInterval)(self ! Resolve)
      }

    case ScanOnchain(fullBlock) =>
      val txsFound = extractFromBlock(fullBlock)
      (1 to txsFound).foreach(_ => self ! Resolve)

    //todo: update utxo root hash
    case Rollback(heightTo) =>
      height.until(heightTo, -1).foreach { h =>
        val toRemove = registry.confirmedAt(h)
<<<<<<< HEAD
        toRemove.foreach(boxId => registry.makeTransition(boxId, ProcessRollback(heightTo)))
=======
        toRemove.foreach { boxId =>
          registry.byId(boxId).foreach { tb =>
            registry.makeTransition(tb, ProcessRollback(heightTo))
          }
        }
>>>>>>> 3e6ef8d4
      }
      height = heightTo
  }

  protected def generateTransactionWithOutputs(payTo: Seq[ErgoBoxCandidate]): Try[ErgoTransaction] = Try {
    require(prover.dlogPubkeys.nonEmpty, "No public keys in the prover to extract change address from")
    require(payTo.forall(_.value > 0), "Non-positive Ergo value")
    require(payTo.forall(_.additionalTokens.forall(_._2 > 0)), "Non-positive asset value")

    val targetBalance = payTo.map(_.value).sum

    val targetAssets = mutable.Map[ModifierId, Long]()

    /* todo: uncomment when sigma-state dependency will be updated from 0.9.5-SNAPSHOT
  payTo.map(_.additionalTokens).foreach { boxTokens =>
    AssetUtils.mergeAssets(targetAssets, boxTokens.map(t => bytesToId(t._1) -> t._2).toMap)
  } */

    //we currently do not use off-chain boxes to create a transaction
    def filterFn(trackedBox: TrackedBox) = trackedBox.onchainStatus.onchain

    boxSelector.select(registry.unspentBoxesIterator, filterFn, targetBalance, targetAssets.toMap).flatMap { r =>
      val inputs = r.boxes.toIndexedSeq

      val changeAddress = prover.dlogPubkeys(Random.nextInt(prover.dlogPubkeys.size))

      val changeBoxCandidates = r.changeBoxes.map { case (chb, cha) =>

        // todo: uncomment when sigma-state dependency will be updated from 0.9.5-SNAPSHOT
        val assets = IndexedSeq() //cha.map(t => Digest32 @@ idToBytes(t._1) -> t._2).toIndexedSeq

        new ErgoBoxCandidate(chb, changeAddress, assets)
      }

      val unsignedTx = new UnsignedErgoTransaction(
        inputs.map(_.id).map(id => new UnsignedInput(id)),
        (payTo ++ changeBoxCandidates).toIndexedSeq)

      prover.sign(unsignedTx, inputs, ErgoStateContext(height, lastBlockUtxoRootHash)).toOption
    } match {
      case Some(tx) => tx
      case None => throw new Exception(s"No enough boxes to assemble a transaction for $payTo")
    }
  }

  def readers: Receive = {
    case ReadBalances(confirmed) =>
      if (confirmed) {
        sender() ! BalancesSnapshot(height, registry.confirmedBalance, registry.confirmedAssetBalances)
      } else {
        sender() ! BalancesSnapshot(height, registry.unconfirmedBalance, registry.unconfirmedAssetBalances)
      }

    case ReadPublicKeys(from, until) =>
      publicKeys.slice(from, until)

    case ReadRandomPublicKey =>
      sender() ! publicKeys(Random.nextInt(publicKeys.size))

    case ReadTrackedAddresses =>
      sender() ! trackedAddresses.toIndexedSeq
  }

  override def receive: Receive = scanLogic orElse readers orElse {
    case WatchFor(address) =>
      trackedAddresses.append(address)
      trackedBytes.append(address.contentBytes)

    //generate a transaction paying to a sequence of boxes payTo
    case GenerateTransaction(payTo) =>
      sender() ! generateTransactionWithOutputs(payTo)
  }
}

object ErgoWalletActor {

  private[ErgoWalletActor] case object Resolve

  case class WatchFor(address: ErgoAddress)

  case class ScanOffchain(tx: ErgoTransaction)

  case class ScanOnchain(block: ErgoFullBlock)

  case class Rollback(height: Int)

  case class GenerateTransaction(payTo: Seq[ErgoBoxCandidate])

  case class ReadBalances(confirmed: Boolean)

  case class ReadPublicKeys(from: Int, until: Int)

  case object ReadRandomPublicKey

  case object ReadTrackedAddresses

}<|MERGE_RESOLUTION|>--- conflicted
+++ resolved
@@ -75,13 +75,9 @@
   protected def scanInputs(tx: ErgoTransaction, heightOpt: Option[Height]): Unit = {
     tx.inputs.foreach { inp =>
       val boxId = bytesToId(inp.boxId)
-<<<<<<< HEAD
-      registry.makeTransition(boxId, ProcessSpending(tx, heightOpt))
-=======
       if (registry.contains(boxId)) {
         registry.makeTransition(boxId, ProcessSpending(tx, heightOpt))
       }
->>>>>>> 3e6ef8d4
     }
   }
 
@@ -93,11 +89,6 @@
         case Some(_) =>
           val idxShort = outIndex.toShort
           val box = outCandidate.toBox(tx.serializedId, idxShort)
-<<<<<<< HEAD
-          val trackedBox = TrackedBox(tx, idxShort, heightOpt, box, Uncertain)
-          registry.register(trackedBox)
-          true
-=======
 
           registry.byId(bytesToId(box.id)) match {
             case Some(oldBox) =>
@@ -117,7 +108,6 @@
               bu.register(registry)
               true
           }
->>>>>>> 3e6ef8d4
         case None =>
           false
       }
@@ -151,15 +141,11 @@
     case Rollback(heightTo) =>
       height.until(heightTo, -1).foreach { h =>
         val toRemove = registry.confirmedAt(h)
-<<<<<<< HEAD
-        toRemove.foreach(boxId => registry.makeTransition(boxId, ProcessRollback(heightTo)))
-=======
         toRemove.foreach { boxId =>
           registry.byId(boxId).foreach { tb =>
             registry.makeTransition(tb, ProcessRollback(heightTo))
           }
         }
->>>>>>> 3e6ef8d4
       }
       height = heightTo
   }
