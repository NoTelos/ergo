package org.ergoplatform.nodeView

import org.ergoplatform.modifiers.ErgoPersistentModifier
import org.ergoplatform.modifiers.history.Header
import org.ergoplatform.nodeView.history.ErgoHistory
import scorex.core.DefaultModifiersCache
import scorex.core.validation.MalformedModifierError

import scala.collection.mutable
import scala.util.Failure

class ErgoModifiersCache(override val maxSize: Int)
  extends DefaultModifiersCache[ErgoPersistentModifier, ErgoHistory](maxSize) {

  override def findCandidateKey(history: ErgoHistory): Option[K] = {
    def tryToApply(k: K, v: ErgoPersistentModifier): Boolean = {
      history.applicableTry(v) match {
        case Failure(e) if e.isInstanceOf[MalformedModifierError] =>
          log.warn(s"Modifier ${v.encodedId} is permanently invalid and will be removed from cache", e)
          remove(k, rememberKey = true)
          false
        case m => m.isSuccess
      }
    }

    val headersHeight = history.headersHeight

    {
      // try to apply block sections from height next to best fullBlock
      history
        .headerIdsAtHeight(history.fullBlockHeight + 1)
        .flatMap(id => history.typedModifierById[Header](id))
<<<<<<< HEAD
        .flatMap(_.sectionIds.map(id => mutable.WrappedArray.make[Byte](id._2)))
=======
        .flatMap(_.sectionIds)
>>>>>>> 2afc7975
        .flatMap(id => cache.get(id).map(v => id -> v))
        .find(p => tryToApply(p._1, p._2)).map(_._1)
    } orElse {
      // do exhaustive search between modifiers, that are possibly may be applied (exclude headers far from best header)
      cache.find { case (k, v) =>
        v match {
          case h: Header if h.height > headersHeight + 1 => false
          case _ => tryToApply(k, v)
        }
      }.map(_._1)
    }
  }
}<|MERGE_RESOLUTION|>--- conflicted
+++ resolved
@@ -6,7 +6,6 @@
 import scorex.core.DefaultModifiersCache
 import scorex.core.validation.MalformedModifierError
 
-import scala.collection.mutable
 import scala.util.Failure
 
 class ErgoModifiersCache(override val maxSize: Int)
@@ -30,11 +29,8 @@
       history
         .headerIdsAtHeight(history.fullBlockHeight + 1)
         .flatMap(id => history.typedModifierById[Header](id))
-<<<<<<< HEAD
-        .flatMap(_.sectionIds.map(id => mutable.WrappedArray.make[Byte](id._2)))
-=======
         .flatMap(_.sectionIds)
->>>>>>> 2afc7975
+        .map(_._2)
         .flatMap(id => cache.get(id).map(v => id -> v))
         .find(p => tryToApply(p._1, p._2)).map(_._1)
     } orElse {
