--- conflicted
+++ resolved
@@ -17,19 +17,11 @@
   *                             ordered by invalidation timestamp (values)
   * @param outputs              - mapping `box.id` -> `WeightedTxId(tx.id,tx.weight)` required for getting a transaction by its output box
   */
-<<<<<<< HEAD
-final case class OrderedTxPool(orderedTransactions: TreeMap[WeightedTxId, ErgoTransaction],
-                               transactionsRegistry: TreeMap[ModifierId, WeightedTxId],
-                               invalidated: TreeMap[ModifierId, Long],
-                               outputs: TreeMap[BoxId, WeightedTxId])
-                              (implicit settings: ErgoSettings) extends ScorexLogging {
-=======
 case class OrderedTxPool(orderedTransactions: TreeMap[WeightedTxId, ErgoTransaction],
                          transactionsRegistry: TreeMap[ModifierId, WeightedTxId],
                          invalidated: TreeMap[ModifierId, Long],
                          outputs: TreeMap[BoxId, WeightedTxId])
                         (implicit settings: ErgoSettings) extends ScorexLogging {
->>>>>>> 1b03df6a
 
   import OrderedTxPool.weighted
 
@@ -58,15 +50,10 @@
     * @return - modified pool
     */
   def put(tx: ErgoTransaction): OrderedTxPool = {
-    println("inputs: " + tx.inputs.map(_.boxId).map(Algos.encode))
-    println("outputs: "  + tx.outputs.map(_.id).map(Algos.encode))
     val wtx = weighted(tx)
     val newPool = OrderedTxPool(orderedTransactions.updated(wtx, tx),
       transactionsRegistry.updated(wtx.id, wtx), invalidated,
       outputs ++ tx.outputs.map(_.id -> wtx)).updateFamily(tx, wtx.weight)
-
-    println("ordered tx weights: " + newPool.orderedTransactions.map(_._1.weight))
-    println("===")
     if (newPool.orderedTransactions.size > mempoolCapacity) {
       val victim = newPool.orderedTransactions.last._2
       newPool.remove(victim)
@@ -76,13 +63,11 @@
   }
 
   def remove(tx: ErgoTransaction): OrderedTxPool = {
-    println(s"removing $tx")
     transactionsRegistry.get(tx.id).fold(this)(wtx =>
       OrderedTxPool(orderedTransactions - wtx, transactionsRegistry - tx.id, invalidated, outputs -- tx.outputs.map(_.id)).updateFamily(tx, -wtx.weight))
   }
 
   def invalidate(tx: ErgoTransaction): OrderedTxPool = {
-    println(s"invalidating $tx")
     val inv = if (invalidated.size >= blacklistCapacity) invalidated - invalidated.firstKey else invalidated
     val ts = System.currentTimeMillis()
     transactionsRegistry.get(tx.id).fold(OrderedTxPool(orderedTransactions, transactionsRegistry, inv.updated(tx.id, ts), outputs))(wtx =>
@@ -176,10 +161,7 @@
       .filter(b => java.util.Arrays.equals(b.propositionBytes, ms.feePropositionBytes))
       .map(_.value)
       .sum
-<<<<<<< HEAD
-=======
     // We multiply by 1024 for better precision
->>>>>>> 1b03df6a
     WeightedTxId(tx.id, fee * 1024 / tx.size)
   }
 
