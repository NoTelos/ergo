--- conflicted
+++ resolved
@@ -1,9 +1,5 @@
 package org.ergoplatform.nodeView.mempool
 
-<<<<<<< HEAD
-=======
-import com.google.common.primitives.Ints
->>>>>>> 6a7aa3af
 import org.ergoplatform.ErgoBox.BoxId
 import org.ergoplatform.modifiers.mempool.ErgoTransaction
 import org.ergoplatform.nodeView.mempool.OrderedTxPool.WeightedTxId
@@ -24,12 +20,7 @@
 final case class OrderedTxPool(orderedTransactions: TreeMap[WeightedTxId, ErgoTransaction],
                                transactionsRegistry: TreeMap[ModifierId, WeightedTxId],
                                invalidated: TreeMap[ModifierId, Long],
-<<<<<<< HEAD
                                outputs: TreeMap[BoxId, WeightedTxId])
-=======
-                               outputs: TreeMap[BoxId, WeightedTxId]
-                              )
->>>>>>> 6a7aa3af
                               (implicit settings: ErgoSettings) extends ScorexLogging {
 
   import OrderedTxPool.weighted
@@ -59,21 +50,15 @@
     * @return - modified pool
     */
   def put(tx: ErgoTransaction): OrderedTxPool = {
-<<<<<<< HEAD
     println("inputs: " + tx.inputs.map(_.boxId).map(Algos.encode))
     println("outputs: "  + tx.outputs.map(_.id).map(Algos.encode))
-=======
->>>>>>> 6a7aa3af
     val wtx = weighted(tx)
     val newPool = OrderedTxPool(orderedTransactions.updated(wtx, tx),
       transactionsRegistry.updated(wtx.id, wtx), invalidated,
       outputs ++ tx.outputs.map(_.id -> wtx)).updateFamily(tx, wtx.weight)
-<<<<<<< HEAD
 
     println("ordered tx weights: " + newPool.orderedTransactions.map(_._1.weight))
     println("===")
-=======
->>>>>>> 6a7aa3af
     if (newPool.orderedTransactions.size > mempoolCapacity) {
       val victim = newPool.orderedTransactions.head._2
       newPool.remove(victim)
@@ -83,10 +68,7 @@
   }
 
   def remove(tx: ErgoTransaction): OrderedTxPool = {
-<<<<<<< HEAD
     println(s"removing $tx")
-=======
->>>>>>> 6a7aa3af
     transactionsRegistry.get(tx.id).fold(this)(wtx =>
       OrderedTxPool(orderedTransactions - wtx, transactionsRegistry - tx.id, invalidated, outputs -- tx.outputs.map(_.id)).updateFamily(tx, -wtx.weight))
   }
@@ -141,21 +123,9 @@
     * @param weight
     * @return
     */
-<<<<<<< HEAD
   private def updateFamily(tx: ErgoTransaction, weight: Long): OrderedTxPool = {
     tx.inputs.foldLeft(this)((pool, input) =>
       pool.outputs.get(input.boxId).fold(pool)(wtx => {
-        val parent = pool.orderedTransactions(wtx)
-        val newWtx = WeightedTxId(wtx.id, wtx.weight + weight)
-        val newPool = OrderedTxPool(pool.orderedTransactions - wtx + (newWtx -> parent),
-          pool.transactionsRegistry.updated(parent.id, newWtx),
-          invalidated,
-          parent.outputs.foldLeft(pool.outputs)((newOutputs,box) => newOutputs.updated(box.id, newWtx)))
-        newPool.updateFamily(parent, weight)
-=======
-  private def updateFamily(tx: ErgoTransaction, weight: Double): OrderedTxPool = {
-    tx.inputs.foldLeft(this)((pool, box) =>
-      pool.outputs.get(box.boxId).fold(pool)(wtx => {
         pool.orderedTransactions.get(wtx) match {
           case Some(parent) =>
             val newWtx = WeightedTxId(wtx.id, wtx.weight + weight)
@@ -169,7 +139,6 @@
             log.error("Could not find transaction in pool.orderedTransactions, please report to devs")
             pool
         }
->>>>>>> 6a7aa3af
       }))
   }
 }
@@ -186,11 +155,7 @@
     override def hashCode(): Int = id.hashCode()
   }
 
-<<<<<<< HEAD
   private implicit val ordWeight: Ordering[WeightedTxId] = Ordering[(Long, ModifierId)].on(x => (-x.weight, x.id))
-=======
-  private implicit val ordWeight: Ordering[WeightedTxId] = Ordering[(Double, ModifierId)].on(x => (x.weight, x.id))
->>>>>>> 6a7aa3af
   private implicit val ordBoxId: Ordering[BoxId] = Ordering[String].on(b => Algos.encode(b))
 
   def empty(settings: ErgoSettings): OrderedTxPool = {
