--- conflicted
+++ resolved
@@ -99,15 +99,6 @@
       .map(_.value)
       .sum
 
-<<<<<<< HEAD
-  private def randSliceIndexes(qty: Int, max: Int): Seq[Int] = {
-    require(qty <= max)
-    val idx = Random.nextInt(max)
-    (idx until (idx + qty)).map(_ % max)
-  }
-
-=======
->>>>>>> 8a4d14b1
 }
 
 object ErgoMemPool {
