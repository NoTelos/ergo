package org.ergoplatform.nodeView

import java.io.File

import akka.actor.{ActorRef, ActorSystem, Props}
import org.ergoplatform.ErgoApp
import org.ergoplatform.modifiers.{ErgoFullBlock, ErgoPersistentModifier}
import org.ergoplatform.modifiers.history._
import org.ergoplatform.modifiers.mempool.ErgoTransaction
import org.ergoplatform.nodeView.history.{ErgoHistory, ErgoHistoryReader, ErgoSyncInfo}
import org.ergoplatform.nodeView.mempool.ErgoMemPool
import org.ergoplatform.nodeView.mempool.ErgoMemPool.ProcessingOutcome
import org.ergoplatform.nodeView.state._
import org.ergoplatform.nodeView.wallet.ErgoWallet
import org.ergoplatform.settings.{Algos, Constants, ErgoSettings}
import scorex.core._
import scorex.core.network.NodeViewSynchronizer.ReceivableMessages.{FailedTransaction, SuccessfulTransaction}
import scorex.core.settings.ScorexSettings
import scorex.core.utils.NetworkTimeProvider
import scorex.crypto.authds.ADDigest

import scala.util.{Failure, Success, Try}

abstract class ErgoNodeViewHolder[State <: ErgoState[State]](settings: ErgoSettings,
                                                             timeProvider: NetworkTimeProvider)
  extends NodeViewHolder[ErgoTransaction, ErgoPersistentModifier] {

  private implicit lazy val actorSystem: ActorSystem = context.system

  override val scorexSettings: ScorexSettings = settings.scorexSettings

  override type MS = State
  override type SI = ErgoSyncInfo
  override type HIS = ErgoHistory
  override type VL = ErgoWallet
  override type MP = ErgoMemPool

  override protected lazy val modifiersCache =
    new ErgoModifiersCache(settings.scorexSettings.network.maxModifiersCacheSize)

  override def preRestart(reason: Throwable, message: Option[Any]): Unit = {
    super.preRestart(reason, message)
    reason.printStackTrace()
    System.exit(100) // this actor shouldn't be restarted at all so kill the whole app if that happened
  }

  override def postStop(): Unit = {
    log.warn("Stopping ErgoNodeViewHolder")
    history().closeStorage()
    minimalState().closeStorage()
  }

  override protected def txModify(tx: ErgoTransaction): Unit = {
    memoryPool().putIfValid(tx, minimalState()) match {
      case (newPool, ProcessingOutcome.Accepted) =>
        log.debug(s"Unconfirmed transaction $tx added to the memory pool")
        val newVault = vault().scanOffchain(tx)
        updateNodeView(updatedVault = Some(newVault), updatedMempool = Some(newPool))
        context.system.eventStream.publish(SuccessfulTransaction[ErgoTransaction](tx))
      case (newPool, ProcessingOutcome.Invalidated(e)) =>
        log.debug(s"Transaction $tx invalidated")
        updateNodeView(updatedMempool = Some(newPool))
        context.system.eventStream.publish(FailedTransaction[ErgoTransaction](tx, e))
      case (_, ProcessingOutcome.Declined) => // do nothing
        log.debug(s"Transaction $tx declined")
    }
  }

  /**
    * Hard-coded initial view all the honest nodes in a network are making progress from.
    */
  override protected def genesisState: (ErgoHistory, MS, ErgoWallet, ErgoMemPool) = {

    val state = recreatedState()

    val history = ErgoHistory.readOrGenerate(settings, timeProvider)

    val wallet = ErgoWallet.readOrGenerate(
      history.getReader.asInstanceOf[ErgoHistoryReader],
      settings)

    val memPool = ErgoMemPool.empty(settings)

    (history, state, wallet, memPool)
  }

  /**
    * Restore a local view during a node startup. If no any stored view found
    * (e.g. if it is a first launch of a node) None is to be returned
    */
  @SuppressWarnings(Array("AsInstanceOf"))
  override def restoreState: Option[NodeView] = if (ErgoHistory.historyDir(settings).listFiles().isEmpty) {
    None
  } else {
    val history = ErgoHistory.readOrGenerate(settings, timeProvider)
    val memPool = ErgoMemPool.empty(settings)
    val constants = StateConstants(Some(self), settings)
    val state = restoreConsistentState(ErgoState.readOrGenerate(settings, constants).asInstanceOf[MS], history)
    val wallet = ErgoWallet.readOrGenerate(
      history.getReader.asInstanceOf[ErgoHistoryReader],
      settings)
    Some((history, state, wallet, memPool))
  }

  @SuppressWarnings(Array("AsInstanceOf"))
  private def recreatedState(): State = {
    val dir = stateDir(settings)
    for (file <- dir.listFiles) file.delete

<<<<<<< HEAD
    {
      (version, digest, settings.nodeSettings.stateType) match {
        case (Some(_), Some(_), StateType.Digest) =>
          DigestState.create(version, digest, dir, settings)
        case _ =>
          ErgoState.readOrGenerate(settings, StateConstants(Some(self), settings))
      }
    }.asInstanceOf[State]
      .ensuring(t => java.util.Arrays.equals(t.rootHash, digest.getOrElse(settings.chainSettings.genesisStateDigest)),
        "State root is incorrect")
=======
    val constants = StateConstants(Some(self), settings)
    ErgoState.readOrGenerate(settings, constants)
      .asInstanceOf[State]
      .ensuring(
        state => java.util.Arrays.equals(state.rootHash, settings.chainSettings.monetary.afterGenesisStateDigest),
        "State root is incorrect"
      )
>>>>>>> da129f23
  }

  private def restoreConsistentState(stateIn: State, history: ErgoHistory): State = {
    (stateIn.version, history.bestFullBlockOpt, stateIn) match {
      case (ErgoState.genesisStateVersion, None, _) =>
        log.info("State and history are both empty on startup")
        Success(stateIn)
      case (stateId, Some(block), _) if stateId == block.id =>
        log.info(s"State and history have the same version ${encoder.encode(stateId)}, no recovery needed.")
        Success(stateIn)
      case (_, None, _) =>
        log.info("State and history are inconsistent. History is empty on startup, rollback state to genesis.")
        Success(recreatedState())
      case (_, Some(bestFullBlock), _: DigestState) =>
        log.info(s"State and history are inconsistent. Going to switch state to version ${bestFullBlock.encodedId}")
        recoverDigestState(bestFullBlock, history).map(_.asInstanceOf[State])
      case (stateId, Some(historyBestBlock), state) =>
        val stateBestHeaderOpt = history.typedModifierById[Header](versionToId(stateId))
        val (rollbackId, newChain) = history.chainToHeader(stateBestHeaderOpt, historyBestBlock.header)
        log.info(s"State and history are inconsistent. Going to rollback to ${rollbackId.map(Algos.encode)} and " +
          s"apply ${newChain.length} modifiers")
        val initState = rollbackId
          .map(id => state.rollbackTo(idToVersion(id)).get)
          .getOrElse(recreatedState())
        val toApply = newChain.headers.map { h =>
          history.getFullBlock(h)
            .fold(throw new Error(s"Failed to get full block for header $h"))(fb => fb)
        }
        toApply.foldLeft[Try[State]](Success(initState))((acc, m) => acc.flatMap(_.applyModifier(m)))
    }
  } match {
    case Failure(e) =>
      log.error("Failed to recover state, try to resync from genesis manually", e)
      ErgoApp.forceStopApplication(500)
    case Success(state) =>
      state
  }

  /**
    * Recovers digest state from history.
    */
  private def recoverDigestState(bestFullBlock: ErgoFullBlock, history: ErgoHistory): Try[DigestState] = {
    val constants = StateConstants(Some(self), settings)
    val votingLength = settings.chainSettings.voting.votingLength
    val bestHeight = bestFullBlock.header.height
    val newEpochHeadersQty = bestHeight % votingLength // how many blocks current epoch lasts
    val headersQtyToAcquire = newEpochHeadersQty + Constants.LastHeadersInContext
    val acquiredChain = history.headerChainBack(headersQtyToAcquire, bestFullBlock.header, _ => false).headers
    val (lastHeaders, chainToApply) = acquiredChain.splitAt(Constants.LastHeadersInContext)
    val firstExtensionOpt = lastHeaders.lastOption // last extension in the prev epoch to recover from
      .flatMap(h => history.typedModifierById[Extension](h.extensionId))

    val recoveredStateTry = firstExtensionOpt
      .fold[Try[ErgoStateContext]](Failure(new Exception("Could not find extension to recover from"))
      )(ext => ErgoStateContext.recover(constants.genesisStateDigest, ext, lastHeaders)(settings.chainSettings.voting))
      .map { ctx =>
        val recoverVersion = idToVersion(lastHeaders.last.id)
        val recoverRoot = bestFullBlock.header.stateRoot
        DigestState.recover(recoverVersion, recoverRoot, ctx, stateDir(settings), constants)
      }

    recoveredStateTry match {
      case Success(state) =>
        log.info("Recovering state using current epoch")
        chainToApply.foldLeft[Try[DigestState]](Success(state))((acc, m) => acc.flatMap(_.applyModifier(m)))
      case Failure(exception) => // recover using whole headers chain
        log.warn(s"Failed to recover state from current epoch, using whole chain: ${exception.getMessage}")
        val wholeChain = history.headerChainBack(Int.MaxValue, bestFullBlock.header, _.isGenesis).headers
        val genesisState = DigestState.create(None, None, stateDir(settings), constants)
        wholeChain.foldLeft[Try[DigestState]](Success(genesisState))((acc, m) => acc.flatMap(_.applyModifier(m)))
    }
  }

  private def stateDir(settings: ErgoSettings): File = {
    val dir = ErgoState.stateDir(settings)
    dir.mkdirs()
    dir
  }

  // scalastyle:on

}

private[nodeView] class DigestNodeViewHolder(settings: ErgoSettings,
                                             timeProvider: NetworkTimeProvider)
  extends ErgoNodeViewHolder[DigestState](settings, timeProvider)

private[nodeView] class UtxoNodeViewHolder(settings: ErgoSettings,
                                           timeProvider: NetworkTimeProvider)
  extends ErgoNodeViewHolder[UtxoState](settings, timeProvider)


/** This class guarantees to its inheritors the creation of correct instance of `ErgoNodeViewHolder`
  * for the given instance of `StateType`
  */
sealed abstract class ErgoNodeViewProps[ST <: StateType, S <: ErgoState[S], N <: ErgoNodeViewHolder[S]]
(implicit ev: StateType.Evidence[ST, S]) {
  def apply(settings: ErgoSettings, timeProvider: NetworkTimeProvider, digestType: ST): Props
}

object DigestNodeViewProps extends ErgoNodeViewProps[StateType.DigestType, DigestState, DigestNodeViewHolder] {
  def apply(settings: ErgoSettings,
            timeProvider: NetworkTimeProvider,
            digestType: StateType.DigestType): Props =
    Props.create(classOf[DigestNodeViewHolder], settings, timeProvider)
}

object UtxoNodeViewProps extends ErgoNodeViewProps[StateType.UtxoType, UtxoState, UtxoNodeViewHolder] {
  def apply(settings: ErgoSettings,
            timeProvider: NetworkTimeProvider,
            digestType: StateType.UtxoType): Props =
    Props.create(classOf[UtxoNodeViewHolder], settings, timeProvider)
}

object ErgoNodeViewRef {

  def props(settings: ErgoSettings,
            timeProvider: NetworkTimeProvider): Props =
    settings.nodeSettings.stateType match {
      case digestType@StateType.Digest => DigestNodeViewProps(settings, timeProvider, digestType)
      case utxoType@StateType.Utxo => UtxoNodeViewProps(settings, timeProvider, utxoType)
    }

  def apply(settings: ErgoSettings,
            timeProvider: NetworkTimeProvider)(implicit system: ActorSystem): ActorRef =
    system.actorOf(props(settings, timeProvider))
}<|MERGE_RESOLUTION|>--- conflicted
+++ resolved
@@ -107,18 +107,6 @@
     val dir = stateDir(settings)
     for (file <- dir.listFiles) file.delete
 
-<<<<<<< HEAD
-    {
-      (version, digest, settings.nodeSettings.stateType) match {
-        case (Some(_), Some(_), StateType.Digest) =>
-          DigestState.create(version, digest, dir, settings)
-        case _ =>
-          ErgoState.readOrGenerate(settings, StateConstants(Some(self), settings))
-      }
-    }.asInstanceOf[State]
-      .ensuring(t => java.util.Arrays.equals(t.rootHash, digest.getOrElse(settings.chainSettings.genesisStateDigest)),
-        "State root is incorrect")
-=======
     val constants = StateConstants(Some(self), settings)
     ErgoState.readOrGenerate(settings, constants)
       .asInstanceOf[State]
@@ -126,7 +114,6 @@
         state => java.util.Arrays.equals(state.rootHash, settings.chainSettings.monetary.afterGenesisStateDigest),
         "State root is incorrect"
       )
->>>>>>> da129f23
   }
 
   private def restoreConsistentState(stateIn: State, history: ErgoHistory): State = {
