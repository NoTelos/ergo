--- conflicted
+++ resolved
@@ -5,7 +5,6 @@
 import io.circe.syntax._
 import io.iohk.iodb.ByteArrayWrapper
 import org.ergoplatform.ErgoBox.{BoxId, R4, TokenId}
-import org.ergoplatform.ErgoLikeContext.Metadata
 import org.ergoplatform._
 import org.ergoplatform.mining.CandidateBlock
 import org.ergoplatform.mining.difficulty.RequiredDifficulty
@@ -17,13 +16,8 @@
 import org.ergoplatform.nodeView.history.{ErgoHistory, ErgoHistoryReader}
 import org.ergoplatform.nodeView.mempool.{ErgoMemPool, ErgoMemPoolReader}
 import org.ergoplatform.nodeView.state.{DigestState, ErgoState, UtxoStateReader}
-<<<<<<< HEAD
-import org.ergoplatform.nodeView.wallet.{ErgoWallet, P2PKAddress}
+import org.ergoplatform.nodeView.wallet.ErgoWallet
 import org.ergoplatform.settings.{Algos, Constants, ErgoSettings, Parameters}
-=======
-import org.ergoplatform.nodeView.wallet.ErgoWallet
-import org.ergoplatform.settings.{Algos, Constants, ErgoSettings}
->>>>>>> ca799e3d
 import scorex.core.NodeViewHolder.ReceivableMessages.GetDataFromCurrentView
 import scorex.core.network.NodeViewSynchronizer.ReceivableMessages.SemanticallySuccessfulModifier
 import scorex.core.utils.NetworkTimeProvider
@@ -178,14 +172,7 @@
           require(!idsToExclude.exists(id => tx.inputs.exists(box => java.util.Arrays.equals(box.boxId, id))))
         }.flatMap { _ =>
           // check validity and calculate transaction cost
-<<<<<<< HEAD
           tx.statefulValidity(tx.inputs.flatMap(i => state.boxById(i.boxId)), state.stateContext, ergoSettings.metadata)
-=======
-          tx.statefulValidity(
-            tx.inputs.flatMap(i => state.boxById(i.boxId)),
-            state.stateContext,
-            Metadata(ergoSettings.chainSettings.addressPrefix))
->>>>>>> ca799e3d
         } match {
           case Success(costConsumed) if remainingCost > costConsumed && remainingSize > tx.size =>
             // valid transaction with small enough computations
