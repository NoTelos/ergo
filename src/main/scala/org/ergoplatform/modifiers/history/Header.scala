--- conflicted
+++ resolved
@@ -21,14 +21,9 @@
                   stateRoot: Array[Byte],
                   transactionsRoot: Array[Byte],
                   timestamp: Block.Timestamp,
-<<<<<<< HEAD
                   nonce: Long,
                   extensionHash: Array[Byte],
-                  votes: Array[Byte]) extends HistoryModifier {
-=======
-                  nonce: Long) extends ErgoPersistentModifier {
-
->>>>>>> 5da34ec1
+                  votes: Array[Byte]) extends ErgoPersistentModifier {
   override val modifierTypeId: ModifierTypeId = Header.ModifierTypeId
 
   override lazy val id: ModifierId = Algos.hash(bytes)
@@ -114,5 +109,4 @@
 
     Header(version, parentId, innerlinks, ADProofsRoot, stateRoot, transactionsRoot, timestamp, nonce, extensionHash, votes)
   }
-}
-
+}