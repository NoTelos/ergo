package org.ergoplatform.modifiers.history

import io.circe.{Decoder, Encoder, HCursor}
import io.circe.syntax._
import io.circe.{Decoder, Encoder, HCursor}
import org.ergoplatform.api.ApiCodecs
import org.ergoplatform.mining.difficulty.RequiredDifficulty
import org.ergoplatform.mining.{AutolykosSolution, AutolykosSolutionSerializer}
import org.ergoplatform.modifiers.{BlockSection, ErgoPersistentModifier}
import org.ergoplatform.nodeView.history.ErgoHistory
import org.ergoplatform.nodeView.history.ErgoHistory.Difficulty
import org.ergoplatform.settings.{Algos, Constants}
import scorex.core.ModifierTypeId
import scorex.core.block.Block._
import scorex.core.serialization.ScorexSerializer
import scorex.core.utils.NetworkTimeProvider
import scorex.crypto.authds.ADDigest
import scorex.crypto.hash.Digest32
import scorex.util._
<<<<<<< HEAD
import scorex.util.serialization.{Reader, VLQByteBufferWriter, Writer}
=======
import sigmastate.interpreter.CryptoConstants.EcPointType
>>>>>>> 5a405dd3

import scala.annotation.tailrec
import scala.concurrent.duration.FiniteDuration
import scala.util.Try

case class Header(version: Version,
                  override val parentId: ModifierId,
                  interlinks: Seq[ModifierId],
                  ADProofsRoot: Digest32,
                  stateRoot: ADDigest, //33 bytes! extra byte with tree height here!
                  transactionsRoot: Digest32,
                  timestamp: Timestamp,
                  nBits: Long, //actually it is unsigned int
                  height: Int,
                  extensionRoot: Digest32,
                  powSolution: AutolykosSolution,
                  votes: Array[Byte], //3 bytes
                  override val sizeOpt: Option[Int] = None) extends PreHeader with ErgoPersistentModifier {

  override def serializedId: Array[Version] = Algos.hash(HeaderSerializer.toBytes(this))

  override val modifierTypeId: ModifierTypeId = Header.modifierTypeId

  lazy val requiredDifficulty: Difficulty = RequiredDifficulty.decodeCompactBits(nBits)

  lazy val ADProofsId: ModifierId = BlockSection.computeId(ADProofs.modifierTypeId, id, ADProofsRoot)

  lazy val transactionsId: ModifierId = BlockSection.computeId(BlockTransactions.modifierTypeId, id, transactionsRoot)

  lazy val extensionId: ModifierId = BlockSection.computeId(Extension.modifierTypeId, id, extensionRoot)

  override def minerPk: EcPointType = powSolution.pk

  lazy val sectionIds: Seq[(ModifierTypeId, ModifierId)] = Seq((ADProofs.modifierTypeId, ADProofsId),
    (BlockTransactions.modifierTypeId, transactionsId), (Extension.modifierTypeId, extensionId))

  override lazy val toString: String = s"Header(${this.asJson.noSpaces})"

  lazy val isGenesis: Boolean = height == ErgoHistory.GenesisHeight

  lazy val size = sizeOpt.getOrElse(HeaderSerializer.toBytes(this).length)

  /**
    * Checks, that modifier m corresponds t this header
    */
  def isCorrespondingModifier(m: ErgoPersistentModifier): Boolean = sectionIds.exists(_._2 == m.id)

  /**
    * Estimate that this Header is new enough to possibly be the best header
    */
  def isNew(timeProvider: NetworkTimeProvider, timeDiff: FiniteDuration): Boolean = {
    timeProvider.time() - timestamp < timeDiff.toMillis
  }

  /**
    * New voting epoch starts
    */
  def votingStarts(votingEpochLength: Int): Boolean = height % votingEpochLength == 0 && height > 0

}

object Header extends ApiCodecs {

  val CurrentVersion: Byte = 1

  val modifierTypeId: ModifierTypeId = ModifierTypeId @@ (101: Byte)

  lazy val GenesisParentId: ModifierId = bytesToId(Array.fill(Constants.HashLength)(0: Byte))

  implicit val jsonEncoder: Encoder[Header] = { h: Header =>
    Map(
      "id" -> Algos.encode(h.id).asJson,
      "transactionsRoot" -> Algos.encode(h.transactionsRoot).asJson,
      "interlinks" -> h.interlinks.map(i => Algos.encode(i).asJson).asJson,
      "adProofsRoot" -> Algos.encode(h.ADProofsRoot).asJson,
      "stateRoot" -> Algos.encode(h.stateRoot).asJson,
      "parentId" -> Algos.encode(h.parentId).asJson,
      "timestamp" -> h.timestamp.asJson,
      "extensionHash" -> Algos.encode(h.extensionRoot).asJson,
      "powSolutions" -> h.powSolution.asJson,
      "nBits" -> h.nBits.asJson,
      "height" -> h.height.asJson,
      "difficulty" -> h.requiredDifficulty.toString.asJson,
      "version" -> h.version.asJson,
      "votes" -> Algos.encode(h.votes).asJson,
      "size" -> h.size.asJson
    ).asJson
  }

  implicit val jsonDecoder: Decoder[Header] = { c: HCursor =>
    for {
      transactionsRoot <- c.downField("transactionsRoot").as[Digest32]
      interlinks <- c.downField("interlinks").as[List[ModifierId]]
      adProofsRoot <- c.downField("adProofsRoot").as[Digest32]
      stateRoot <- c.downField("stateRoot").as[ADDigest]
      parentId <- c.downField("parentId").as[ModifierId]
      timestamp <- c.downField("timestamp").as[Long]
      extensionHash <- c.downField("extensionHash").as[Digest32]
      nBits <- c.downField("nBits").as[Long]
      height <- c.downField("height").as[Int]
      version <- c.downField("version").as[Byte]
      votes <- c.downField("votes").as[String]
      solutions <- c.downField("powSolutions").as[AutolykosSolution]
    } yield Header(version, parentId, interlinks, adProofsRoot, stateRoot,
      transactionsRoot, timestamp, nBits, height, extensionHash, solutions, Algos.decode(votes).get)
  }
}

<<<<<<< HEAD
object HeaderSerializer extends ScorexSerializer[Header] {

  override def serialize(h: Header, w: Writer): Unit = {
    serializeWithoutPow(h, w)
    serializeSolution(h, w)
  }

  def serializeWithoutInterlinksAndPow(h: Header, w: Writer): Unit = {
    w.put(h.version)
    w.putBytes(idToBytes(h.parentId))
    w.putBytes(h.ADProofsRoot)
    w.putBytes(h.transactionsRoot)
    w.putBytes(h.stateRoot)
    w.putLong(h.timestamp)
    w.putBytes(h.extensionRoot)
    RequiredDifficulty.serialize(h.nBits, w)
    w.putInt(h.height)
  }

  def serializeWithoutInterlinks(h: Header, w: Writer): Unit = {
    serializeWithoutInterlinksAndPow(h, w)
    w.putULong(0)
    serializeSolution(h, w)
  }

  def serializeWithoutPow(h: Header, w: Writer): Unit = {

    @tailrec
=======
object HeaderSerializer extends Serializer[Header] {

  def bytesWithoutInterlinksAndPow(h: Header): Array[Byte] =
    Bytes.concat(
      Array(h.version),
      idToBytes(h.parentId),
      h.ADProofsRoot,
      h.transactionsRoot,
      h.stateRoot,
      Longs.toByteArray(h.timestamp),
      h.extensionRoot,
      RequiredDifficulty.toBytes(h.nBits),
      Ints.toByteArray(h.height),
      h.votes)

  def bytesWithoutPow(h: Header): Array[Byte] = {
>>>>>>> 5a405dd3
    @SuppressWarnings(Array("TraversableHead"))
    def serializeInterlink(links: Seq[ModifierId]): Unit= {
      if (links.nonEmpty) {
        val headLink = links.head
        val repeating = links.count(_ == headLink)
        w.putUByte(repeating)
        w.putBytes(idToBytes(headLink))
        serializeInterlink(links.drop(repeating))
      }
    }

    serializeWithoutInterlinksAndPow(h, w)

    w.putULong(h.interlinks.size)
    serializeInterlink(h.interlinks)
  }

  def bytesWithoutPow(header: Header): Array[Byte] = {
    val w = new VLQByteBufferWriter(new ByteArrayBuilder())
    serializeWithoutPow(header, w)
    w.result().toBytes
  }


  def bytesWithoutInterlinks(header: Header): Array[Byte] = {
    val w = new VLQByteBufferWriter(new ByteArrayBuilder())
    serializeWithoutInterlinks(header, w)
    w.result().toBytes
  }

  def serializeSolution(h: Header, w: Writer): Unit = {
    AutolykosSolutionSerializer.serialize(h.powSolution, w)
  }

<<<<<<< HEAD
  override def parse(r: Reader): Header = {
    val version = r.getByte()
    val parentId = bytesToId(r.getBytes(32))
    val ADProofsRoot = Digest32 @@ r.getBytes(32)
    val transactionsRoot = Digest32 @@ r.getBytes(32)
    val stateRoot = ADDigest @@ r.getBytes(33)
    val timestamp = r.getLong()
    val extensionHash = Digest32 @@ r.getBytes(32)
    val nBits = RequiredDifficulty.parse(r)
    val height = r.getInt()

    val interlinksSize = r.getULong()

    @tailrec
    def parseInterlinks(acc: Seq[ModifierId]): Seq[ModifierId] = {
      if (acc.length < interlinksSize) {
        val repeatN = r.getUByte()
        require(repeatN > 0)
        val link: ModifierId = bytesToId(r.getBytes(Constants.ModifierIdSize))
        val links: Seq[ModifierId] = Array.fill(repeatN)(link)
        parseInterlinks(acc ++ links)
      } else {
        acc
      }
    }

    val interlinks = parseInterlinks(Seq.empty)

    val powSolution = AutolykosSolutionSerializer.parse(r)

    Header(version, parentId, interlinks, ADProofsRoot, stateRoot, transactionsRoot, timestamp,
        nBits, height, extensionHash, powSolution, Some(r.consumed))
  }
=======
  def bytesWithoutInterlinks(h: Header): Array[Byte] =
    Bytes.concat(
      bytesWithoutInterlinksAndPow(h),
      Chars.toByteArray(0),
      h.powSolution.bytes
    )

  override def toBytes(h: Header): Array[Version] =
    Bytes.concat(bytesWithoutPow(h), h.powSolution.bytes)

  @SuppressWarnings(Array("TryGet"))
  override def parseBytes(bytes: Array[Version]): Try[Header] = Try {
    val version = bytes.head
    val parentId = bytesToId(bytes.slice(1, 33))
    val ADProofsRoot = Digest32 @@ bytes.slice(33, 65)
    val transactionsRoot = Digest32 @@ bytes.slice(65, 97)
    val stateRoot = ADDigest @@ bytes.slice(97, 130)
    val timestamp = Longs.fromByteArray(bytes.slice(130, 138))
    val extensionHash = Digest32 @@ bytes.slice(138, 170)
    val nBits = RequiredDifficulty.parseBytes(bytes.slice(170, 174)).get
    val height = Ints.fromByteArray(bytes.slice(174, 178))
    val votes = bytes.slice(178, 181)

    @tailrec
    def parseInterlinks(index: Int, endIndex: Int, acc: Seq[ModifierId]): Seq[ModifierId] = if (endIndex > index) {
      val repeatN: Int = 0xff & bytes(index)
      require(repeatN != 0)
      val link: ModifierId = bytesToId(bytes.slice(index + 1, index + 33))
      val links: Seq[ModifierId] = Array.fill(repeatN)(link)
      parseInterlinks(index + 33, endIndex, acc ++ links)
    } else {
      acc
    }

    val interlinksSize = Chars.fromByteArray(bytes.slice(181, 183))
    val interlinks = parseInterlinks(183, 183 + interlinksSize, Seq.empty)

    val powSolutionsBytes = bytes.slice(183 + interlinksSize, bytes.length)

    AutolykosSolutionSerializer.parseBytes(powSolutionsBytes) map { powSolution =>
      Header(version, parentId, interlinks, ADProofsRoot, stateRoot, transactionsRoot, timestamp,
        nBits, height, extensionHash, powSolution, votes, Some(bytes.length))
    }
  }.flatten
  
>>>>>>> 5a405dd3
}<|MERGE_RESOLUTION|>--- conflicted
+++ resolved
@@ -17,11 +17,8 @@
 import scorex.crypto.authds.ADDigest
 import scorex.crypto.hash.Digest32
 import scorex.util._
-<<<<<<< HEAD
+import sigmastate.interpreter.CryptoConstants.EcPointType
 import scorex.util.serialization.{Reader, VLQByteBufferWriter, Writer}
-=======
-import sigmastate.interpreter.CryptoConstants.EcPointType
->>>>>>> 5a405dd3
 
 import scala.annotation.tailrec
 import scala.concurrent.duration.FiniteDuration
@@ -130,7 +127,6 @@
   }
 }
 
-<<<<<<< HEAD
 object HeaderSerializer extends ScorexSerializer[Header] {
 
   override def serialize(h: Header, w: Writer): Unit = {
@@ -147,7 +143,8 @@
     w.putLong(h.timestamp)
     w.putBytes(h.extensionRoot)
     RequiredDifficulty.serialize(h.nBits, w)
-    w.putInt(h.height)
+    w.putInt(h.height),
+    w.putBytes(h.votes)
   }
 
   def serializeWithoutInterlinks(h: Header, w: Writer): Unit = {
@@ -159,24 +156,6 @@
   def serializeWithoutPow(h: Header, w: Writer): Unit = {
 
     @tailrec
-=======
-object HeaderSerializer extends Serializer[Header] {
-
-  def bytesWithoutInterlinksAndPow(h: Header): Array[Byte] =
-    Bytes.concat(
-      Array(h.version),
-      idToBytes(h.parentId),
-      h.ADProofsRoot,
-      h.transactionsRoot,
-      h.stateRoot,
-      Longs.toByteArray(h.timestamp),
-      h.extensionRoot,
-      RequiredDifficulty.toBytes(h.nBits),
-      Ints.toByteArray(h.height),
-      h.votes)
-
-  def bytesWithoutPow(h: Header): Array[Byte] = {
->>>>>>> 5a405dd3
     @SuppressWarnings(Array("TraversableHead"))
     def serializeInterlink(links: Seq[ModifierId]): Unit= {
       if (links.nonEmpty) {
@@ -211,7 +190,6 @@
     AutolykosSolutionSerializer.serialize(h.powSolution, w)
   }
 
-<<<<<<< HEAD
   override def parse(r: Reader): Header = {
     val version = r.getByte()
     val parentId = bytesToId(r.getBytes(32))
@@ -222,6 +200,7 @@
     val extensionHash = Digest32 @@ r.getBytes(32)
     val nBits = RequiredDifficulty.parse(r)
     val height = r.getInt()
+    val votes = r.getBytes(4)
 
     val interlinksSize = r.getULong()
 
@@ -243,53 +222,6 @@
     val powSolution = AutolykosSolutionSerializer.parse(r)
 
     Header(version, parentId, interlinks, ADProofsRoot, stateRoot, transactionsRoot, timestamp,
-        nBits, height, extensionHash, powSolution, Some(r.consumed))
-  }
-=======
-  def bytesWithoutInterlinks(h: Header): Array[Byte] =
-    Bytes.concat(
-      bytesWithoutInterlinksAndPow(h),
-      Chars.toByteArray(0),
-      h.powSolution.bytes
-    )
-
-  override def toBytes(h: Header): Array[Version] =
-    Bytes.concat(bytesWithoutPow(h), h.powSolution.bytes)
-
-  @SuppressWarnings(Array("TryGet"))
-  override def parseBytes(bytes: Array[Version]): Try[Header] = Try {
-    val version = bytes.head
-    val parentId = bytesToId(bytes.slice(1, 33))
-    val ADProofsRoot = Digest32 @@ bytes.slice(33, 65)
-    val transactionsRoot = Digest32 @@ bytes.slice(65, 97)
-    val stateRoot = ADDigest @@ bytes.slice(97, 130)
-    val timestamp = Longs.fromByteArray(bytes.slice(130, 138))
-    val extensionHash = Digest32 @@ bytes.slice(138, 170)
-    val nBits = RequiredDifficulty.parseBytes(bytes.slice(170, 174)).get
-    val height = Ints.fromByteArray(bytes.slice(174, 178))
-    val votes = bytes.slice(178, 181)
-
-    @tailrec
-    def parseInterlinks(index: Int, endIndex: Int, acc: Seq[ModifierId]): Seq[ModifierId] = if (endIndex > index) {
-      val repeatN: Int = 0xff & bytes(index)
-      require(repeatN != 0)
-      val link: ModifierId = bytesToId(bytes.slice(index + 1, index + 33))
-      val links: Seq[ModifierId] = Array.fill(repeatN)(link)
-      parseInterlinks(index + 33, endIndex, acc ++ links)
-    } else {
-      acc
-    }
-
-    val interlinksSize = Chars.fromByteArray(bytes.slice(181, 183))
-    val interlinks = parseInterlinks(183, 183 + interlinksSize, Seq.empty)
-
-    val powSolutionsBytes = bytes.slice(183 + interlinksSize, bytes.length)
-
-    AutolykosSolutionSerializer.parseBytes(powSolutionsBytes) map { powSolution =>
-      Header(version, parentId, interlinks, ADProofsRoot, stateRoot, transactionsRoot, timestamp,
-        nBits, height, extensionHash, powSolution, votes, Some(bytes.length))
-    }
-  }.flatten
-  
->>>>>>> 5a405dd3
+        nBits, height, extensionHash, powSolution, votes, Some(r.consumed))
+  }
 }