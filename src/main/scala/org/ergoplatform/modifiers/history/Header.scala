package org.ergoplatform.modifiers.history

import com.google.common.primitives._
import io.circe.Encoder
import io.circe.syntax._
import org.bouncycastle.crypto.digests.SHA256Digest
import org.ergoplatform.crypto.Equihash
import org.ergoplatform.mining.EquihashSolution
import org.ergoplatform.mining.difficulty.RequiredDifficulty
import org.ergoplatform.modifiers.{BlockSection, ErgoPersistentModifier}
import org.ergoplatform.nodeView.history.ErgoHistory
import org.ergoplatform.nodeView.history.ErgoHistory.Difficulty
import org.ergoplatform.settings.{Algos, Constants}
import scorex.core.block.Block._
import scorex.core.serialization.Serializer
import scorex.core._
import scorex.core.utils.NetworkTimeProvider
import scorex.crypto.authds.ADDigest
import scorex.crypto.hash.Digest32

import scala.annotation.tailrec
import scala.concurrent.duration.FiniteDuration
import scala.util.Try

case class Header(version: Version,
                  override val parentId: ModifierId,
                  interlinks: Seq[ModifierId],
                  ADProofsRoot: Digest32,
                  stateRoot: ADDigest, //33 bytes! extra byte with tree height here!
                  transactionsRoot: Digest32,
                  timestamp: Timestamp,
                  nBits: Long, //actually it is unsigned int
                  height: Int,
                  extensionHash: Digest32,
                  equihashSolution: EquihashSolution,
                  override val sizeOpt: Option[Int] = None
                 ) extends ErgoPersistentModifier {


  override type M = Header

  override val modifierTypeId: ModifierTypeId = Header.modifierTypeId

  override lazy val id: ModifierId = bytesToId(serializedId)

  lazy val serializedId: Digest32 = {
    // An implementation of a PoW function which is similar to one used in ZCash.
    // H(I||V||x_1||x_2||...|x_2^k)
    val digest = new SHA256Digest()
    val bytes = HeaderSerializer.bytesWithoutPow(this)
    digest.update(bytes, 0, bytes.length)
    Equihash.hashSolution(digest, equihashSolution)
    val h = new Array[Byte](32)
    digest.doFinal(h, 0)

    val secondDigest = new SHA256Digest()
    secondDigest.update(h, 0, h.length)
    val result = new Array[Byte](32)
    secondDigest.doFinal(result, 0)

    Digest32 @@ result
  }

  lazy val requiredDifficulty: Difficulty = RequiredDifficulty.decodeCompactBits(nBits)

  lazy val ADProofsId: ModifierId = BlockSection.computeId(ADProofs.modifierTypeId, id, ADProofsRoot)

  lazy val transactionsId: ModifierId = BlockSection.computeId(BlockTransactions.modifierTypeId, id, transactionsRoot)

  lazy val sectionIds: Seq[ModifierId] = Seq(ADProofsId, transactionsId)

  override lazy val toString: String = s"Header(${this.asJson.noSpaces})"

  override lazy val serializer: Serializer[Header] = HeaderSerializer

  lazy val isGenesis: Boolean = height == ErgoHistory.GenesisHeight

  /**
    * Checks, that modifier m corresponds t this header
    */
  def isCorrespondingModifier(m: ErgoPersistentModifier): Boolean = m match {
    case p: ADProofs => java.util.Arrays.equals(ADProofsRoot, p.digest)
    case t: BlockTransactions => java.util.Arrays.equals(transactionsRoot, t.digest)
    case _ => false
  }
<<<<<<< HEAD

  /**
    * Estimate, that this Header is new enough to possibly be the best header
    */
  def isNew(timeProvider: NetworkTimeProvider, timeDiff: FiniteDuration): Boolean = {
    timeProvider.time() - timestamp < timeDiff.toMillis
  }

=======
>>>>>>> f77ab918
}

object Header {

  val CurrentVersion: Byte = 1

  val modifierTypeId: ModifierTypeId = ModifierTypeId @@ (101: Byte)

  lazy val GenesisParentId: ModifierId = bytesToId(Array.fill(Constants.hashLength)(0: Byte))

  implicit val jsonEncoder: Encoder[Header] = (h: Header) =>
    Map(
      "id" -> Algos.encode(h.id).asJson,
      "transactionsRoot" -> Algos.encode(h.transactionsRoot).asJson,
      "interlinks" -> h.interlinks.map(i => Algos.encode(i).asJson).asJson,
      "adProofsRoot" -> Algos.encode(h.ADProofsRoot).asJson,
      "stateRoot" -> Algos.encode(h.stateRoot).asJson,
      "parentId" -> Algos.encode(h.parentId).asJson,
      "timestamp" -> h.timestamp.asJson,
      "extensionHash" -> Algos.encode(h.extensionHash).asJson,
      "equihashSolutions" -> Algos.encode(h.equihashSolution.bytes).asJson,
      "nBits" -> h.nBits.asJson,
      "height" -> h.height.asJson,
      "difficulty" -> h.requiredDifficulty.toString.asJson,
      "version" -> h.version.asJson,
      "size" -> h.size.asJson
    ).asJson
}

object HeaderSerializer extends Serializer[Header] {

  def bytesWithoutInterlinksAndPow(h: Header): Array[Byte] =
    Bytes.concat(
      Array(h.version),
      idToBytes(h.parentId),
      h.ADProofsRoot,
      h.transactionsRoot,
      h.stateRoot,
      Longs.toByteArray(h.timestamp),
      h.extensionHash,
      RequiredDifficulty.toBytes(h.nBits),
      Ints.toByteArray(h.height))

  def bytesWithoutPow(h: Header): Array[Byte] = {
    @SuppressWarnings(Array("TraversableHead"))
    def buildInterlinkBytes(links: Seq[ModifierId], acc: Array[Byte]): Array[Byte] = {
      if (links.isEmpty) {
        acc
      } else {
        val headLink: ModifierId = links.head
        val repeating: Byte = links.count(_ == headLink).toByte
        buildInterlinkBytes(links.drop(repeating), Bytes.concat(acc, Array(repeating), idToBytes(headLink)))
      }
    }

    val interlinkBytes = buildInterlinkBytes(h.interlinks, Array[Byte]())
    val interlinkBytesSize = Chars.toByteArray(interlinkBytes.length.toChar)

    Bytes.concat(bytesWithoutInterlinksAndPow(h), interlinkBytesSize, interlinkBytes)
  }

  def solutionBytes(h: Header): Array[Byte] = {
    val equihashSolutionsSize = Chars.toByteArray(h.equihashSolution.byteLength.toChar)
    val equihashSolutionsBytes = h.equihashSolution.bytes

    Bytes.concat(equihashSolutionsSize, equihashSolutionsBytes)
  }

  def bytesWithoutInterlinks(h: Header): Array[Byte] =
    Bytes.concat(
      bytesWithoutInterlinksAndPow(h),
      Chars.toByteArray(0),
      solutionBytes(h)
    )

  override def toBytes(h: Header): Array[Version] =
    Bytes.concat(bytesWithoutPow(h), solutionBytes(h))

  @SuppressWarnings(Array("TryGet"))
  override def parseBytes(bytes: Array[Version]): Try[Header] = Try {
    val version = bytes.head
    val parentId = bytesToId(bytes.slice(1, 33))
    val ADProofsRoot = Digest32 @@ bytes.slice(33, 65)
    val transactionsRoot = Digest32 @@ bytes.slice(65, 97)
    val stateRoot = ADDigest @@ bytes.slice(97, 130)
    val timestamp = Longs.fromByteArray(bytes.slice(130, 138))
    val extensionHash = Digest32 @@ bytes.slice(138, 170)
    val nBits = RequiredDifficulty.parseBytes(bytes.slice(170, 174)).get
    val height = Ints.fromByteArray(bytes.slice(174, 178))

    @tailrec
    def parseInterlinks(index: Int, endIndex: Int, acc: Seq[ModifierId]): Seq[ModifierId] = if (endIndex > index) {
      val repeatN: Int = bytes.slice(index, index + 1).head
      val link: ModifierId = bytesToId(bytes.slice(index + 1, index + 33))
      val links: Seq[ModifierId] = Array.fill(repeatN)(link)
      parseInterlinks(index + 33, endIndex, acc ++ links)
    } else {
      acc
    }

    val interlinksSize = Chars.fromByteArray(bytes.slice(178, 180))
    val interlinks = parseInterlinks(180, 180 + interlinksSize, Seq.empty)

    val equihashSolutionsBytesSize = Chars.fromByteArray(bytes.slice(180 + interlinksSize, 182 + interlinksSize))
    val equihashSolutionsBytes = bytes.slice(182 + interlinksSize, 182 + interlinksSize + equihashSolutionsBytesSize)

    EquihashSolutionsSerializer.parseBytes(equihashSolutionsBytes) map { equihashSolution =>
      Header(version, parentId, interlinks, ADProofsRoot, stateRoot, transactionsRoot, timestamp,
        nBits, height, extensionHash, equihashSolution, Some(bytes.length))
    }
  }.flatten
}<|MERGE_RESOLUTION|>--- conflicted
+++ resolved
@@ -83,7 +83,6 @@
     case t: BlockTransactions => java.util.Arrays.equals(transactionsRoot, t.digest)
     case _ => false
   }
-<<<<<<< HEAD
 
   /**
     * Estimate, that this Header is new enough to possibly be the best header
@@ -92,8 +91,6 @@
     timeProvider.time() - timestamp < timeDiff.toMillis
   }
 
-=======
->>>>>>> f77ab918
 }
 
 object Header {
