--- conflicted
+++ resolved
@@ -78,7 +78,6 @@
   }
 }
 
-<<<<<<< HEAD
 object ExtensionSerializer extends ScorexSerializer[Extension] {
 
   override def serialize(obj: Extension, w: Writer): Unit = {
@@ -86,13 +85,6 @@
 
     w.putUShort(obj.mandatoryFields.size)
     obj.mandatoryFields.foreach { case (key, value) =>
-      w.putBytes(key)
-      w.putUByte(value.length)
-      w.putBytes(value)
-    }
-
-    w.putUShort(obj.optionalFields.size)
-    obj.optionalFields.foreach { case (key, value) =>
       w.putBytes(key)
       w.putUByte(value.length)
       w.putBytes(value)
@@ -110,51 +102,7 @@
       (key, value)
     }
 
-    val optFieldsSize = r.getUShort()
-    val optFields = (1 to optFieldsSize) map { _ =>
-      val key = r.getBytes(Extension.OptionalFieldKeySize)
-      val size = r.getUShort()
-      val value = r.getBytes(size)
-      (key, value)
-    }
-    Extension(headerId, madatoryFields, optFields, Some(r.position - startPosition))
-=======
-object ExtensionSerializer extends Serializer[Extension] {
-  val Delimiter: Array[Byte] = Array(0: Byte, Byte.MinValue)
-
-  override def toBytes(obj: Extension): Array[Byte] = {
-    val mandBytes = scorex.core.utils.concatBytes(obj.fields.map(f =>
-      Bytes.concat(f._1, Array(f._2.length.toByte), f._2)))
-
-    Bytes.concat(idToBytes(obj.headerId), mandBytes)
-  }
-
-  override def parseBytes(bytes: Array[Byte]): Try[Extension] = Try {
-    val totalLength = bytes.length
-
-    require(totalLength < Constants.extensionMaxSize)
-
-    @tailrec
-    def parseFields(pos: Int,
-                     acc: Seq[(Array[Byte], Array[Byte])]): Seq[(Array[Byte], Array[Byte])] = {
-      val keySize = Extension.FieldKeySize
-      if (pos == totalLength) {
-        // deserialization complete
-        acc.reverse
-      } else {
-        val key = bytes.slice(pos, pos + keySize)
-        val length: Byte = bytes(pos + keySize)
-        require(length >= 0, s"value size should not be negative, length = $length, pos = $pos")
-        require(length <= Extension.FieldValueMaxSize, "value size should be <= " + Extension.FieldValueMaxSize)
-        val value = bytes.slice(pos + keySize + 1, pos + keySize + 1 + length)
-        parseFields(pos + keySize + 1 + length, (key, value) +: acc)
-      }
-    }
-
-    val headerId = bytesToId(bytes.take(32))
-    val mandatory = parseFields(32, Seq())
-    Extension(headerId, mandatory, Some(bytes.length))
->>>>>>> 839e95aa
+    Extension(headerId, madatoryFields, Some(r.position - startPosition))
   }
 
 }