package org.ergoplatform.modifiers.history

import org.ergoplatform.mining.AutolykosPowScheme
import org.ergoplatform.modifiers.ErgoPersistentModifier
import org.ergoplatform.settings.Algos
import scorex.core.ModifierTypeId
<<<<<<< HEAD
import scorex.core.serialization.ScorexSerializer
import scorex.core.validation.ModifierValidator
import scorex.core.utils.ScorexEncoding
import scorex.util.serialization.{Reader, Writer}
=======
import scorex.core.serialization.Serializer
>>>>>>> ff0b2452
import scorex.util.{ModifierId, bytesToId}

case class PoPoWProof(m: Byte,
                      k: Byte,
                      i: Byte,
                      innerchain: Seq[Header],
                      suffix: Seq[Header],
                      override val sizeOpt: Option[Int] = None)
                     (implicit powScheme: AutolykosPowScheme) extends Comparable[PoPoWProof] with Ordered[PoPoWProof]
  with ErgoPersistentModifier {

  override val modifierTypeId: ModifierTypeId = PoPoWProof.modifierTypeId

  override def parentId: ModifierId = ???

  override def serializedId: Array[Byte] = Algos.hash(bytes)

  override lazy val id: ModifierId = bytesToId(serializedId)

  override type M = PoPoWProof

<<<<<<< HEAD
  override lazy val serializer: ScorexSerializer[PoPoWProof] = new PoPoWProofSerializer(powScheme)
=======
  override def serializer: Serializer[PoPoWProof] = throw new Error("PoPow proofs serialization not supported")
>>>>>>> ff0b2452

  override def compare(that: PoPoWProof): Int = ???

}

object PoPoWProof {
  val modifierTypeId: ModifierTypeId = ModifierTypeId @@ (105: Byte)
<<<<<<< HEAD
}

@SuppressWarnings(Array("TraversableHead", "CollectionIndexOnNonIndexedSeq"))
class PoPoWProofUtils(powScheme: AutolykosPowScheme) extends ScorexEncoding with ModifierValidator{

  //todo: complete validation, no PoW validation, linking structure validation, genesis validation
  def validate(proof: PoPoWProof): Try[Unit] = {
    //todo: why initial difficulty here?
    val innerDifficulty: BigInt = Constants.InitialDifficulty * BigInt(2).pow(proof.i)
    failFast
      .validate(proof.suffix.lengthCompare(proof.k) == 0) {
        error(s"Incorrect suffix ${proof.suffix.length} != ${proof.k}")
      }
      .validate(proof.k >= 1) {
        error(s"k should positive, ${proof.k} given")
      }
      .validate(proof.m >= 1) {
        error(s"m should positive, ${proof.m} given")
      }
      .validate(proof.suffix.head.interlinks(proof.i) == proof.innerchain.last.id) {
        error(s"Incorrect link form suffix to innerchain in $proof")
      }
      .validate(proof.innerchain.length >= proof.m) {
        error(s"Innerchain length is not enough in $proof")
      }
      .validate(proof.innerchain.forall(h => powScheme.realDifficulty(h) >= innerDifficulty)) {
        error(s"Innerchain difficulty is not enough in $proof")
      }
      .validate(proof.suffix.sliding(2).filter(_.length == 2).forall(s => s(1).parentId == s.head.id)) {
        error(s"Suffix links are incorrect in $proof")
      }
      .validate(proof.innerchain.sliding(2).filter(_.length == 2).forall(s => s(1).interlinks(proof.i) == s.head.id)) {
        error(s"Innerchain links are incorrect in $proof")
      }
      .result
      .toTry
  }

  def isLevel(header: Header, level: Int): Boolean = {
    val headerDiff = powScheme.realDifficulty(header)
    val levelDiff = header.requiredDifficulty * BigInt(2).pow(level)
    headerDiff >= levelDiff
  }

  def maxLevel(header: Header): Int = {
    @tailrec
    def generateMaxLevel(level: Int): Int = {
      if (isLevel(header, level + 1)) {
        generateMaxLevel(level + 1)
      } else {
        level
      }
    }
    generateMaxLevel(0)
  }
  def constructInterlinkVector(parent: Header): Seq[ModifierId] = {
    if (parent.isGenesis) {
      //initialize interlink vector at first block after genesis
      Seq(parent.id)
    } else {

      val genesisId = parent.interlinks.head

      val tail = parent.interlinks.tail

      val pLevel = maxLevel(parent)

      val pLevels = if (pLevel > 0) Seq.fill(pLevel)(parent.id) else Seq.empty

      val priorLevels = if(tail.length > pLevel) tail.drop(pLevel) else Seq.empty

      (genesisId +: pLevels) ++ priorLevels
    }
  }
}

class PoPoWProofSerializer(powScheme: AutolykosPowScheme) extends ScorexSerializer[PoPoWProof] {

  override def serialize(obj: PoPoWProof, w: Writer): Unit = {
    w.put(obj.m)
    w.put(obj.k)
    w.put(obj.i)
    HeaderSerializer.serialize(obj.suffix.head, w)
    val suffixTail = obj.suffix.tail
    suffixTail.foreach { h =>
      HeaderSerializer.serializeWithoutInterlinks(h, w)
    }
    w.putUShort(obj.innerchain.size)
    obj.innerchain.foreach { h =>
      HeaderSerializer.serialize(h, w)
    }
  }

  override def parse(r: Reader): PoPoWProof = {
    val startPosition = r.position
    val m = r.getByte()
    val k = r.getByte()
    val i = r.getByte()
    val siffixHead = HeaderSerializer.parse(r)

    def parseSuffixes(acc: Seq[Header]): Seq[Header] = {
      if (acc.lengthCompare(k.toInt) == 0)  {
        acc.reverse
      } else {
        val headerWithoutInterlinks = HeaderSerializer.parse(r)
        val interlinks = new PoPoWProofUtils(powScheme).constructInterlinkVector(acc.head)
        parseSuffixes(headerWithoutInterlinks.copy(interlinks = interlinks) +: acc)
      }
    }

    val suffix = parseSuffixes(Seq(siffixHead))

    val innerchainLength = r.getUShort()
    require(innerchainLength > 0)

    @tailrec
    def createInnerChain(step: Int = 0, chain: Seq[Header] = Seq.empty): Seq[Header] = {
      if (step < innerchainLength) {
        val header = HeaderSerializer.parse(r)
        createInnerChain(step + 1, chain ++ Seq(header))
      } else {
        chain
      }
    }
    PoPoWProof(m, k, i, createInnerChain(), suffix, Some(r.position - startPosition))(powScheme)
  }
=======
>>>>>>> ff0b2452
}<|MERGE_RESOLUTION|>--- conflicted
+++ resolved
@@ -4,14 +4,10 @@
 import org.ergoplatform.modifiers.ErgoPersistentModifier
 import org.ergoplatform.settings.Algos
 import scorex.core.ModifierTypeId
-<<<<<<< HEAD
 import scorex.core.serialization.ScorexSerializer
 import scorex.core.validation.ModifierValidator
 import scorex.core.utils.ScorexEncoding
 import scorex.util.serialization.{Reader, Writer}
-=======
-import scorex.core.serialization.Serializer
->>>>>>> ff0b2452
 import scorex.util.{ModifierId, bytesToId}
 
 case class PoPoWProof(m: Byte,
@@ -33,11 +29,7 @@
 
   override type M = PoPoWProof
 
-<<<<<<< HEAD
   override lazy val serializer: ScorexSerializer[PoPoWProof] = new PoPoWProofSerializer(powScheme)
-=======
-  override def serializer: Serializer[PoPoWProof] = throw new Error("PoPow proofs serialization not supported")
->>>>>>> ff0b2452
 
   override def compare(that: PoPoWProof): Int = ???
 
@@ -45,133 +37,4 @@
 
 object PoPoWProof {
   val modifierTypeId: ModifierTypeId = ModifierTypeId @@ (105: Byte)
-<<<<<<< HEAD
-}
-
-@SuppressWarnings(Array("TraversableHead", "CollectionIndexOnNonIndexedSeq"))
-class PoPoWProofUtils(powScheme: AutolykosPowScheme) extends ScorexEncoding with ModifierValidator{
-
-  //todo: complete validation, no PoW validation, linking structure validation, genesis validation
-  def validate(proof: PoPoWProof): Try[Unit] = {
-    //todo: why initial difficulty here?
-    val innerDifficulty: BigInt = Constants.InitialDifficulty * BigInt(2).pow(proof.i)
-    failFast
-      .validate(proof.suffix.lengthCompare(proof.k) == 0) {
-        error(s"Incorrect suffix ${proof.suffix.length} != ${proof.k}")
-      }
-      .validate(proof.k >= 1) {
-        error(s"k should positive, ${proof.k} given")
-      }
-      .validate(proof.m >= 1) {
-        error(s"m should positive, ${proof.m} given")
-      }
-      .validate(proof.suffix.head.interlinks(proof.i) == proof.innerchain.last.id) {
-        error(s"Incorrect link form suffix to innerchain in $proof")
-      }
-      .validate(proof.innerchain.length >= proof.m) {
-        error(s"Innerchain length is not enough in $proof")
-      }
-      .validate(proof.innerchain.forall(h => powScheme.realDifficulty(h) >= innerDifficulty)) {
-        error(s"Innerchain difficulty is not enough in $proof")
-      }
-      .validate(proof.suffix.sliding(2).filter(_.length == 2).forall(s => s(1).parentId == s.head.id)) {
-        error(s"Suffix links are incorrect in $proof")
-      }
-      .validate(proof.innerchain.sliding(2).filter(_.length == 2).forall(s => s(1).interlinks(proof.i) == s.head.id)) {
-        error(s"Innerchain links are incorrect in $proof")
-      }
-      .result
-      .toTry
-  }
-
-  def isLevel(header: Header, level: Int): Boolean = {
-    val headerDiff = powScheme.realDifficulty(header)
-    val levelDiff = header.requiredDifficulty * BigInt(2).pow(level)
-    headerDiff >= levelDiff
-  }
-
-  def maxLevel(header: Header): Int = {
-    @tailrec
-    def generateMaxLevel(level: Int): Int = {
-      if (isLevel(header, level + 1)) {
-        generateMaxLevel(level + 1)
-      } else {
-        level
-      }
-    }
-    generateMaxLevel(0)
-  }
-  def constructInterlinkVector(parent: Header): Seq[ModifierId] = {
-    if (parent.isGenesis) {
-      //initialize interlink vector at first block after genesis
-      Seq(parent.id)
-    } else {
-
-      val genesisId = parent.interlinks.head
-
-      val tail = parent.interlinks.tail
-
-      val pLevel = maxLevel(parent)
-
-      val pLevels = if (pLevel > 0) Seq.fill(pLevel)(parent.id) else Seq.empty
-
-      val priorLevels = if(tail.length > pLevel) tail.drop(pLevel) else Seq.empty
-
-      (genesisId +: pLevels) ++ priorLevels
-    }
-  }
-}
-
-class PoPoWProofSerializer(powScheme: AutolykosPowScheme) extends ScorexSerializer[PoPoWProof] {
-
-  override def serialize(obj: PoPoWProof, w: Writer): Unit = {
-    w.put(obj.m)
-    w.put(obj.k)
-    w.put(obj.i)
-    HeaderSerializer.serialize(obj.suffix.head, w)
-    val suffixTail = obj.suffix.tail
-    suffixTail.foreach { h =>
-      HeaderSerializer.serializeWithoutInterlinks(h, w)
-    }
-    w.putUShort(obj.innerchain.size)
-    obj.innerchain.foreach { h =>
-      HeaderSerializer.serialize(h, w)
-    }
-  }
-
-  override def parse(r: Reader): PoPoWProof = {
-    val startPosition = r.position
-    val m = r.getByte()
-    val k = r.getByte()
-    val i = r.getByte()
-    val siffixHead = HeaderSerializer.parse(r)
-
-    def parseSuffixes(acc: Seq[Header]): Seq[Header] = {
-      if (acc.lengthCompare(k.toInt) == 0)  {
-        acc.reverse
-      } else {
-        val headerWithoutInterlinks = HeaderSerializer.parse(r)
-        val interlinks = new PoPoWProofUtils(powScheme).constructInterlinkVector(acc.head)
-        parseSuffixes(headerWithoutInterlinks.copy(interlinks = interlinks) +: acc)
-      }
-    }
-
-    val suffix = parseSuffixes(Seq(siffixHead))
-
-    val innerchainLength = r.getUShort()
-    require(innerchainLength > 0)
-
-    @tailrec
-    def createInnerChain(step: Int = 0, chain: Seq[Header] = Seq.empty): Seq[Header] = {
-      if (step < innerchainLength) {
-        val header = HeaderSerializer.parse(r)
-        createInnerChain(step + 1, chain ++ Seq(header))
-      } else {
-        chain
-      }
-    }
-    PoPoWProof(m, k, i, createInnerChain(), suffix, Some(r.position - startPosition))(powScheme)
-  }
-=======
->>>>>>> ff0b2452
 }