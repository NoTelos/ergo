package org.ergoplatform.modifiers.mempool

import java.nio.ByteBuffer

import io.circe._
import io.circe.syntax._
import io.iohk.iodb.ByteArrayWrapper
import org.ergoplatform.ErgoBox.{BoxId, NonMandatoryRegisterId}
import org.ergoplatform.ErgoLikeContext.Metadata
import org.ergoplatform.ErgoLikeTransaction.{FlattenedTransaction, flattenedTxSerializer}
import org.ergoplatform._
import org.ergoplatform.api.ApiCodecs
import org.ergoplatform.modifiers.ErgoNodeViewModifier
import org.ergoplatform.nodeView.{ErgoContext, ErgoInterpreter, TransactionContext}
import org.ergoplatform.nodeView.state.ErgoStateContext
import org.ergoplatform.settings.{Algos, Parameters}
import scorex.core.serialization.Serializer
import scorex.core.transaction.Transaction
import scorex.core.utils.ScorexEncoding
import scorex.core.validation.ValidationResult.fromValidationState
import scorex.core.validation.{ModifierValidator, ValidationResult, ValidationState}
import scorex.crypto.authds.ADKey
import scorex.crypto.hash.Blake2b256
import scorex.util.{ModifierId, ScorexLogging, bytesToId}
import sigmastate.Values.{EvaluatedValue, Value}
import sigmastate.interpreter.{ContextExtension, ProverResult}
import sigmastate.serialization.{Serializer => SSerializer}
import sigmastate.utils.{ByteBufferReader, ByteReader, ByteWriter}
import sigmastate.{SBoolean, SType}

import scala.collection.mutable
import scala.util.Try

case class ErgoTransaction(override val inputs: IndexedSeq[Input],
                           override val outputCandidates: IndexedSeq[ErgoBoxCandidate],
                           override val sizeOpt: Option[Int] = None)
  extends Transaction
    with ErgoLikeTransactionTemplate[Input]
    with MempoolModifier
    with ErgoNodeViewModifier
    with ModifierValidator
    with ScorexLogging {

  override val serializedId: Array[Byte] = Blake2b256.hash(messageToSign)

  override lazy val id: ModifierId = bytesToId(serializedId)

  /**
    * Fill a mutable map passed as a parameter with (assets -> total amount) data, based on boxes passed as
    * a parameter. That is, the method is checking amounts of assets in the boxes(i.e. that a box contains non-negative
    * amount for an asset) and then summarize and group their corresponding amounts.
    *
    * @param boxes - boxes to
    * @param map   - map to modify
    * @return
    */
  private def fillAssetsMap(boxes: IndexedSeq[ErgoBoxCandidate],
                            map: mutable.Map[ByteArrayWrapper, Long]) = Try {
    boxes.foreach { box =>
      require(box.additionalTokens.size <= ErgoBox.MaxTokens, "Output contains too many assets")
      box.additionalTokens.foreach { case (assetId, amount) =>
        require(amount >= 0, s"negative asset amount for ${Algos.encode(assetId)}")
        val aiWrapped = ByteArrayWrapper(assetId)
        val total = map.getOrElse(aiWrapped, 0L)
        map.put(aiWrapped, Math.addExact(total, amount))
        require(map.size <= ErgoTransaction.MaxTokens, "Transaction is operating with too many assets")
      }
    }
  }

  lazy val outAssetsOpt: Try[Map[ByteArrayWrapper, Long]] = {
    val mutableMap = mutable.Map[ByteArrayWrapper, Long]()
    fillAssetsMap(outputCandidates, mutableMap).map(_ => mutableMap.toMap)
  }

  /**
    * statelessValidity is checking whether aspects of a transaction is valid which do not require the state to check.
    *
    * @return Success(Unit) if transaction is valid, Failure(e) if transaction is invalid, with respect to
    *         an error encapsulated in the exception "e".
    */
  def statelessValidity: Try[Unit] = validateStateless.toTry

  /** Stateless transaction validation with result returned as `ValidationResult`
    * to accumulate further validation results
    */
  def validateStateless: ValidationResult[Unit] = {
    failFast
      .demand(outputCandidates.nonEmpty, s"No outputs in transaction $this")
      .demand(inputs.nonEmpty, s"No inputs in transaction $this")
      .demand(inputs.size <= Short.MaxValue, s"Too many inputs in transaction $this")
      .demand(outputCandidates.size <= Short.MaxValue, s"Too many outputCandidates in transaction $this")
      .demand(outputCandidates.forall(_.value >= 0), s"Transaction has an output with negative amount $this")
      .demand(outputs.forall(o => o.value >= o.bytes.length * Parameters.MinValuePerByte), s"Transaction is trying to create dust: $this")
      .demandNoThrow(outputCandidates.map(_.value).reduce(Math.addExact(_, _)), s"Overflow in outputs in $this")
      .demandSuccess(outAssetsOpt, s"Asset rules violated in $this")
      .result
  }

  /** Return total computation cost
    */
<<<<<<< HEAD
  def statefulValidity(boxesToSpend: IndexedSeq[ErgoBox],
                       blockchainState: ErgoStateContext,
                       metadata: Metadata): Try[Long] = {
=======
  def statefulValidity(boxesToSpend: IndexedSeq[ErgoBox], blockchainState: ErgoStateContext): Try[Long] = {
>>>>>>> 3b8cc00b
    lazy val inputSum = Try(boxesToSpend.map(_.value).reduce(Math.addExact(_, _)))
    lazy val outputSum = Try(outputCandidates.map(_.value).reduce(Math.addExact(_, _)))
    failFast
      .payload(0L)
      .demand(outputCandidates.forall(_.creationHeight <= blockchainState.currentHeight), "box created in future")
      .demand(boxesToSpend.size == inputs.size, s"boxesToSpend.size ${boxesToSpend.size} != inputs.size ${inputs.size}")
<<<<<<< HEAD
      .validateSeq(boxesToSpend.zipWithIndex) { case (validation, (box, idx)) =>
        val input = inputs(idx)
        val proof = input.spendingProof
        val proverExtension = proof.extension

        val transactionContext = TransactionContext(boxesToSpend, this, idx.toShort)

        val ctx = new ErgoContext(blockchainState, transactionContext, metadata, proverExtension)

        val verifier: ErgoInterpreter = ErgoInterpreter.instance

        val costTry = verifier.verify(box.proposition, ctx, proof, messageToSign)
        costTry.recover{case t => t.printStackTrace()}

        lazy val (isCostValid, scriptCost) = costTry.getOrElse((false, 0L))
        validation
          .demandEqualArrays(box.id, input.boxId, "Box id doesn't match input")
          .demandSuccess(costTry, s"Invalid transaction $this")
          .demand(isCostValid, s"Validation failed for input #$idx of tx $this: $costTry")
          .map(_ + scriptCost)
      }
      .demandSuccess(inputSum, s"Overflow in inputs in $this")
      .demandSuccess(outputSum, s"Overflow in outputs in $this")
      .demand(inputSum == outputSum, s"Ergo token preservation is broken in $this")
      .demandTry(outAssetsOpt, s"Assets preservation rule is broken in $this") { (validation, outAssets) =>
        val inAssets = mutable.Map[ByteArrayWrapper, Long]()
        fillAssetsMap(boxesToSpend, inAssets)
        lazy val newAssetId = ByteArrayWrapper(inputs.head.boxId)
        validation.validateSeq(outAssets) {
          case (validation, (outAssetId, outAmount)) =>
            val inAmount: Long = inAssets.remove(outAssetId).getOrElse(-1L)
            validation.validate(inAmount >= outAmount || (outAssetId == newAssetId && outAmount > 0)) {
              fatal(s"Assets preservation rule is broken in $this. " +
                s"Amount in: $inAmount, out: $outAmount, Allowed new asset: $newAssetId out: $outAssetId")
            }
        }
      }
=======
      .validateSeq(boxesToSpend.zipWithIndex)(validateBox(boxesToSpend, blockchainState))
      .demandSuccess(inputSum, s"Overflow in inputs in $this")
      .demandSuccess(outputSum, s"Overflow in outputs in $this")
      .demand(inputSum == outputSum, s"Ergo token preservation is broken in $this")
      .demandTry(outAssetsOpt, s"Assets preservation rule is broken in $this")(validateAssets(boxesToSpend))
>>>>>>> 3b8cc00b
      .toTry
  }

  private def validateBox(boxesToSpend: IndexedSeq[ErgoBox], blockchainState: ErgoStateContext)
                         (validation: ValidationState[Long], boxWithIndex: (ErgoBox, Int)): ValidationResult[Long] = {
    val (box, idx) = boxWithIndex
    val input = inputs(idx)
    val proof = input.spendingProof
    val proverExtension = proof.extension
    lazy val lastUtxoDigest = AvlTreeData(blockchainState.digest, ErgoBox.BoxId.size)
    def ctx = ErgoLikeContext(blockchainState.height, lastUtxoDigest, boxesToSpend, this, box, proverExtension)

    lazy val costTry = verifier.verify(box.proposition, ctx, proof, messageToSign)
    lazy val (isValidBox, scriptCost) = costTry.getOrElse((false, 0L))
    validation
      .demandEqualArrays(box.id, input.boxId, "Box id doesn't match input")
      .demandSuccess(costTry, s"Invalid transaction $this")
      .demand(isValidBox, s"Input proposition proof failed for input #$idx of tx $this")
      .payloadMap(_ + scriptCost)
  }

  private def validateAssets(boxesToSpend: IndexedSeq[ErgoBox])
                            (validation: ValidationState[Long],
                             assets: Map[ByteArrayWrapper, Long]): ValidationResult[Long] = {
    val inAssets = mutable.Map[ByteArrayWrapper, Long]()
    fillAssetsMap(boxesToSpend, inAssets)
    lazy val newAssetId = ByteArrayWrapper(inputs.head.boxId)
    validation.validateSeq(assets) {
      case (validation, (outAssetId, outAmount)) =>
        val inAmount: Long = inAssets.remove(outAssetId).getOrElse(-1L)
        validation
          .validate(inAmount >= outAmount || (outAssetId == newAssetId && outAmount > 0)) {
            fatal(s"Assets preservation rule is broken in $this. " +
              s"Amount in: $inAmount, out: $outAmount, Allowed new asset: $newAssetId out: $outAssetId")
          }
    }
  }

  override type M = ErgoTransaction

  override def serializer: Serializer[ErgoTransaction] = ErgoTransactionSerializer

  override def toString: String = {
    import ErgoTransaction._
    val displayMaxObjects = 3
    val inputsStr = if (inputs.size > displayMaxObjects) {
      inputs.take(displayMaxObjects).asJson.noSpaces + s" ... (${inputs.size})"
    } else {
      inputs.asJson.noSpaces
    }
    val outputsStr = if (outputs.size > displayMaxObjects) {
      outputs.take(displayMaxObjects).asJson.noSpaces + s" ... (${outputs.size})"
    } else {
      outputs.asJson.noSpaces
    }
    s"ErgoTransaction(id: $encodedId, inputs: $inputsStr, outputs: $outputsStr, size: $size)"
  }
}

object ErgoTransaction extends ApiCodecs with ModifierValidator with ScorexLogging with ScorexEncoding {

  //how many tokens the transaction can contain in outputs
  val MaxTokens = 16

  implicit private val extensionEncoder: Encoder[ContextExtension] = { extension =>
    extension.values.map { case (key, value) =>
      key -> valueEncoder(value)
    }.asJson
  }

  implicit private val inputEncoder: Encoder[Input] = { input =>
    Json.obj(
      "boxId" -> input.boxId.asJson,
      "spendingProof" -> Json.obj(
        "proofBytes" -> byteSeqEncoder(input.spendingProof.proof),
        "extension" -> extensionEncoder(input.spendingProof.extension)
      )
    )
  }

  implicit val proofDecoder: Decoder[ProverResult] = { cursor =>
    for {
      proofBytes <- cursor.downField("proofBytes").as[Array[Byte]]
      extMap <- cursor.downField("extension").as[Map[Byte, EvaluatedValue[SType]]]
    } yield ProverResult(proofBytes, ContextExtension(extMap))
  }

  implicit private val inputDecoder: Decoder[Input] = { cursor =>
    for {
      boxId <- cursor.downField("boxId").as[ADKey]
      proof <- cursor.downField("spendingProof").as[ProverResult]
    } yield Input(boxId, proof)
  }

  implicit val assetDecoder: Decoder[(ErgoBox.TokenId, Long)] = { cursor =>
    for {
      tokenId <- cursor.downField("tokenId").as[ErgoBox.TokenId]
      amount <- cursor.downField("amount").as[Long]
    } yield (tokenId, amount)
  }

  implicit private val outputDecoder: Decoder[(ErgoBoxCandidate, Option[BoxId])] = { cursor =>
    for {
      maybeId <- cursor.downField("boxId").as[Option[BoxId]]
      value <- cursor.downField("value").as[Long]
      proposition <- cursor.downField("proposition").as[Value[SBoolean.type]]
      assets <- cursor.downField("assets").as[Seq[(ErgoBox.TokenId, Long)]]
      registers <- cursor.downField("additionalRegisters").as[Map[NonMandatoryRegisterId, EvaluatedValue[SType]]]
    } yield (new ErgoBoxCandidate(value, proposition, assets, registers), maybeId)
  }

  implicit val transactionEncoder: Encoder[ErgoTransaction] = { tx =>
    Json.obj(
      "id" -> tx.id.asJson,
      "inputs" -> tx.inputs.asJson,
      "outputs" -> tx.outputs.asJson,
      "size" -> tx.size.asJson
    )
  }

  implicit val transactionDecoder: Decoder[ErgoTransaction] = { implicit cursor =>
    for {
      maybeId <- cursor.downField("id").as[Option[ModifierId]]
      inputs <- cursor.downField("inputs").as[IndexedSeq[Input]]
      outputsWithIndex <- cursor.downField("outputs").as[IndexedSeq[(ErgoBoxCandidate, Option[BoxId])]]
      outputs <- validateOutputs(outputsWithIndex, maybeId)
      result <- validateTransaction(ErgoTransaction(inputs, outputs), maybeId)
    } yield result
  }

  def validateTransaction(tx: ErgoTransaction, txId: Option[ModifierId])
                         (implicit cursor: ACursor): Decoder.Result[ErgoTransaction] = {
    accumulateErrors
      .validateOrSkip(txId) { (validation, id) =>
        validation.demandEqualIds(id, tx.id, "Bad identifier for Ergo transaction. It could also be skipped")
      }
      .validate(tx.validateStateless)
      .result(tx)
      .toDecoderResult
  }

  def validateOutputs(outputs: IndexedSeq[(ErgoBoxCandidate, Option[BoxId])], maybeTxId: Option[ModifierId])
                     (implicit cursor: ACursor): Decoder.Result[IndexedSeq[ErgoBoxCandidate]] = {
    accumulateErrors.validateOrSkip(maybeTxId) { (validation, txId) =>
      validation.validateSeq(outputs.zipWithIndex) {
        case (validation, ((candidate, maybeId), index)) =>
          validation.validateOrSkip(maybeId) { (validation, boxId) =>
            // todo move ErgoBoxCandidate from sigmastate to Ergo and use ModifierId as a type of txId
            val box = candidate.toBox(txId, index.toShort)
            validation.demandEqualArrays(boxId, box.id, s"Bad identifier for Ergo box. It could also be skipped")
          }
      }
    }.result(outputs.map(_._1)).toDecoderResult
  }
}

object ErgoTransactionSerializer extends Serializer[ErgoTransaction] with SSerializer[ErgoTransaction, ErgoTransaction] {
  override def serializeBody(tx: ErgoTransaction, w: ByteWriter): Unit =
    flattenedTxSerializer.serializeBody(FlattenedTransaction(tx.inputs.toArray, tx.outputCandidates.toArray), w)

  override def parseBody(r: ByteReader): ErgoTransaction = {
    val ftx = flattenedTxSerializer.parseBody(r)
    ErgoTransaction(ftx.inputs, ftx.outputCandidates)
  }

  override def parseBytes(bytes: Array[Byte]): Try[ErgoTransaction] = Try {
    val buf = ByteBuffer.wrap(bytes)
    buf.position(0)
    parseBody(new ByteBufferReader(buf))
  }
}<|MERGE_RESOLUTION|>--- conflicted
+++ resolved
@@ -11,14 +11,14 @@
 import org.ergoplatform._
 import org.ergoplatform.api.ApiCodecs
 import org.ergoplatform.modifiers.ErgoNodeViewModifier
+import org.ergoplatform.nodeView.state.ErgoStateContext
 import org.ergoplatform.nodeView.{ErgoContext, ErgoInterpreter, TransactionContext}
-import org.ergoplatform.nodeView.state.ErgoStateContext
-import org.ergoplatform.settings.{Algos, Parameters}
+import org.ergoplatform.settings.Algos
 import scorex.core.serialization.Serializer
 import scorex.core.transaction.Transaction
 import scorex.core.utils.ScorexEncoding
 import scorex.core.validation.ValidationResult.fromValidationState
-import scorex.core.validation.{ModifierValidator, ValidationResult, ValidationState}
+import scorex.core.validation.{ModifierValidator, ValidationResult}
 import scorex.crypto.authds.ADKey
 import scorex.crypto.hash.Blake2b256
 import scorex.util.{ModifierId, ScorexLogging, bytesToId}
@@ -99,20 +99,15 @@
 
   /** Return total computation cost
     */
-<<<<<<< HEAD
   def statefulValidity(boxesToSpend: IndexedSeq[ErgoBox],
                        blockchainState: ErgoStateContext,
                        metadata: Metadata): Try[Long] = {
-=======
-  def statefulValidity(boxesToSpend: IndexedSeq[ErgoBox], blockchainState: ErgoStateContext): Try[Long] = {
->>>>>>> 3b8cc00b
     lazy val inputSum = Try(boxesToSpend.map(_.value).reduce(Math.addExact(_, _)))
     lazy val outputSum = Try(outputCandidates.map(_.value).reduce(Math.addExact(_, _)))
     failFast
       .payload(0L)
       .demand(outputCandidates.forall(_.creationHeight <= blockchainState.currentHeight), "box created in future")
       .demand(boxesToSpend.size == inputs.size, s"boxesToSpend.size ${boxesToSpend.size} != inputs.size ${inputs.size}")
-<<<<<<< HEAD
       .validateSeq(boxesToSpend.zipWithIndex) { case (validation, (box, idx)) =>
         val input = inputs(idx)
         val proof = input.spendingProof
@@ -150,49 +145,7 @@
             }
         }
       }
-=======
-      .validateSeq(boxesToSpend.zipWithIndex)(validateBox(boxesToSpend, blockchainState))
-      .demandSuccess(inputSum, s"Overflow in inputs in $this")
-      .demandSuccess(outputSum, s"Overflow in outputs in $this")
-      .demand(inputSum == outputSum, s"Ergo token preservation is broken in $this")
-      .demandTry(outAssetsOpt, s"Assets preservation rule is broken in $this")(validateAssets(boxesToSpend))
->>>>>>> 3b8cc00b
       .toTry
-  }
-
-  private def validateBox(boxesToSpend: IndexedSeq[ErgoBox], blockchainState: ErgoStateContext)
-                         (validation: ValidationState[Long], boxWithIndex: (ErgoBox, Int)): ValidationResult[Long] = {
-    val (box, idx) = boxWithIndex
-    val input = inputs(idx)
-    val proof = input.spendingProof
-    val proverExtension = proof.extension
-    lazy val lastUtxoDigest = AvlTreeData(blockchainState.digest, ErgoBox.BoxId.size)
-    def ctx = ErgoLikeContext(blockchainState.height, lastUtxoDigest, boxesToSpend, this, box, proverExtension)
-
-    lazy val costTry = verifier.verify(box.proposition, ctx, proof, messageToSign)
-    lazy val (isValidBox, scriptCost) = costTry.getOrElse((false, 0L))
-    validation
-      .demandEqualArrays(box.id, input.boxId, "Box id doesn't match input")
-      .demandSuccess(costTry, s"Invalid transaction $this")
-      .demand(isValidBox, s"Input proposition proof failed for input #$idx of tx $this")
-      .payloadMap(_ + scriptCost)
-  }
-
-  private def validateAssets(boxesToSpend: IndexedSeq[ErgoBox])
-                            (validation: ValidationState[Long],
-                             assets: Map[ByteArrayWrapper, Long]): ValidationResult[Long] = {
-    val inAssets = mutable.Map[ByteArrayWrapper, Long]()
-    fillAssetsMap(boxesToSpend, inAssets)
-    lazy val newAssetId = ByteArrayWrapper(inputs.head.boxId)
-    validation.validateSeq(assets) {
-      case (validation, (outAssetId, outAmount)) =>
-        val inAmount: Long = inAssets.remove(outAssetId).getOrElse(-1L)
-        validation
-          .validate(inAmount >= outAmount || (outAssetId == newAssetId && outAmount > 0)) {
-            fatal(s"Assets preservation rule is broken in $this. " +
-              s"Amount in: $inAmount, out: $outAmount, Allowed new asset: $newAssetId out: $outAssetId")
-          }
-    }
   }
 
   override type M = ErgoTransaction
