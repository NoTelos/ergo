package org.ergoplatform.db

import java.io.File

import org.iq80.leveldb.{DBFactory, Options}
import scorex.util.ScorexLogging

object LDBFactory extends ScorexLogging {

  private val nativeFactory = "org.fusesource.leveldbjni.JniDBFactory"
  private val javaFactory   = "org.iq80.leveldb.impl.Iq80DBFactory"

  lazy val factory: DBFactory = {
    val loaders = List(ClassLoader.getSystemClassLoader, this.getClass.getClassLoader)
    val factories = List(nativeFactory, javaFactory)
    val pairs = loaders.view
      .zip(factories)
      .flatMap { case (loader, factoryName) =>
        loadFactory(loader, factoryName).map(factoryName -> _)
      }

    val (name, factory) = pairs.headOption.getOrElse(
      throw new RuntimeException(s"Could not load any of the factory classes: $nativeFactory, $javaFactory"))

    if (name == javaFactory) {
      log.warn("Using the pure java LevelDB implementation which is still experimental")
    } else {
      log.info(s"Loaded $name with $factory")
    }

    factory
  }

<<<<<<< HEAD
  def createKvDb(path: String): LDBKVStore = {
    val dir = new File(path)
    dir.mkdirs()
    val options = new Options()
    options.createIfMissing(true)
    val db = factory.open(dir, options)
    new LDBKVStore(db)
  }
=======
  private def loadFactory(loader: ClassLoader, factoryName: String): Option[DBFactory] =
    try Some(loader.loadClass(factoryName).getConstructor().newInstance().asInstanceOf[DBFactory])
    catch {
      case e: Throwable =>
        log.warn(s"Failed to load database factory $factoryName due to: $e")
        None
    }
>>>>>>> 517507fa

}<|MERGE_RESOLUTION|>--- conflicted
+++ resolved
@@ -31,7 +31,14 @@
     factory
   }
 
-<<<<<<< HEAD
+  private def loadFactory(loader: ClassLoader, factoryName: String): Option[DBFactory] =
+    try Some(loader.loadClass(factoryName).getConstructor().newInstance().asInstanceOf[DBFactory])
+    catch {
+      case e: Throwable =>
+        log.warn(s"Failed to load database factory $factoryName due to: $e")
+        None
+    }
+
   def createKvDb(path: String): LDBKVStore = {
     val dir = new File(path)
     dir.mkdirs()
@@ -40,14 +47,5 @@
     val db = factory.open(dir, options)
     new LDBKVStore(db)
   }
-=======
-  private def loadFactory(loader: ClassLoader, factoryName: String): Option[DBFactory] =
-    try Some(loader.loadClass(factoryName).getConstructor().newInstance().asInstanceOf[DBFactory])
-    catch {
-      case e: Throwable =>
-        log.warn(s"Failed to load database factory $factoryName due to: $e")
-        None
-    }
->>>>>>> 517507fa
 
 }