--- conflicted
+++ resolved
@@ -130,14 +130,10 @@
     TransactionsApiRoute(readersHolderRef, nodeViewHolderRef, settings.restApi),
     WalletApiRoute(readersHolderRef, nodeViewHolderRef, ergoSettings),
     UtxoApiRoute(readersHolderRef, settings.restApi),
-<<<<<<< HEAD
     ScriptApiRoute(readersHolderRef, ergoSettings),
     ApplicationApiRoute(readersHolderRef, ergoSettings)
-  )
-=======
-    ScriptApiRoute(readersHolderRef, ergoSettings)
   ) ++ minerRefOpt.map(minerRef => MiningApiRoute(minerRef, ergoSettings)).toSeq
->>>>>>> 9744490b
+
 
   private val swaggerRoute = SwaggerRoute(settings.restApi, swaggerConfig)
   private val panelRoute = NodePanelRoute()
