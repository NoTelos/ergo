--- conflicted
+++ resolved
@@ -32,13 +32,9 @@
 
 class ErgoApp(args: Args) extends ScorexLogging {
 
-<<<<<<< HEAD
+  log.info(s"Running with args: $args")
+
   private val ergoSettings: ErgoSettings = ErgoSettings.read(args)
-=======
-  log.info(s"Running with args: $args")
-
-  private var ergoSettings: ErgoSettings = ErgoSettings.read(args)
->>>>>>> 9724e31e
 
   implicit private def settings: ScorexSettings = ergoSettings.scorexSettings
 
