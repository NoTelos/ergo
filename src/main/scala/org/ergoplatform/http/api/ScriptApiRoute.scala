package org.ergoplatform.http.api


import akka.actor.{ActorRef, ActorRefFactory}
import akka.http.scaladsl.server.{Directive1, Route}
import akka.pattern.ask
import io.circe.syntax._
import io.circe.{Decoder, Encoder, HCursor, Json}
import org.ergoplatform.nodeView.ErgoReadersHolder.{GetReaders, Readers}
import org.ergoplatform.nodeView.wallet.ErgoWalletReader
import org.ergoplatform.nodeView.wallet.requests.PaymentRequestDecoder
import org.ergoplatform.settings.ErgoSettings
import org.ergoplatform._
import org.ergoplatform.modifiers.mempool.{ErgoTransaction, UnsignedErgoTransaction}
import org.ergoplatform.nodeView.state.UtxoStateReader
import scorex.core.api.http.ApiError.BadRequest
import scorex.core.api.http.ApiResponse
import scorex.core.settings.RESTApiSettings
import scorex.util.encode.Base16
import sigmastate.Values.{ByteArrayConstant, ErgoTree, SigmaBoolean}
import sigmastate._
import sigmastate.basics.DLogProtocol.ProveDlog
import sigmastate.eval.{CompiletimeIRContext, IRContext, RuntimeIRContext}
import sigmastate.lang.SigmaCompiler
import sigmastate.serialization.ValueSerializer
import special.sigma.AnyValue

import scala.concurrent.Future
import scala.concurrent.duration._
import scala.util.{Failure, Success, Try}

case class CryptoResult(value: SigmaBoolean, cost: Long)

case class ScriptApiRoute(readersHolder: ActorRef, ergoSettings: ErgoSettings)
                         (implicit val context: ActorRefFactory) extends ErgoBaseApiRoute with ApiCodecs {

  import org.ergoplatform.nodeView.wallet.requests.SigmaBooleanCodecs._
  import HintExtractionRequest._

  implicit val paymentRequestDecoder: PaymentRequestDecoder = new PaymentRequestDecoder(ergoSettings)
  implicit val addressEncoder: ErgoAddressEncoder = ErgoAddressEncoder(ergoSettings.chainSettings.addressPrefix)
  implicit val addressJsonEncoder: Encoder[ErgoAddress] = paymentRequestDecoder.addressEncoders.encoder

  val settings: RESTApiSettings = ergoSettings.scorexSettings.restApi

  override val route: Route = pathPrefix("script") {
    toStrictEntity(10.seconds) {
      // p2shAddressR ~
      p2sAddressR ~
      addressToTreeR ~
      extractHintsR ~
      addressToBytesR ~
      executeWithContextR
    }
  }

  private val loadMaxKeys: Int = 100

  private val source: Directive1[String] = entity(as[Json]).flatMap { p =>
    p.hcursor.downField("source").as[String]
      .fold(_ => reject, s => provide(s))
  }

  private def addressResponse(address: ErgoAddress): Json = Json.obj("address" -> addressJsonEncoder(address))

  private def keysToEnv(keys: Seq[ProveDlog]): Map[String, Any] = {
    keys.zipWithIndex.map { case (pk, i) => s"myPubKey_$i" -> pk }.toMap
  }

  private def compileSource(source: String, env: Map[String, Any]): Try[ErgoTree] = {
    import sigmastate.Values._
    val compiler = SigmaCompiler(ergoSettings.chainSettings.addressPrefix)
    Try(compiler.compile(env, source)(new CompiletimeIRContext)).flatMap {
      case script: Value[SSigmaProp.type@unchecked] if script.tpe == SSigmaProp =>
        Success(script)
      case script: Value[SBoolean.type@unchecked] if script.tpe == SBoolean =>
        Success(script.toSigmaProp)
      case other =>
        Failure(new Exception(s"Source compilation result is of type ${other.tpe}, but `SBoolean` expected"))
    }
  }

  private def withWalletOp[T](op: ErgoWalletReader => Future[T])(toRoute: T => Route): Route = {
    onSuccess((readersHolder ? GetReaders).mapTo[Readers].flatMap(r => op(r.w)))(toRoute)
  }

  def p2sAddressR: Route = (path("p2sAddress") & post & source) { source =>
    withWalletOp(_.publicKeys(0, loadMaxKeys)) { addrs =>
      compileSource(source, keysToEnv(addrs.map(_.pubkey))).map(Pay2SAddress.apply).fold(
        e => BadRequest(e.getMessage),
        address => ApiResponse(addressResponse(address))
      )
    }
  }

  //todo: temporarily switched off due to https://github.com/ergoplatform/ergo/issues/936
  def p2shAddressR: Route = (path("p2shAddress") & post & source) { source =>
    withWalletOp(_.publicKeys(0, loadMaxKeys)) { addrs =>
      compileSource(source, keysToEnv(addrs.map(_.pubkey))).map(Pay2SHAddress.apply).fold(
        e => BadRequest(e.getMessage),
        address => ApiResponse(addressResponse(address))
      )
    }
  }


 /**
   * Represent a request for execution of a script in a given context.
   * @param script  ErgoScript source code of the contract to execute
   * @param env      environment map of named constants used to compile the script
   * @param ctx      script execution context
   */
  case class ExecuteRequest(script: String,
                            env: Map[String,Any],
                            ctx: ErgoLikeContext)


  class ExecuteRequestDecoder(settings: ErgoSettings) extends Decoder[ExecuteRequest] with JsonCodecs {
    def apply(cursor: HCursor): Decoder.Result[ExecuteRequest] = {
      for {
        script <- cursor.downField("script").as[String]
        env <- cursor.downField("namedConstants").as[Map[String,AnyValue]]
        ctx <- cursor.downField("context").as[ErgoLikeContext]
      } yield ExecuteRequest(script, env.map({ case (k,v) => k -> v.value }), ctx)
    }
  }

  implicit val executeRequestDecoder: ExecuteRequestDecoder = new ExecuteRequestDecoder(ergoSettings)

<<<<<<< HEAD
  implicit def sigmaBooleanEncoder: Encoder[SigmaBoolean] = {
    sigma =>
      val op = sigma.opCode.toByte.asJson
      sigma match {
        case dlog: ProveDlog   => Map("op" -> op, "h" -> dlog.h.asJson).asJson
        case dht: ProveDHTuple => Map("op" -> op, "g" -> dht.g.asJson, "h" -> dht.h.asJson, "u" -> dht.u.asJson, "v" -> dht.v.asJson).asJson
        case tp: TrivialProp   => Map("op" -> op, "condition" -> tp.condition.asJson).asJson
        case and: CAND =>
          Map("op" -> op, "args" -> and.children.map(_.asJson).asJson).asJson
        case or: COR =>
          Map("op" -> op, "args" -> or.children.map(_.asJson).asJson).asJson
        case th: CTHRESHOLD =>
          Map("op" -> op, "args" -> th.children.map(_.asJson).asJson).asJson
      }
  }

  implicit def cryptResultEncoder: Encoder[CryptoResult] = {
=======
  implicit val cryptResultEncoder: Encoder[CryptoResult] = {
>>>>>>> bbed1903
    res =>
      val fields = Map(
        "value" -> res.value.asJson,
        "cost" -> res.cost.asJson
      )
      fields.asJson
  }
  
  def executeWithContextR: Route =
    (path("executeWithContext") & post & entity(as[ExecuteRequest])) { req =>
      compileSource(req.script, req.env).fold(
        e => BadRequest(e.getMessage),
        tree => {
          implicit val irc : IRContext = new RuntimeIRContext()
          val interpreter : ErgoLikeInterpreter = new ErgoLikeInterpreter()
          val prop = interpreter.propositionFromErgoTree(tree, req.ctx.asInstanceOf[interpreter.CTX])
          val res = interpreter.reduceToCrypto(req.ctx.asInstanceOf[interpreter.CTX], prop)
          res.fold(
            e => BadRequest(e.getMessage),
            s => ApiResponse(CryptoResult(s._1, s._2).asJson)
          )
        }
      )
    }

  def addressToTreeR: Route = (get & path("addressToTree" / Segment)) { addressStr =>
    addressEncoder.fromString(addressStr)
      .map(address => address.script.bytes)
      .map(Base16.encode)
      .fold(
        e => BadRequest(e.getMessage),
        tree => ApiResponse(Map("tree" -> tree).asJson)
      )
  }

  def extractHintsR: Route = (path("extractHints") & post & entity(as[HintExtractionRequest])) { her =>
    import org.ergoplatform.nodeView.wallet.requests.HintCodecs._
    val tx = her.tx

    onSuccess((readersHolder ? GetReaders).mapTo[Readers].flatMap{readers =>
      val (boxesToSpend, dataBoxes) = readers.s match {
        case utxo: UtxoStateReader =>
          val bts = tx.inputs.map(_.boxId).flatMap(utxo.boxById)
          val db = tx.dataInputs.map(_.boxId).flatMap(utxo.boxById)
          (bts, db)
        case _ => ???
      }
      readers.w.extractHints(tx, boxesToSpend, dataBoxes, her.real, her.simulated)
    })(ehr => ApiResponse(ehr.transactionHintsBag))
  }

  def addressToBytesR: Route = (get & path("addressToBytes" / Segment)) { addressStr =>
    addressEncoder.fromString(addressStr)
      .map(address => address.script.bytes)
      .map(ByteArrayConstant.apply)
      .map(ValueSerializer.serialize)
      .map(Base16.encode)
      .fold(
        e => BadRequest(e.getMessage),
        bs => ApiResponse(Map("bytes" -> bs).asJson)
      )
  }

}

case class HintExtractionRequest(tx: ErgoTransaction,
                                 real: Seq[SigmaBoolean],
                                 simulated: Seq[SigmaBoolean])

object HintExtractionRequest extends ApiCodecs {

  import org.ergoplatform.nodeView.wallet.requests.SigmaBooleanCodecs.{sigmaBooleanEncoder, sigmaBooleanDecoder}

  //cd0354efc32652cad6cf1231be987afa29a686af30b5735995e3ce51339c4d0ca380 , cd is op, 03... is ec point

  implicit val hintExtractionRequestEncoder: Encoder[HintExtractionRequest] = {hr =>
    Map(
      "tx" -> hr.tx.asJson,
      "real" -> hr.real.asJson,
      "simulated" -> hr.simulated.asJson
    ).asJson
  }

  implicit val hintExtractionRequestDecoder: Decoder[HintExtractionRequest] = {cursor =>
    for {
      tx <- cursor.downField("tx").as[ErgoTransaction]
      real <- cursor.downField("real").as[Seq[SigmaBoolean]]
      simulated <- cursor.downField("simulated").as[Seq[SigmaBoolean]]
    } yield HintExtractionRequest(tx, real, simulated)
  }

}

case class CommitmentGenerationRequest(utx: UnsignedErgoTransaction,
                                       externalKeys: Option[Seq[SigmaBoolean]])

object CommitmentGenerationRequest extends ApiCodecs {

  import org.ergoplatform.nodeView.wallet.requests.SigmaBooleanCodecs.{sigmaBooleanEncoder, sigmaBooleanDecoder}

  implicit val commitmentGenerationRequestEncoder: Encoder[CommitmentGenerationRequest] = {hr =>
    Map(
      "tx" -> hr.utx.asJson,
      "externalKeys" -> hr.externalKeys.asJson
    ).asJson
  }

  implicit val commitmentGenerationRequestDecoder: Decoder[CommitmentGenerationRequest] = {cursor =>
    for {
      tx <- cursor.downField("tx").as[UnsignedErgoTransaction]
      externalKeys <- cursor.downField("externalKeys").as[Option[Seq[SigmaBoolean]]]
    } yield CommitmentGenerationRequest(tx, externalKeys)
  }

}<|MERGE_RESOLUTION|>--- conflicted
+++ resolved
@@ -127,7 +127,6 @@
 
   implicit val executeRequestDecoder: ExecuteRequestDecoder = new ExecuteRequestDecoder(ergoSettings)
 
-<<<<<<< HEAD
   implicit def sigmaBooleanEncoder: Encoder[SigmaBoolean] = {
     sigma =>
       val op = sigma.opCode.toByte.asJson
@@ -145,9 +144,6 @@
   }
 
   implicit def cryptResultEncoder: Encoder[CryptoResult] = {
-=======
-  implicit val cryptResultEncoder: Encoder[CryptoResult] = {
->>>>>>> bbed1903
     res =>
       val fields = Map(
         "value" -> res.value.asJson,
