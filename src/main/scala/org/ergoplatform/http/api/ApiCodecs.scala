package org.ergoplatform.http.api

import io.circe._
import io.circe.syntax._
<<<<<<< HEAD
=======
import org.ergoplatform.JsonCodecs
>>>>>>> 517507fa
import org.ergoplatform.http.api.ApiEncoderOption.Detalization
import org.ergoplatform.ErgoBox
import org.ergoplatform.ErgoBox.{NonMandatoryRegisterId, RegisterId}
import org.ergoplatform.mining.{groupElemFromBytes, groupElemToBytes}
import org.ergoplatform.nodeView.history.ErgoHistory.Difficulty
import org.ergoplatform.nodeView.wallet.IdUtils.EncodedTokenId
import org.ergoplatform.nodeView.wallet.persistence.RegistryIndex
import org.ergoplatform.settings.Algos
import org.ergoplatform.wallet.boxes.TrackedBox
import scorex.core.validation.ValidationResult
<<<<<<< HEAD
import scorex.crypto.authds.{ADDigest, ADKey}
import scorex.crypto.hash.Digest32
import scorex.util.ModifierId
import sigmastate.Values.{ErgoTree, EvaluatedValue}
import sigmastate.basics.DLogProtocol.ProveDlog
import sigmastate.interpreter.CryptoConstants.EcPointType
import sigmastate.serialization.{ErgoTreeSerializer, ValueSerializer}
import sigmastate.SType
=======
import sigmastate.basics.DLogProtocol.ProveDlog
import sigmastate.interpreter.CryptoConstants.EcPointType
>>>>>>> 517507fa

trait ApiCodecs extends JsonCodecs {

  def fromValidation[T](validationResult: ValidationResult[T])
                       (implicit cursor: ACursor): Either[DecodingFailure, T] = {
    fromTry(validationResult.toTry)
  }

  implicit val bigIntEncoder: Encoder[BigInt] = { bigInt =>
    JsonNumber.fromDecimalStringUnsafe(bigInt.toString).asJson
  }

  implicit val difficultyEncoder: Encoder[Difficulty] = bigIntEncoder

  implicit val ecPointDecoder: Decoder[EcPointType] = { implicit cursor =>
    for {
      str <- cursor.as[String]
      bytes <- fromTry(Algos.decode(str))
    } yield groupElemFromBytes(bytes)
  }

  implicit val ecPointEncoder: Encoder[EcPointType] = { point:EcPointType =>
      groupElemToBytes(point).asJson
  }

<<<<<<< HEAD
  implicit val byteSeqEncoder: Encoder[IndexedSeq[Byte]] = { in =>
    Algos.encode(in.toArray).asJson
  }

  implicit val modifierIdEncoder: Encoder[ModifierId] = Algos.encode(_).asJson

  implicit val modifierIdDecoder: Decoder[ModifierId] = _.as[String].map(ModifierId @@ _)

  implicit val digest32Encoder: Encoder[Digest32] = _.array.asJson

  implicit val digest32Decoder: Decoder[Digest32] = bytesDecoder(Digest32 @@ _)

  implicit val adKeyEncoder: Encoder[ADKey] = _.array.asJson

  implicit val adKeyDecoder: Decoder[ADKey] = bytesDecoder(ADKey @@ _)

  implicit val adDigestDecoder: Decoder[ADDigest] = bytesDecoder(ADDigest @@ _)

  def bytesDecoder[T](transform: Array[Byte] => T): Decoder[T] = { implicit cursor =>
    for {
      str <- cursor.as[String]
      bytes <- fromTry(Algos.decode(str))
    } yield transform(bytes)
  }

  implicit val ergoTreeEncoder: Encoder[ErgoTree] = { value =>
    ErgoTreeSerializer.DefaultSerializer.serializeErgoTree(value).asJson
  }

  implicit val ergoTreeDecoder: Decoder[ErgoTree] = {
    decodeErgoTree(_.asInstanceOf[ErgoTree])
  }

  implicit val evaluatedValueEncoder: Encoder[EvaluatedValue[SType]] = { value =>
    ValueSerializer.serialize(value).asJson
  }

  implicit val evaluatedValueDecoder: Decoder[EvaluatedValue[SType]] = {
    decodeEvaluatedValue(_.asInstanceOf[EvaluatedValue[SType]])
  }

  def decodeEvaluatedValue[T](transform: EvaluatedValue[SType] => T): Decoder[T] = { implicit cursor: ACursor =>
    cursor.as[Array[Byte]] flatMap { bytes =>
      fromThrows(transform(ValueSerializer.deserialize(bytes).asInstanceOf[EvaluatedValue[SType]]))
    }
  }

  def decodeErgoTree[T](transform: ErgoTree => T): Decoder[T] = { implicit cursor: ACursor =>
    cursor.as[Array[Byte]] flatMap { bytes =>
      fromThrows(transform(ErgoTreeSerializer.DefaultSerializer.deserializeErgoTree(bytes)))
    }
  }

  implicit val registerIdEncoder: Encoder[RegisterId] = { regId =>
    s"R${regId.number}".asJson
  }

  implicit val registerIdDecoder: Decoder[RegisterId] = { implicit cursor =>
    for {
      regId <- cursor.as[String]
      reg <- fromOption(ErgoBox.registerByName.get(regId))
    } yield reg
  }

  implicit val nonMandatoryRegisterIdEncoder: KeyEncoder[NonMandatoryRegisterId] = { regId =>
    s"R${regId.number}"
  }

  implicit val nonMandatoryRegisterIdDecoder: KeyDecoder[NonMandatoryRegisterId] = { key =>
    ErgoBox.registerByName.get(key).collect {
      case nonMandatoryId: NonMandatoryRegisterId => nonMandatoryId
    }
  }

  implicit val proveDlogEncoder: Encoder[ProveDlog] = _.pkBytes.asJson

  def decodeNonMandatoryRegisterId(key: String)(implicit cursor: ACursor): Decoder.Result[NonMandatoryRegisterId] = {
    nonMandatoryRegisterIdDecoder
      .apply(key.toUpperCase)
      .toRight(DecodingFailure(s"Unknown register identifier: $key", cursor.history))
  }

  implicit val nonMandatoryRegistersEncoder: Encoder[Map[NonMandatoryRegisterId, EvaluatedValue[_ <: SType]]] = {
    _.map { case (key, value) =>
      nonMandatoryRegisterIdEncoder(key) -> evaluatedValueEncoder(value)
    }.asJson
  }

  implicit def assetEncoder[Id: Encoder]: Encoder[(Id, Long)] = { asset =>
    Json.obj(
      "tokenId" -> asset._1.asJson,
      "amount" -> asset._2.asJson
    )
  }

  implicit val boxEncoder: Encoder[ErgoBox] = { box =>
    Json.obj(
      "boxId" -> box.id.asJson,
      "value" -> box.value.asJson,
      "ergoTree" -> ergoTreeEncoder(box.ergoTree),
      "assets" -> box.additionalTokens.toArray.toSeq.asJson,
      "creationHeight" -> box.creationHeight.asJson,
      "additionalRegisters" -> nonMandatoryRegistersEncoder(box.additionalRegisters)
    )
  }

=======
  implicit val proveDlogEncoder: Encoder[ProveDlog] = _.pkBytes.asJson

>>>>>>> 517507fa
  implicit val encodedTokenIdEncoder: Encoder[EncodedTokenId] = _.asJson

  implicit val balancesSnapshotEncoder: Encoder[RegistryIndex] = { v =>
    import v._
    Json.obj(
      "height" -> height.asJson,
      "balance" -> balance.asJson,
      "assets" -> assetBalances.map(x => (x._1: String, x._2)).asJson
    )
  }

  implicit def trackedBoxEncoder(implicit opts: Detalization): Encoder[TrackedBox] = { box =>
    val plainFields = Map(
      "spent" -> box.spendingStatus.spent.asJson,
      "onchain" -> box.chainStatus.onChain.asJson,
      "certain" -> box.certainty.certain.asJson,
      "creationOutIndex" -> box.creationOutIndex.asJson,
      "inclusionHeight" -> box.inclusionHeightOpt.asJson,
      "spendingHeight" -> box.spendingHeightOpt.asJson,
      "applicationId" -> box.applicationId.asJson,
      "box" -> box.box.asJson
    )
    val fieldsWithTx = if (opts.showDetails) {
      plainFields +
        ("creationTransaction" -> box.creationTxId.asJson) +
        ("spendingTransaction" -> box.spendingTxIdOpt.asJson)
    } else {
      plainFields +
        ("creationTransactionId" -> box.creationTxId.asJson) +
        ("spendingTransactionId" -> box.spendingTxIdOpt.asJson)
    }
    fieldsWithTx.asJson
  }
}

trait ApiEncoderOption

object ApiEncoderOption {

  abstract class Detalization(val showDetails: Boolean) extends ApiEncoderOption {
    implicit def implicitValue: Detalization = this
  }

  case object ShowDetails extends Detalization(true)

  case object HideDetails extends Detalization(false)

}<|MERGE_RESOLUTION|>--- conflicted
+++ resolved
@@ -2,10 +2,7 @@
 
 import io.circe._
 import io.circe.syntax._
-<<<<<<< HEAD
-=======
 import org.ergoplatform.JsonCodecs
->>>>>>> 517507fa
 import org.ergoplatform.http.api.ApiEncoderOption.Detalization
 import org.ergoplatform.ErgoBox
 import org.ergoplatform.ErgoBox.{NonMandatoryRegisterId, RegisterId}
@@ -16,19 +13,8 @@
 import org.ergoplatform.settings.Algos
 import org.ergoplatform.wallet.boxes.TrackedBox
 import scorex.core.validation.ValidationResult
-<<<<<<< HEAD
-import scorex.crypto.authds.{ADDigest, ADKey}
-import scorex.crypto.hash.Digest32
-import scorex.util.ModifierId
-import sigmastate.Values.{ErgoTree, EvaluatedValue}
 import sigmastate.basics.DLogProtocol.ProveDlog
 import sigmastate.interpreter.CryptoConstants.EcPointType
-import sigmastate.serialization.{ErgoTreeSerializer, ValueSerializer}
-import sigmastate.SType
-=======
-import sigmastate.basics.DLogProtocol.ProveDlog
-import sigmastate.interpreter.CryptoConstants.EcPointType
->>>>>>> 517507fa
 
 trait ApiCodecs extends JsonCodecs {
 
@@ -54,117 +40,8 @@
       groupElemToBytes(point).asJson
   }
 
-<<<<<<< HEAD
-  implicit val byteSeqEncoder: Encoder[IndexedSeq[Byte]] = { in =>
-    Algos.encode(in.toArray).asJson
-  }
-
-  implicit val modifierIdEncoder: Encoder[ModifierId] = Algos.encode(_).asJson
-
-  implicit val modifierIdDecoder: Decoder[ModifierId] = _.as[String].map(ModifierId @@ _)
-
-  implicit val digest32Encoder: Encoder[Digest32] = _.array.asJson
-
-  implicit val digest32Decoder: Decoder[Digest32] = bytesDecoder(Digest32 @@ _)
-
-  implicit val adKeyEncoder: Encoder[ADKey] = _.array.asJson
-
-  implicit val adKeyDecoder: Decoder[ADKey] = bytesDecoder(ADKey @@ _)
-
-  implicit val adDigestDecoder: Decoder[ADDigest] = bytesDecoder(ADDigest @@ _)
-
-  def bytesDecoder[T](transform: Array[Byte] => T): Decoder[T] = { implicit cursor =>
-    for {
-      str <- cursor.as[String]
-      bytes <- fromTry(Algos.decode(str))
-    } yield transform(bytes)
-  }
-
-  implicit val ergoTreeEncoder: Encoder[ErgoTree] = { value =>
-    ErgoTreeSerializer.DefaultSerializer.serializeErgoTree(value).asJson
-  }
-
-  implicit val ergoTreeDecoder: Decoder[ErgoTree] = {
-    decodeErgoTree(_.asInstanceOf[ErgoTree])
-  }
-
-  implicit val evaluatedValueEncoder: Encoder[EvaluatedValue[SType]] = { value =>
-    ValueSerializer.serialize(value).asJson
-  }
-
-  implicit val evaluatedValueDecoder: Decoder[EvaluatedValue[SType]] = {
-    decodeEvaluatedValue(_.asInstanceOf[EvaluatedValue[SType]])
-  }
-
-  def decodeEvaluatedValue[T](transform: EvaluatedValue[SType] => T): Decoder[T] = { implicit cursor: ACursor =>
-    cursor.as[Array[Byte]] flatMap { bytes =>
-      fromThrows(transform(ValueSerializer.deserialize(bytes).asInstanceOf[EvaluatedValue[SType]]))
-    }
-  }
-
-  def decodeErgoTree[T](transform: ErgoTree => T): Decoder[T] = { implicit cursor: ACursor =>
-    cursor.as[Array[Byte]] flatMap { bytes =>
-      fromThrows(transform(ErgoTreeSerializer.DefaultSerializer.deserializeErgoTree(bytes)))
-    }
-  }
-
-  implicit val registerIdEncoder: Encoder[RegisterId] = { regId =>
-    s"R${regId.number}".asJson
-  }
-
-  implicit val registerIdDecoder: Decoder[RegisterId] = { implicit cursor =>
-    for {
-      regId <- cursor.as[String]
-      reg <- fromOption(ErgoBox.registerByName.get(regId))
-    } yield reg
-  }
-
-  implicit val nonMandatoryRegisterIdEncoder: KeyEncoder[NonMandatoryRegisterId] = { regId =>
-    s"R${regId.number}"
-  }
-
-  implicit val nonMandatoryRegisterIdDecoder: KeyDecoder[NonMandatoryRegisterId] = { key =>
-    ErgoBox.registerByName.get(key).collect {
-      case nonMandatoryId: NonMandatoryRegisterId => nonMandatoryId
-    }
-  }
-
   implicit val proveDlogEncoder: Encoder[ProveDlog] = _.pkBytes.asJson
 
-  def decodeNonMandatoryRegisterId(key: String)(implicit cursor: ACursor): Decoder.Result[NonMandatoryRegisterId] = {
-    nonMandatoryRegisterIdDecoder
-      .apply(key.toUpperCase)
-      .toRight(DecodingFailure(s"Unknown register identifier: $key", cursor.history))
-  }
-
-  implicit val nonMandatoryRegistersEncoder: Encoder[Map[NonMandatoryRegisterId, EvaluatedValue[_ <: SType]]] = {
-    _.map { case (key, value) =>
-      nonMandatoryRegisterIdEncoder(key) -> evaluatedValueEncoder(value)
-    }.asJson
-  }
-
-  implicit def assetEncoder[Id: Encoder]: Encoder[(Id, Long)] = { asset =>
-    Json.obj(
-      "tokenId" -> asset._1.asJson,
-      "amount" -> asset._2.asJson
-    )
-  }
-
-  implicit val boxEncoder: Encoder[ErgoBox] = { box =>
-    Json.obj(
-      "boxId" -> box.id.asJson,
-      "value" -> box.value.asJson,
-      "ergoTree" -> ergoTreeEncoder(box.ergoTree),
-      "assets" -> box.additionalTokens.toArray.toSeq.asJson,
-      "creationHeight" -> box.creationHeight.asJson,
-      "additionalRegisters" -> nonMandatoryRegistersEncoder(box.additionalRegisters)
-    )
-  }
-
-=======
-  implicit val proveDlogEncoder: Encoder[ProveDlog] = _.pkBytes.asJson
-
->>>>>>> 517507fa
   implicit val encodedTokenIdEncoder: Encoder[EncodedTokenId] = _.asJson
 
   implicit val balancesSnapshotEncoder: Encoder[RegistryIndex] = { v =>
@@ -174,6 +51,20 @@
       "balance" -> balance.asJson,
       "assets" -> assetBalances.map(x => (x._1: String, x._2)).asJson
     )
+  }
+
+  // todo: this val is named "anyRegisterIdEncoder" because parent trait already contains
+  // "registerIdEncoder" which is actually a KeyEncoder for NonMandatoryRegisterId
+  implicit val RegisterIdEncoder: Encoder[RegisterId] = { regId =>
+    s"R${regId.number}".asJson
+  }
+
+  // todo: see comment for "RegisterIdEncoder" above
+  implicit val anyRegisterIdDecoder: Decoder[RegisterId] = { implicit cursor =>
+    for {
+      regId <- cursor.as[String]
+      reg <- fromOption(ErgoBox.registerByName.get(regId))
+    } yield reg
   }
 
   implicit def trackedBoxEncoder(implicit opts: Detalization): Encoder[TrackedBox] = { box =>
