--- conflicted
+++ resolved
@@ -10,7 +10,6 @@
 import scorex.core.api.http.ApiError.BadRequest
 import scorex.core.api.http.ApiResponse
 import scorex.core.settings.RESTApiSettings
-
 import scala.util.{Failure, Success}
 import ScanEntities._
 import org.ergoplatform.wallet.Constants.ScanId
@@ -18,13 +17,8 @@
 /**
   * This class contains methods to register / deregister and list external scans, and also to serve them.
   * For serving external scans, this class has following methods:
-<<<<<<< HEAD
-  * * a method to stop tracking some box
-  * * a method to list boxes not spent yet
-=======
   *   * methods to track or stop tracking some box
   *   * a method to list boxes not spent yet
->>>>>>> b6bf5bfb
   *
   * See EIP-0001 (https://github.com/ergoplatform/eips/blob/master/eip-0001.md) for motivation behind this API.
   */
@@ -62,7 +56,6 @@
     }
   }
 
-
   def listScansR: Route = (path("listAll") & get) {
     withWallet(_.readScans().map(_.apps))
   }
@@ -75,7 +68,6 @@
     })
   }
 
-
   def stopTrackingR: Route = (path("stopTracking") & post & entity(as[ScanIdBoxId])) { scanIdBoxId =>
     withWalletOp(_.stopTracking(scanIdBoxId.scanId, scanIdBoxId.boxId).map(_.status)) {
       case Failure(e) => BadRequest(s"Bad request ($scanIdBoxId): ${Option(e.getMessage).getOrElse(e.toString)}")
@@ -83,11 +75,11 @@
     }
   }
 
-
   def addBoxR: Route = (path("addBox") & post & entity(as[BoxWithScanIds])) { scanIdsBox =>
     withWalletOp(_.addBox(scanIdsBox.box, scanIdsBox.scanIds).map(_.status)) {
       case Failure(e) => BadRequest(s"Bad request ($scanIdsBox): ${Option(e.getMessage).getOrElse(e.toString)}")
       case Success(_) => ApiResponse(scanIdsBox.box.id)
     }
   }
+
 }