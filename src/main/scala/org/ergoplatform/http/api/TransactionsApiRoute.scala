package org.ergoplatform.http.api

import akka.actor.{ActorRef, ActorRefFactory}
import akka.http.scaladsl.server.Route
import akka.pattern.ask
import io.circe.Json
import io.circe.syntax._
import org.ergoplatform.modifiers.mempool.ErgoTransaction
import org.ergoplatform.nodeView.ErgoReadersHolder.{GetReaders, Readers}
import org.ergoplatform.nodeView.mempool.ErgoMemPoolReader
import org.ergoplatform.nodeView.state.{ErgoStateReader, UtxoStateReader}
import scorex.core.NodeViewHolder.ReceivableMessages.LocallyGeneratedTransaction
import scorex.core.api.http.ApiError.BadRequest
import scorex.core.api.http.ApiResponse
import scorex.core.settings.RESTApiSettings

import scala.concurrent.Future
import scala.util.Try

case class TransactionsApiRoute(readersHolder: ActorRef, nodeViewActorRef: ActorRef, settings: RESTApiSettings)
                               (implicit val context: ActorRefFactory) extends ErgoBaseApiRoute with ApiCodecs {

  override val route: Route = pathPrefix("transactions") {
<<<<<<< HEAD
    getUnconfirmedTransactionsR ~ sendTransactionR ~ checkTransactionR
=======
    checkTransactionR ~ getUnconfirmedTransactionsR ~ sendTransactionR
>>>>>>> f7f4711f
  }

  private def getMemPool: Future[ErgoMemPoolReader] = (readersHolder ? GetReaders).mapTo[Readers].map(_.m)

  private def getStateAndPool: Future[(ErgoStateReader, ErgoMemPoolReader)] =
    (readersHolder ? GetReaders).mapTo[Readers].map { rs =>
      (rs.s, rs.m)
    }

  private def getUnconfirmedTransactions(offset: Int, limit: Int): Future[Json] = getMemPool.map { p =>
    p.getAll.slice(offset, offset + limit).map(_.asJson).asJson
  }

  private def validateTransactionAndProcess(tx: ErgoTransaction)(processFn: ErgoTransaction => Any): Route = {
    onSuccess {
      getStateAndPool
        .map {
          case (utxo: UtxoStateReader, mp: ErgoMemPoolReader) =>
            utxo.withTransactions(mp.getAll).validate(tx)
          case _ =>
            tx.statelessValidity
        }
    } {
      _.fold(
        e => BadRequest(s"Malformed transaction: ${e.getMessage}"),
        _ => {
          processFn(tx)
          ApiResponse(tx.id)
        }
      )
    }
  }

  def sendTransactionR: Route = (pathEnd & post & entity(as[ErgoTransaction])) { tx =>
    validateTransactionAndProcess(tx) { tx =>
      nodeViewActorRef ! LocallyGeneratedTransaction[ErgoTransaction](tx)
    }
  }

  def checkTransactionR: Route = (path("check") & post & entity(as[ErgoTransaction])) { tx =>
    validateTransactionAndProcess(tx) { tx => tx }
  }

  def getUnconfirmedTransactionsR: Route = (path("unconfirmed") & get & paging) { (offset, limit) =>
    ApiResponse(getUnconfirmedTransactions(offset, limit))
  }

  def checkTransactionR: Route = (path("check") & post & entity(as[ErgoTransaction])) {tx =>
    onSuccess {
      getState
        .map {
          case validator: TransactionValidation[ErgoTransaction@unchecked] =>
            validator.validate(tx)
          case _ =>
            Try(new Exception("Transaction validation is not supported in absence of UTXO set"))
        }
    } {
      _.fold(
        e => BadRequest(s"Validation failed: ${e.getMessage}"),
        _ => ApiResponse(tx.id)
      )
    }
  }

}<|MERGE_RESOLUTION|>--- conflicted
+++ resolved
@@ -21,11 +21,7 @@
                                (implicit val context: ActorRefFactory) extends ErgoBaseApiRoute with ApiCodecs {
 
   override val route: Route = pathPrefix("transactions") {
-<<<<<<< HEAD
-    getUnconfirmedTransactionsR ~ sendTransactionR ~ checkTransactionR
-=======
     checkTransactionR ~ getUnconfirmedTransactionsR ~ sendTransactionR
->>>>>>> f7f4711f
   }
 
   private def getMemPool: Future[ErgoMemPoolReader] = (readersHolder ? GetReaders).mapTo[Readers].map(_.m)
