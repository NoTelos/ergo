--- conflicted
+++ resolved
@@ -69,8 +69,6 @@
   def getUnconfirmedTransactionsR: Route = (path("unconfirmed") & get & paging) { (offset, limit) =>
     ApiResponse(getUnconfirmedTransactions(offset, limit))
   }
-<<<<<<< HEAD
-=======
 
   val feeHistogramParameters: Directive[(Int, Long)] = parameters("bins".as[Int] ? 10, "maxtime".as[Long] ? (60*1000L))
 
@@ -89,5 +87,4 @@
   def getExpectedWaitTimeR: Route = (path("waittime") & get & waitTimeRequestParameters) { (fee, txSize) =>
     ApiResponse(getMemPool.map(_.getExpectedWaitTime(fee,txSize).asJson))
   }
->>>>>>> 1cd362ef
 }