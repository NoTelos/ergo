--- conflicted
+++ resolved
@@ -4,21 +4,6 @@
     addressPrefix = 0
     # A difficulty the network starts with
     initialDifficultyHex = "011765000000"
-<<<<<<< HEAD
-=======
-    # Defines an id of the genesis block. Other genesis blocks will be considered invalid.
-    genesisId = "b0244dfc267baca974a4caee06120321562784303a8a688976ae56170e4d175b"
-    # Latest news from media (the Guardian, Xinhua, Vedomosti), existing cryptocurrency block ids (Bitcoin, Ethereum)
-    noPremineProof = [
-      "00000000000000000014c2e2e7e33d51ae7e66f6ccb6942c3437127b36c33747", # https://blockchair.com/bitcoin/block/00000000000000000014c2e2e7e33d51ae7e66f6ccb6942c3437127b36c33747
-      "0xd07a97293468d9132c5a2adab2e52a23009e6798608e47b0d2623c7e3e923463", # https://etherscan.io/block/0xd07a97293468d9132c5a2adab2e52a23009e6798608e47b0d2623c7e3e923463
-      "Brexit: both Tory sides play down risk of no-deal after business alarm", # https://www.theguardian.com/politics/2019/jul/01/brexit-tory-leadership-no-deal-risk-business-alarm-jeremy-hunt-boris-johnson
-      "述评：平衡、持续、包容——新时代应对全球化挑战的中国之道", # http://www.xinhuanet.com/fortune/2019-07/01/c_1124693962.htm
-      "Дивиденды ЧТПЗ вырастут на 33% на акцию" # https://www.vedomosti.ru/business/news/2019/07/01/805470-chtpz-uvelichit-viplati-dividendov-33
-    ]
-    # Base16 representation of genesis state roothash
-    genesisStateDigestHex = "a5df145d41ab15a01e0cd3ffbab046f0d029e5412293072ad0f5827428589b9302"
->>>>>>> a000524f
   }
   wallet.secretStorage.secretDir = ${ergo.directory}"/wallet/keystore"
 }
