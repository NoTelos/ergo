ergo {
  # Directory to keep data
  directory = ${user.dir}"/ergo/data"

  # Settings for node view holder regime. See papers.yellow.ModifiersProcessing.md
  node {
    # State type.  Possible options are:
    # "utxo" - keep full utxo set, that allows to validate arbitrary block and generate ADProofs
    # "digest" - keep state root hash only and validate transactions via ADProofs
    stateType = "utxo"

    # Download block transactions and verify them (requires BlocksToKeep == 0 if disabled)
    verifyTransactions = true

    # Number of last blocks to keep with transactions and ADproofs, for all other blocks only header will be stored.
    # Keep all blocks from genesis if negative
    blocksToKeep = -1

    # Download PoPoW proof on node bootstrap
    PoPoWBootstrap = false

    # Minimal suffix size for PoPoW proof (may be pre-defined constant or settings parameter)
    minimalSuffix = 10

    # Is the node is doing mining
    mining = false

    # If true, a node generates blocks being offline. The only really useful case for it probably is to start a new
    # blockchain
    offlineGeneration = false

    # Delay for miner after succesful block creation
    miningDelay = 5s

    # Number of state snapshot diffs to keep. Defines maximum rollback depth
    keepVersions = 200
  }

  testing {
    # Whether to turn on transaction generator
    transactionGeneration = false

    # Max number of transactions generated per a new block received
    maxTransactionsPerBlock = 100
  }

  cache {
    # Number of recently used modifiers that will be kept in memory
    modifiersCacheSize = 1000

    # Number of recently used indexes that will be kept in memory
    indexesCacheSize = 10000
  }

  # Chain-specific settings. Change only if you are going to launch a new chain!
  chain {
    # Network address prefix, currently reserved values are 0x00 (money chain mainnet) and 0x20 (32 in decimal,
    # money chain testnet)
    addressPrefix = 16

    # Monetary config for chain
    monetary {
      # number of blocks reward won't change (525600 (2 years) for mainnet, 10080 (14 days) for testnet)
      fixedRatePeriod = 10080
      # number of coins issued every block during fixedRatePeriod (75 Ergo)
      fixedRate = 75000000000
      # number of blocks between reward reduction (64800 (90 days) for mainnet, 2160 (3 days) for testnet)
      epochLength = 2160
      # number of coins reward decrease every epochs (3 Ergo)
      oneEpochReduction = 3000000000
      # delay between the block mined and a time, when the reward can be spend. ~ 1 day.
      minerRewardDelay = 720
      # Base16 representation of state roothash after genesis
      afterGenesisStateDigestHex = "1df226fb838115c8290019239038cdb88ec37846948729abc132d6bef446913f01"
    }

    # Desired time interval between blocks
    blockInterval = 2m

<<<<<<< HEAD
    # Length of an epoch in difficulty recalculation. 1 means difficulty recalculation every block
    epochLength = 256
=======
    # length of an epoch in difficulty recalculation. 1 means difficulty recalculation every block
    epochLength = 1024
>>>>>>> 34c2802a

    # Number of last epochs that will  be used for difficulty recalculation
    useLastEpochs = 8

    # Proof-of-Work algorithm and its parameters. Possible options are "fake" and "autolykos".
    powScheme {
      powType = "autolykos"
      k = 32
      n = 26
    }

    voting {
      # Length of an epoch in difficulty recalculation. 1 means difficulty recalculation every block
      votingLength = 1024

      # Voting epochs to vote for soft-fork
      softForkEpochs = 32

      # Voting epochs to activate a soft-fork after acceptance
      activationEpochs = 128
    }

    # Defines an id of the genesis block. Other genesis blocks will be considered invalid.
    # genesisId = "ab19bb59871e86507defb9a7769841b1130aad4d8c1ea8b0e01e0dee9e97a27e"
  }

  wallet {
    # Seed the wallet private keys are derived from
    seed = "C8FABEC17697FAF29E9887F716BB5004"

    # How many Schorr secret keys (w for the g^w public key) to generate
    dlogSecretsNumber = 4

    # Interval to re-scan uncertain boxes. When a block arrives, its transaction outputs are to be scanned, and if
    # certain bytes are found in the output script (e.g. public key bytes), the box is to be put to a queue of a boxes
    # which are potentially wallet's. But to be sure, script execution is needed, which could be costly to do in a bulk.
    # So we check from a queue only one box per "scanningInterval".
    scanningInterval = 1s
  }

  voting {
    1 = 2000000
  }
}
scorex {
  network {
    bindAddress = "0.0.0.0:9008"
    maxInvObjects = 400
    nodeName = "ergo-testnet-1.8"
    knownPeers = ["78.46.93.239:9008", "209.97.136.204:9008", "209.97.138.187:9008", "209.97.134.210:9008", "88.198.13.202:9008"]
    syncInterval = 15s
    syncStatusRefresh = 30s
    syncIntervalStable = 20s
    syncTimeout = 5s
    syncStatusRefreshStable = 1m
    deliveryTimeout = 8s
    maxDeliveryChecks = 2
    appVersion = 0.2.1
    agentName = "ergoref"
    maxModifiersCacheSize = 512
    maxPacketSize = 2048576
  }
  restApi {
    bindAddress = "0.0.0.0:9052"
    apiKeyHash = "1111"
  }
}<|MERGE_RESOLUTION|>--- conflicted
+++ resolved
@@ -77,13 +77,8 @@
     # Desired time interval between blocks
     blockInterval = 2m
 
-<<<<<<< HEAD
     # Length of an epoch in difficulty recalculation. 1 means difficulty recalculation every block
     epochLength = 256
-=======
-    # length of an epoch in difficulty recalculation. 1 means difficulty recalculation every block
-    epochLength = 1024
->>>>>>> 34c2802a
 
     # Number of last epochs that will  be used for difficulty recalculation
     useLastEpochs = 8
