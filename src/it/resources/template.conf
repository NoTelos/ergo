ergo {
  # Settings for node view holder regime. See papers.yellow.ModifiersProcessing.md
  node {
    # State type.  Possible options are:
    # "utxo" - keep full utxo set, that allows to validate arbitrary block and generate ADProofs
    # "digest" - keep state root hash only and validate transactions via ADProofs
    stateType = "utxo"

    # Download block transactions and verify them (requires BlocksToKeep == 0 if disabled)
    verifyTransactions = true

    # Number of last blocks to keep with transactions and ADproofs, for all other blocks only header will be stored.
    # Keep all blocks from genesis if negative
    blocksToKeep = -1

    # Download PoPoW proof on node bootstrap
    PoPoWBootstrap = false

    # Minimal suffix size for PoPoW proof (may be pre-defined constant or settings parameter)
    minimalSuffix = 10

    # Is the node is doing mining
    mining = true

    # If true, a node generates blocks being offline. The only really useful case for it probably is to start a new
    # blockchain
    offlineGeneration = true

    # Delay for miner after succesful block creation
    miningDelay = 5s

<<<<<<< HEAD
    snapshotCreationInterval = 4096

    keepLastSnapshots = 2
=======
    mempoolCapacity = 10000
>>>>>>> bdb7f686
  }
  chain {

    powScheme {
      powType = "fake"
    }

  }
}

scorex {
  network {
    maxPacketSize = 2048576
    maxInvObjects = 400
    bindAddress = "0.0.0.0:9001"
    knownPeers = []
    agentName = "ergo-integration-test"
  }
  restApi {
    bindAddress = "0.0.0.0:9051"
    apiKeyHash = null
  }
}<|MERGE_RESOLUTION|>--- conflicted
+++ resolved
@@ -29,13 +29,11 @@
     # Delay for miner after succesful block creation
     miningDelay = 5s
 
-<<<<<<< HEAD
     snapshotCreationInterval = 4096
 
     keepLastSnapshots = 2
-=======
+
     mempoolCapacity = 10000
->>>>>>> bdb7f686
   }
   chain {
 
