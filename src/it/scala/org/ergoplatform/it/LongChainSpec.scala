package org.ergoplatform.it

import org.ergoplatform.it.container.IntegrationSuite
import org.scalatest.FreeSpec

import scala.async.Async.{async, await}
import scala.concurrent.Await
import scala.concurrent.duration._

class LongChainSpec extends FreeSpec with IntegrationSuite {

<<<<<<< HEAD
    s"Synchronize long blocks" ignore {
    val minerConfig = noDelayConfig.withFallback(Docker.nodeConfigs.head)
    val followerConfig = nonGeneratingPeerConfig.withFallback(Docker.nodeConfigs(1))
    val miner = docker.startNode(minerConfig).success.value
    val blocksCount = 10
=======
  s"Synchronize long chain" ignore {
    val minerConfig = noDelayConfig.withFallback(nodeSeedConfigs.head)
    val followerConfig = nonGeneratingPeerConfig.withFallback(nodeSeedConfigs(1))
    val miner = docker.startNode(minerConfig).success.value
    val blocksCount = 500
>>>>>>> f2695309
    val check = async {
      await(miner.waitForHeight(blocksCount))
      val follower = docker.startNode(followerConfig).success.value
      await(follower.waitForHeight(blocksCount))
      succeed
    }
<<<<<<< HEAD
    Await.result(check, 3.minutes)
=======
    Await.result(check, 15.minutes)
>>>>>>> f2695309
  }
}
<|MERGE_RESOLUTION|>--- conflicted
+++ resolved
@@ -1,6 +1,6 @@
 package org.ergoplatform.it
 
-import org.ergoplatform.it.container.IntegrationSuite
+import org.ergoplatform.it.container.{Docker, IntegrationSuite}
 import org.scalatest.FreeSpec
 
 import scala.async.Async.{async, await}
@@ -9,29 +9,17 @@
 
 class LongChainSpec extends FreeSpec with IntegrationSuite {
 
-<<<<<<< HEAD
-    s"Synchronize long blocks" ignore {
-    val minerConfig = noDelayConfig.withFallback(Docker.nodeConfigs.head)
-    val followerConfig = nonGeneratingPeerConfig.withFallback(Docker.nodeConfigs(1))
-    val miner = docker.startNode(minerConfig).success.value
-    val blocksCount = 10
-=======
-  s"Synchronize long chain" ignore {
+    s"Synchronize long blocks" in {
     val minerConfig = noDelayConfig.withFallback(nodeSeedConfigs.head)
     val followerConfig = nonGeneratingPeerConfig.withFallback(nodeSeedConfigs(1))
     val miner = docker.startNode(minerConfig).success.value
-    val blocksCount = 500
->>>>>>> f2695309
-    val check = async {
-      await(miner.waitForHeight(blocksCount))
-      val follower = docker.startNode(followerConfig).success.value
-      await(follower.waitForHeight(blocksCount))
+    val blocksCount = 300
+      val check = async {
+        await(miner.waitForHeight(blocksCount))
+        val follower = docker.startNode(followerConfig).success.value
+        await(follower.waitForHeight(blocksCount))
       succeed
     }
-<<<<<<< HEAD
-    Await.result(check, 3.minutes)
-=======
-    Await.result(check, 15.minutes)
->>>>>>> f2695309
+      Await.result(check, 15.minutes)
   }
 }
