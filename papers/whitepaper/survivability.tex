\section{Resiliency and Survivability}
\label{sec:survivability}

Being a platform for contractual money, Ergo should also support long-term contracts for a period of at least an average person's lifetime.
However, even young existing smart contract platforms are experiencing issues with performance degradation and adaptability to external conditions.
This leads to a situation where the cryptocurrency depends on a small group of developers to provide a fixing hard-fork, or the cryptocurrency won't survive.
<<<<<<< HEAD
For example, the Ethereum network has started with the Proof-of-Work consensus algorithm and promises to switch to Proof-of-Stake in the future.
However, delays in Proof-of-Stake development lead to several fixing hard forks~\cite{ethDifficultyBomb} and the community is
still forced to rely on core developers promised to implement the next hard fork.
=======
For example, the Ethereum network was started with a Proof-of-Work consensus algorithm with a plan to switch to Proof-of-Stake in the near future.
However, delays in the Proof-of-Stake development have led to several fixing hard-forks~\cite{ethDifficultyBomb} and the community is still forced to rely on core developers promising to implement the next hard-fork.
>>>>>>> 0391de19


The first common survivability issue is that in pursuit of popularity, developers tend to implement ad-hoc solutions without proper preliminary research and testing.
Such solutions inevitably lead to bugs, which then lead to hasty bug fixes, then to fixes of those bug fixes, and so on, making the network unreliable and even less secure.
<<<<<<< HEAD
A notable example is IOTA cryptocurrency, that has implemented various scalability solutions, including own hash function and DAG structure,  that allowed it to achieve high popularity and market capitalization.
However, when analysis of these solutions was performed~\cite{heilmancryptanalysis, de2018break}, it revealed multiple serious problems including practical attacks that enabled theft of tokens.
The subsequent hard fork~\cite{IOTAReport} fixed the problem by switching to a known SHA3 hash function, confirming the uselessness of such kind of innovations.
=======
A notable example is the IOTA cryptocurrency, which implemented various scaling solutions, including its own hash function and DAG structure, that allowed it to achieve high popularity and market capitalization.
However, a detailed analysis of these solutions revealed multiple serious problems, including practical attacks that enabled token theft~\cite{heilmancryptanalysis, de2018break}.
A subsequent hard-fork~\cite{IOTAReport} then fixed these problems by switching to the well-known SHA3 hash function, thereby confirming the uselessness of such kind of innovations.
>>>>>>> 0391de19
Ergo's approach here is to use stable well-tested solutions, even if they lead to slower short-term innovations.
Most of the solutions used in Ergo are formalized in papers presented at peer-reviewed
conferences~\cite{reyzin2017improving,meshkov2017short,chepurnoy2018systematic,chepurnoy2018self,chepurnoy2018checking,duong2018multi}
and have been widely discussed in the community.


A second problem that decentralization (and thus survivability) faces is the lack of secure trustless light clients. Ergo tries to fix this problem of blockchain technology without creating new ones. Since Ergo is a PoW blockchain, it easily allows extraction of a small header from the block content.
This header alone permits validation of the work done in the block and a headers-only chain is enough for best chain selection and synchronization with the network.
A headers-only chain, although much smaller than the full blockchain, still grows linearly with time.
Recent research on light clients provides a way for light clients to synchronize with the network by downloading an even smaller amount of data, thereby unlocking the ability to join the network using untrusted low-end hardware such as mobile phones~\cite{kiayias2017non,luuflyclient}.
Ergo uses an authenticated state~\ref{sec:utxo} and for transactions included in a block, a client may download a proof of their correctness.
Thus, regardless of the blockchain size, a regular user with
a mobile phone can join the network and start using Ergo with the same security
guarantees as a full node.

Readers may notice a third potential problem in that although support for light clients solves the problem for Ergo users, it does not solve the problem for Ergo miners, who still need to keep the whole state for efficient transaction validation.
In existing blockchain systems, users can put arbitrary data into this state. This data, which lasts forever, creates a lot of dust and its size increases endlessly over time~\cite{perez2019another}.
A large state size leads to serious security issues because when the state does not fit in random-access memory, an adversary can generate transactions whose validation become very slow due to required random access to the miner's storage. This can lead to DoS attacks such as the one on Ethereum in 2016~\cite{ethDos2016}.
Moreover, the community's fear of such attacks along with the problem of ``state bloat'' without any sort of compensation to miners or users holding the state may have prevented scaling solutions that otherwise
could have been implemented (such as larger block sizes, for example).
To prevent this, Ergo has a storage rent component: if an
output remains in the state for 4 years without being consumed, a miner may charge a small fee for every
byte kept in the state.

This idea, which is similar to regular cloud storage services, was only proposed quite recently for cryptocurrencies~\cite{chepurnoy2017space} and has several important consequences.
Firstly, it ensures that Ergo mining will always be stable, unlike Bitcoin and other PoW currencies, where mining may become unstable after emission is done~\cite{carlsten2016instability}.
Secondly, growth of the state's size becomes controllable and predictable, thereby helping Ergo miners to manage their hardware requirements.
Thirdly, by collecting storage fees from outdated boxes, miners can return coins to circulation, and thus, prevent the steady decrease of circulating supply due to lost keys~\cite{wsj2018}.
All these effects should support Ergo's long-term survivability, both technically and economically.

A fourth vital challenge to survivability is that of changes in the external environment and demands placed on the protocol.
A protocol should adapt to the ever changing hardware infrastructure, new ideas to improve security or
scalability that emerge over time, the evolution of use-cases, and so on.
If all the rules are fixed without any ability to change them in a decentralized manner, even
a simple constant change can lead to heated debates and community splits. For instance,  discussion of the block-size limit in Bitcoin led to its splitting into several independent coins.
In contrast, Ergo protocol is self-amendable and is able to adapt to the changing environment.
In Ergo, parameters like block size can be changed on-the-fly via voting of miners.
At the beginning of each 1024-block voting epoch, a miner proposes changes of up to 2 parameters (such as an increase of block size and a decrease of storage fee factor). During the rest of the epoch, miners vote to approve or reject the changes.
If a majority of votes within the epoch support the change, the new values are written into the extension section of the first block of the next epoch, and
the network starts using the updated values for block mining and validation.

To absorb more fundamental changes, Ergo follows the approach of {\em soft-forkability} that
allows changing the protocol significantly while keeping old nodes operational.
At the beginning of an epoch, a miner can also propose to vote for a more fundamental change~(e.g., adding a new instruction to ErgoScript) describing affected validation rules.
Voting for such breaking changes continues for 32,768 blocks and requires at least $90\%$ of
``Yes'' votes to be accepted. Once being accepted, a 32,768-blocks long activation period starts to give outdated nodes time to update their software version.
If a node software is still not updated after the activation period, then it skips the specified checks but continues to validate all the known rules.
List of previous soft-fork changes is recorded into the extension to allow light nodes of
any software version to join the network and catch up to the current validation rules.
A combination of soft-forkability with the voting protocol allows changing of almost all the parameters of the network except the PoW rules that are responsible for the voting itself.<|MERGE_RESOLUTION|>--- conflicted
+++ resolved
@@ -4,27 +4,15 @@
 Being a platform for contractual money, Ergo should also support long-term contracts for a period of at least an average person's lifetime.
 However, even young existing smart contract platforms are experiencing issues with performance degradation and adaptability to external conditions.
 This leads to a situation where the cryptocurrency depends on a small group of developers to provide a fixing hard-fork, or the cryptocurrency won't survive.
-<<<<<<< HEAD
-For example, the Ethereum network has started with the Proof-of-Work consensus algorithm and promises to switch to Proof-of-Stake in the future.
-However, delays in Proof-of-Stake development lead to several fixing hard forks~\cite{ethDifficultyBomb} and the community is
-still forced to rely on core developers promised to implement the next hard fork.
-=======
 For example, the Ethereum network was started with a Proof-of-Work consensus algorithm with a plan to switch to Proof-of-Stake in the near future.
 However, delays in the Proof-of-Stake development have led to several fixing hard-forks~\cite{ethDifficultyBomb} and the community is still forced to rely on core developers promising to implement the next hard-fork.
->>>>>>> 0391de19
 
 
 The first common survivability issue is that in pursuit of popularity, developers tend to implement ad-hoc solutions without proper preliminary research and testing.
 Such solutions inevitably lead to bugs, which then lead to hasty bug fixes, then to fixes of those bug fixes, and so on, making the network unreliable and even less secure.
-<<<<<<< HEAD
-A notable example is IOTA cryptocurrency, that has implemented various scalability solutions, including own hash function and DAG structure,  that allowed it to achieve high popularity and market capitalization.
-However, when analysis of these solutions was performed~\cite{heilmancryptanalysis, de2018break}, it revealed multiple serious problems including practical attacks that enabled theft of tokens.
-The subsequent hard fork~\cite{IOTAReport} fixed the problem by switching to a known SHA3 hash function, confirming the uselessness of such kind of innovations.
-=======
 A notable example is the IOTA cryptocurrency, which implemented various scaling solutions, including its own hash function and DAG structure, that allowed it to achieve high popularity and market capitalization.
 However, a detailed analysis of these solutions revealed multiple serious problems, including practical attacks that enabled token theft~\cite{heilmancryptanalysis, de2018break}.
 A subsequent hard-fork~\cite{IOTAReport} then fixed these problems by switching to the well-known SHA3 hash function, thereby confirming the uselessness of such kind of innovations.
->>>>>>> 0391de19
 Ergo's approach here is to use stable well-tested solutions, even if they lead to slower short-term innovations.
 Most of the solutions used in Ergo are formalized in papers presented at peer-reviewed
 conferences~\cite{reyzin2017improving,meshkov2017short,chepurnoy2018systematic,chepurnoy2018self,chepurnoy2018checking,duong2018multi}
