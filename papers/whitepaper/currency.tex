--- conflicted
+++ resolved
@@ -1,5 +1,4 @@
 \section{Ergo's Native Token}
-<<<<<<< HEAD
 \label{sec:currency}
 
 As most of the blockchain systems, Ergo platform have its native token which is
@@ -37,48 +36,6 @@
 
 All \Erg{} tokens that will ever circulate in the system are presented in the initial state and
 that will consists of 3 boxes:
-=======
-
- \dnote{Bitcoin have utility usage to pay for network resources as well as Ethereum has a utility usage to pay for
- computations~(we've also discussed it in "Systematic approach to cryptocurrency fees" paper). Also Ethereum emission
- rate was only reduced making it better and better as a store of value and is following "set in stone social contract" that
- it will reach zero when it will switch to PoS. Keeping in mind lost coins, Ethereum may be better then Ergo even
- right now, as far as efficient number of coins in circullation may reduce with time unlike Ergo.}
-
- \dnote{Instead of comparision of medium of exchange or store of value properties with BTC/ETH, I propose to
- describe, that Erg is utility token with the different purpose~(pay storage fee) and also have limited
- supply~(that would be natural if we'll move this part into previous section)}
-
- \knote{I disagree, but you are free to propose an alternative text. Also, what was discussed in the "Systematic
- approach..." paper that is a fee structure, not usefulness of a token.}
-
- In this section, we provide some reflections on the nature of the native Ergo token. For starters, we note that
- any currency has three main functions: a medium of exchange, a unit of account, and a store of value.
-
- Bitcoin, being historically the first digitally scarce asset, is perfect as store-of-value. It is even better than gold under certain assumptions~(such as the SHA-256 hash function not being broken, and a majority of miners not willing to destroy Bitcoin), as emission is limited and known in advance. However, being the perfect store-of-value also means that it is not so good as medium-of-exchange. In particular, if one knows that Bitcoin is indeed the best tool to store value in the long term, he would use fiat whenever possible to collect more bitcoins.
-
- On the other hand, Ethereum is not just a currency, but a utility token used to pay for computations over the
-``decentralized world computer'' (or ``fully replicated programmable calculator''). However, Ethereum is not good as
- store-of-value, as emission is endless, and, historically, can be changed easily by the community along with critical system parameters.
-
- Ergo combines best from these two top blockchains. Emission is predefined and limited. Furthermore, it will be finished within
- just ten years. The system assumptions are set in stone with a precisely defined {\em social contract}~\ref{sec:social}. Also,
- Ergo is a utility token used to pay storage rent. This storage rent makes the system more stable. Lastly, Ergo is suitable for building monetary systems on top of it with properties different from the Ergo native token itself. However, participating in such systems would require using the Ergo native token as well in order to pay storage rent.
-
-
-\subsection{Currency And Emission}
-\label{sec:currency}
-
-The native currency of \Ergo{} platform is the \Erg{} token, whose unique property is
-that it is the only currency for paying storage rent in \Ergo{}~(see Section~\ref{sec:survivability} for more details).
-One \Erg{} is divisible to up to $10^9$ smaller units, called \nanoErg{}s.
-
-All \Erg{} tokens that will ever circulate in the system are present in
-the initial state and are divided into 3 parts~(boxes):
-
-\knote{no any notion of a box was introduced before, the introduction is sudden}
-\dnote{I propose to add section about Ergo state before this one and introduce box notion in it}
->>>>>>> cc707197
 
 \begin{itemize}
     \item{\em No premine proof.} This box contains exactly one~\Erg{} and is protected by a script that prevents it from being spent by anyone.
