import _root_.sbt.Keys._

organization := "org.ergoplatform"

name := "ergo"

version := "0.1.0"

scalaVersion := "2.12.3"

resolvers ++= Seq("Sonatype Releases" at "https://oss.sonatype.org/content/repositories/releases/",
  "SonaType" at "https://oss.sonatype.org/content/groups/public",
  "Typesafe maven releases" at "http://repo.typesafe.com/typesafe/maven-releases/")

libraryDependencies ++= Seq(
  "org.scalactic" %% "scalactic" % "3.0.1" % "test",
  "org.scalatest" %% "scalatest" % "3.0.1" % "test",
  "org.scalacheck" %% "scalacheck" % "1.13.+" % "test",
  "org.scorexfoundation" %% "iodb" % "0.3.1",
<<<<<<< HEAD
  "org.scorexfoundation" %% "avl-iodb" % "0.2.0",
  "org.scorexfoundation" %% "scrypto" % "1.2.2" exclude("org.slf4j", "slf4j-api"),
=======
  "org.scorexfoundation" %% "scrypto" % "1.2.3" exclude("org.slf4j", "slf4j-api"),
>>>>>>> f4f90d9f
  "org.scorexfoundation" %% "scorex-testkit" % "2.0.0-RC2-SNAPSHOT" % "test",
  "org.scorexfoundation" %% "scorex-core" % "2.0.0-RC2-SNAPSHOT",
  "com.storm-enroute" %% "scalameter" % "0.8.2"
)

javaOptions in run ++= Seq("-Xmx2G")


homepage := Some(url("http://ergoplatform.org/"))

licenses := Seq("CC0" -> url("https://creativecommons.org/publicdomain/zero/1.0/legalcode"))



<|MERGE_RESOLUTION|>--- conflicted
+++ resolved
@@ -17,12 +17,8 @@
   "org.scalatest" %% "scalatest" % "3.0.1" % "test",
   "org.scalacheck" %% "scalacheck" % "1.13.+" % "test",
   "org.scorexfoundation" %% "iodb" % "0.3.1",
-<<<<<<< HEAD
+  "org.scorexfoundation" %% "scrypto" % "1.2.3" exclude("org.slf4j", "slf4j-api"),
   "org.scorexfoundation" %% "avl-iodb" % "0.2.0",
-  "org.scorexfoundation" %% "scrypto" % "1.2.2" exclude("org.slf4j", "slf4j-api"),
-=======
-  "org.scorexfoundation" %% "scrypto" % "1.2.3" exclude("org.slf4j", "slf4j-api"),
->>>>>>> f4f90d9f
   "org.scorexfoundation" %% "scorex-testkit" % "2.0.0-RC2-SNAPSHOT" % "test",
   "org.scorexfoundation" %% "scorex-core" % "2.0.0-RC2-SNAPSHOT",
   "com.storm-enroute" %% "scalameter" % "0.8.2"
