--- conflicted
+++ resolved
@@ -5,7 +5,7 @@
   organization := "org.ergoplatform",
   name := "ergo",
   version := "1.6.1",
-  scalaVersion := "2.12.6",
+  scalaVersion := "2.12.7",
   resolvers ++= Seq("Sonatype Releases" at "https://oss.sonatype.org/content/repositories/releases/",
     "SonaType" at "https://oss.sonatype.org/content/groups/public",
     "Typesafe maven releases" at "http://repo.typesafe.com/typesafe/maven-releases/",
@@ -19,11 +19,7 @@
 libraryDependencies ++= Seq(
   "ch.qos.logback" % "logback-classic" % "1.2.3",
   "com.google.guava" % "guava" % "21.0",
-<<<<<<< HEAD
   ("org.scorexfoundation" %% "sigma-state" % "0.10.1-SNAPSHOT")
-=======
-  ("org.scorexfoundation" %% "sigma-state" % "master-291a7812-SNAPSHOT")
->>>>>>> ca799e3d
     .exclude("ch.qos.logback", "logback-classic")
     .exclude("org.scorexfoundation", "scrypto"),
   "org.scala-lang.modules" %% "scala-async" % "0.9.7",
