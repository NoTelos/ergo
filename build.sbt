--- conflicted
+++ resolved
@@ -2,8 +2,6 @@
 import sbt._
 
 import scala.util.Try
-
-logLevel := Level.Debug
 
 lazy val commonSettings = Seq(
   organization := "org.ergoplatform",
@@ -24,13 +22,8 @@
   publishTo := sonatypePublishToBundle.value,
 )
 
-<<<<<<< HEAD
-val scorexVersion = "master-3946bdb5-SNAPSHOT"
+val scorexVersion = "master-07d30caa-SNAPSHOT"
 val sigmaStateVersion = "distributed-sigs-b6a8b50a-SNAPSHOT"
-=======
-val scorexVersion = "master-07d30caa-SNAPSHOT"
-val sigmaStateVersion = "3.2.1"
->>>>>>> c05a1747
 
 // for testing current sigmastate build (see sigmastate-ergo-it jenkins job)
 val effectiveSigmaStateVersion = Option(System.getenv().get("SIGMASTATE_VERSION")).getOrElse(sigmaStateVersion)
