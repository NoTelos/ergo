import sbt.Keys.{licenses, _}
import sbt._

lazy val commonSettings = Seq(
  organization := "org.ergoplatform",
<<<<<<< HEAD
  version := "3.1.1",
=======
  name := "ergo",
  version := "3.1.4-SNAPSHOT",
>>>>>>> 74d2d35d
  scalaVersion := "2.12.10",
  resolvers ++= Seq("Sonatype Releases" at "https://oss.sonatype.org/content/repositories/releases/",
    "SonaType" at "https://oss.sonatype.org/content/groups/public",
    "Typesafe maven releases" at "http://repo.typesafe.com/typesafe/maven-releases/",
    "Sonatype Snapshots" at "https://oss.sonatype.org/content/repositories/snapshots/"),
  homepage := Some(url("http://ergoplatform.org/")),
  licenses := Seq("CC0" -> url("https://creativecommons.org/publicdomain/zero/1.0/legalcode"))
)

val scorexVersion = "4ca3e400-SNAPSHOT"
<<<<<<< HEAD
val sigmaStateVersion = "exact-ops-ff7cc0e2-SNAPSHOT"
=======
val sigmaStateVersion = "3.1.0"
val ergoWalletVersion = "master-7921c215-SNAPSHOT"

>>>>>>> 74d2d35d
// for testing current sigmastate build (see sigmastate-ergo-it jenkins job)
val effectiveSigmaStateVersion = Option(System.getenv().get("SIGMASTATE_VERSION")).getOrElse(sigmaStateVersion)

libraryDependencies ++= Seq(
  ("org.scorexfoundation" %% "sigma-state" % effectiveSigmaStateVersion).force()
    .exclude("ch.qos.logback", "logback-classic")
    .exclude("org.scorexfoundation", "scrypto"),
  "org.scala-lang.modules" %% "scala-async" % "0.9.7",

  ("org.scorexfoundation" %% "avl-iodb" % "0.2.15").exclude("ch.qos.logback", "logback-classic"),
  "org.scorexfoundation" %% "iodb" % "0.3.2",

  ("org.fusesource.leveldbjni" % "leveldbjni-all" % "1.8").exclude("org.iq80.leveldb", "leveldb"),
  "org.iq80.leveldb" % "leveldb" % "0.12",
  ("org.scorexfoundation" %% "scorex-core" % scorexVersion).exclude("ch.qos.logback", "logback-classic"),

  "org.typelevel" %% "cats-free" % "1.6.0",
  "javax.xml.bind" % "jaxb-api" % "2.+",
  "com.iheart" %% "ficus" % "1.4.+",
  "ch.qos.logback" % "logback-classic" % "1.2.3",
  "com.google.guava" % "guava" % "21.0",
  "com.joefkelley" %% "argyle" % "1.0.0",

  "com.storm-enroute" %% "scalameter" % "0.8.+" % "test",
  "org.scalactic" %% "scalactic" % "3.0.+" % "test",
  "org.scalatest" %% "scalatest" % "3.0.5" % "test,it",
  "org.scalacheck" %% "scalacheck" % "1.14.+" % "test",

  "org.scorexfoundation" %% "scorex-testkit" % scorexVersion % "test",
  "com.typesafe.akka" %% "akka-testkit" % "2.5.24" % "test",
  "com.typesafe.akka" %% "akka-http-testkit" % "10.1.9" % "test",
  "org.asynchttpclient" % "async-http-client" % "2.6.+" % "test",
  "com.fasterxml.jackson.dataformat" % "jackson-dataformat-properties" % "2.9.2" % "test",
  "com.spotify" % "docker-client" % "8.14.5" % "test" classifier "shaded"
)

updateOptions := updateOptions.value.withLatestSnapshots(false)

fork := true

val opts = Seq(
  "-server",
  // JVM memory tuning for 2g ram
  "-Xms128m",
  "-Xmx2G",
  //64M for stack, reduce after optimizations
  "-Xss64m",
  "-XX:+ExitOnOutOfMemoryError",
  // Java 9 support
  "-XX:+IgnoreUnrecognizedVMOptions",
  "--add-modules=java.xml.bind",

  // from https://groups.google.com/d/msg/akka-user/9s4Yl7aEz3E/zfxmdc0cGQAJ
  "-XX:+UseG1GC",
  "-XX:+UseNUMA",
  "-XX:+AlwaysPreTouch",

  // probably can't use these with jstack and others tools
  "-XX:+PerfDisableSharedMem",
  "-XX:+ParallelRefProcEnabled",
  "-XX:+UseStringDeduplication"
)

// -J prefix is required by the bash script
javaOptions in run ++= opts
scalacOptions ++= Seq("-Xfatal-warnings", "-feature", "-deprecation")

// set bytecode version to 8 to fix NoSuchMethodError for various ByteBuffer methods
// see https://github.com/eclipse/jetty.project/issues/3244
// these options applied only in "compile" task since scalac crashes on scaladoc compilation with "-release 8"
// see https://github.com/scala/community-builds/issues/796#issuecomment-423395500
scalacOptions in(Compile, compile) ++= Seq("-release", "8")

sourceGenerators in Compile += Def.task {
  val versionFile = (sourceManaged in Compile).value / "org" / "ergoplatform" / "Version.scala"
  val versionExtractor = """(\d+)\.(\d+)\.(\d+).*""".r
  val versionExtractor(major, minor, bugfix) = version.value
  IO.write(versionFile,
    s"""package org.ergoplatform
       |
       |object Version {
       |  val VersionString = "${version.value}"
       |  val VersionTuple = ($major, $minor, $bugfix)
       |}
       |""".stripMargin)
  Seq(versionFile)
}

mainClass in assembly := Some("org.ergoplatform.ErgoApp")

test in assembly := {}

assemblyJarName in assembly := s"ergo-${version.value}.jar"

assemblyMergeStrategy in assembly := {
  case "logback.xml" => MergeStrategy.first
  case "module-info.class" => MergeStrategy.discard
  case "reference.conf" => CustomMergeStrategy.concatReversed
  case PathList("org", "iq80", "leveldb", xs @ _*) => MergeStrategy.first
  case PathList("javax", "activation", xs @ _*) => MergeStrategy.first
  case other => (assemblyMergeStrategy in assembly).value(other)
}

enablePlugins(sbtdocker.DockerPlugin)
enablePlugins(JavaAppPackaging)

mappings in Universal += {
  val sampleFile = (resourceDirectory in Compile).value / "samples" / "local.conf.sample"
  sampleFile -> "conf/local.conf"
}

// removes all jar mappings in universal and appends the fat jar
mappings in Universal ++= {
  // universalMappings: Seq[(File,String)]
  val universalMappings = (mappings in Universal).value
  val fatJar = (assembly in Compile).value
  // removing means filtering
  val filtered = universalMappings filter {
    case (_, name) => !name.endsWith(".jar")
  }
  // add the fat jar
  filtered :+ (fatJar -> ("lib/" + fatJar.getName))
}

// add jvm parameter for typesafe config
bashScriptExtraDefines += """addJava "-Dconfig.file=${app_home}/../conf/local.conf""""

inConfig(Linux)(
  Seq(
    maintainer := "ergoplatform.org",
    packageSummary := "Ergo node",
    packageDescription := "Ergo node"
  )
)

Defaults.itSettings
configs(IntegrationTest extend Test)
inConfig(IntegrationTest)(Seq(
  parallelExecution := false,
  test := (test dependsOn docker).value,
))

dockerfile in docker := {
  val configTemplate = (resourceDirectory in IntegrationTest).value / "template.conf"
  val startErgo = (sourceDirectory in IntegrationTest).value / "container" / "start-ergo.sh"

  new Dockerfile {
    from("openjdk:9-jre-slim")
    label("ergo-integration-tests", "ergo-integration-tests")
    add(assembly.value, "/opt/ergo/ergo.jar")
    add(Seq(configTemplate, startErgo), "/opt/ergo/")
    run("chmod", "+x", "/opt/ergo/start-ergo.sh")
    entryPoint("/opt/ergo/start-ergo.sh")
  }
}

buildOptions in docker := BuildOptions(
  removeIntermediateContainers = BuildOptions.Remove.OnSuccess
)

//FindBugs settings

findbugsReportType := Some(FindbugsReport.Xml)
findbugsExcludeFilters := Some(scala.xml.XML.loadFile(baseDirectory.value / "findbugs-exclude.xml"))

//Scapegoat settings

scapegoatVersion in ThisBuild := "1.3.3"

scapegoatDisabledInspections := Seq("FinalModifierOnCaseClass")

Test / testOptions := Seq(Tests.Filter(s => !s.endsWith("Bench")))

lazy val ergoWallet = (project in file("ergo-wallet"))
  .settings(
    commonSettings,
    name := "ergo-wallet",
    libraryDependencies += ("org.scorexfoundation" %% "sigma-state" % effectiveSigmaStateVersion)
  )

lazy val ergo = (project in file("."))
  .settings(commonSettings, name := "ergo")
  .dependsOn(ergoWallet % "compile->compile")

lazy val benchmarks = (project in file("benchmarks"))
  .settings(commonSettings, name := "ergo-benchmarks")
  .dependsOn(ergo % "test->test")
  .enablePlugins(JmhPlugin)<|MERGE_RESOLUTION|>--- conflicted
+++ resolved
@@ -3,12 +3,8 @@
 
 lazy val commonSettings = Seq(
   organization := "org.ergoplatform",
-<<<<<<< HEAD
-  version := "3.1.1",
-=======
   name := "ergo",
   version := "3.1.4-SNAPSHOT",
->>>>>>> 74d2d35d
   scalaVersion := "2.12.10",
   resolvers ++= Seq("Sonatype Releases" at "https://oss.sonatype.org/content/repositories/releases/",
     "SonaType" at "https://oss.sonatype.org/content/groups/public",
@@ -19,13 +15,8 @@
 )
 
 val scorexVersion = "4ca3e400-SNAPSHOT"
-<<<<<<< HEAD
-val sigmaStateVersion = "exact-ops-ff7cc0e2-SNAPSHOT"
-=======
 val sigmaStateVersion = "3.1.0"
-val ergoWalletVersion = "master-7921c215-SNAPSHOT"
-
->>>>>>> 74d2d35d
+
 // for testing current sigmastate build (see sigmastate-ergo-it jenkins job)
 val effectiveSigmaStateVersion = Option(System.getenv().get("SIGMASTATE_VERSION")).getOrElse(sigmaStateVersion)
 
