--- conflicted
+++ resolved
@@ -245,11 +245,6 @@
 ))
 
 lazy val ergo = (project in file("."))
-<<<<<<< HEAD
-  .settings(commonSettings, name := "ergo")
-  .dependsOn(ergoWallet % "test->test;compile->compile")
-  .dependsOn(avldb % "test->test;compile->compile")
-=======
   .settings(
     commonSettings, 
     name := "ergo",
@@ -260,9 +255,8 @@
     scalacOptions in(Compile, compile) ++= Seq("-release", "8"),
     javacOptions in(Compile, compile) ++= javacReleaseOption
   )
-  .dependsOn(ergoWallet % "compile->compile")
-  .dependsOn(avldb % "compile->compile")
->>>>>>> 46d8d426
+  .dependsOn(ergoWallet % "test->test;compile->compile")
+  .dependsOn(avldb % "test->test;compile->compile")
   .configs(It2Test)
 
 lazy val benchmarks = (project in file("benchmarks"))
