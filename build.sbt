--- conflicted
+++ resolved
@@ -115,11 +115,7 @@
   case "module-info.class" => MergeStrategy.discard
   case "reference.conf" => CustomMergeStrategy.concatReversed
   case PathList("org", "iq80", "leveldb", xs @ _*) => MergeStrategy.first
-<<<<<<< HEAD
-  case PathList("javax", "activation", xs @ _*) => MergeStrategy.last
-=======
   case PathList("javax", "activation", xs @ _*) => MergeStrategy.first
->>>>>>> 09681ca1
   case other => (assemblyMergeStrategy in assembly).value(other)
 }
 
@@ -193,7 +189,6 @@
 
 Test / testOptions := Seq(Tests.Filter(s => !s.endsWith("Bench")))
 
-<<<<<<< HEAD
 lazy val avldb = (project in file("avldb"))
   .settings(
     commonSettings,
@@ -216,10 +211,6 @@
   .dependsOn(avldb)
   .enablePlugins(JmhPlugin)
 
-lazy val ergo = (project in file("."))
-  .settings(commonSettings: _*)
-  .dependsOn(avldb % "compile->compile")
-=======
 lazy val ergoWallet = (project in file("ergo-wallet"))
   .settings(
     commonSettings,
@@ -230,7 +221,7 @@
 lazy val ergo = (project in file("."))
   .settings(commonSettings, name := "ergo")
   .dependsOn(ergoWallet % "compile->compile")
->>>>>>> 09681ca1
+  .dependsOn(avldb % "compile->compile")
 
 lazy val benchmarks = (project in file("benchmarks"))
   .settings(commonSettings, name := "ergo-benchmarks")
