import sbt.Keys.{licenses, _}
import sbt._

import scala.util.Try

lazy val commonSettings = Seq(
  organization := "org.ergoplatform",
  name := "ergo",
  scalaVersion := "2.12.10",
  // version is set via git tag vX.Y.Z:
  // $ git tag v3.2.0
  // $ git push origin v3.2.0
  // without the tag version resolves to [branch name]-[git commit hash]-SNAPSHOT
  // don't set the version manually
  resolvers ++= Seq("Sonatype Releases" at "https://oss.sonatype.org/content/repositories/releases/",
    "Bintray" at "https://jcenter.bintray.com/", //for org.ethereum % leveldbjni-all 
    "SonaType" at "https://oss.sonatype.org/content/groups/public",
    "Typesafe maven releases" at "http://repo.typesafe.com/typesafe/maven-releases/",
    "Sonatype Snapshots" at "https://oss.sonatype.org/content/repositories/snapshots/"),
  homepage := Some(url("http://ergoplatform.org/")),
  licenses := Seq("CC0" -> url("https://creativecommons.org/publicdomain/zero/1.0/legalcode")),
  publishTo := sonatypePublishToBundle.value
)

<<<<<<< HEAD
val scorexVersion = "master-226bbef1-SNAPSHOT"
=======
val scorexVersion = "master-3946bdb5-SNAPSHOT"
>>>>>>> 8a4d14b1
val sigmaStateVersion = "3.1.1"

// for testing current sigmastate build (see sigmastate-ergo-it jenkins job)
val effectiveSigmaStateVersion = Option(System.getenv().get("SIGMASTATE_VERSION")).getOrElse(sigmaStateVersion)

libraryDependencies ++= Seq(
  ("org.scorexfoundation" %% "sigma-state" % effectiveSigmaStateVersion).force()
    .exclude("ch.qos.logback", "logback-classic")
    .exclude("org.scorexfoundation", "scrypto"),

  "org.ethereum" % "leveldbjni-all" % "1.18.3",
  //the following pure-java leveldb implementation is needed only on specific platforms, such as 32-bit Raspberry Pi
  //in future, it could be reasonable to have special builds with this Java db only, and for most of platforms use
  //jni wrapper over native library included in leveldbjni-all
  "org.iq80.leveldb" % "leveldb" % "0.12",
  
  ("org.scorexfoundation" %% "scorex-core" % scorexVersion).exclude("ch.qos.logback", "logback-classic"),

  "org.typelevel" %% "cats-free" % "1.6.0",
  "javax.xml.bind" % "jaxb-api" % "2.4.0-b180830.0359",
  "com.iheart" %% "ficus" % "1.4.7",
  "ch.qos.logback" % "logback-classic" % "1.2.3",
  "com.google.guava" % "guava" % "21.0",
  "com.joefkelley" %% "argyle" % "1.0.0",

  "org.scala-lang.modules" %% "scala-async" % "0.9.7" % "test",
  "com.storm-enroute" %% "scalameter" % "0.8.+" % "test",
  "org.scalactic" %% "scalactic" % "3.0.+" % "test",
  "org.scalatest" %% "scalatest" % "3.0.5" % "test,it",
  "org.scalacheck" %% "scalacheck" % "1.13.5" % "test",

  "org.scorexfoundation" %% "scorex-testkit" % scorexVersion % "test",
  "com.typesafe.akka" %% "akka-testkit" % "2.5.24" % "test",
  "com.typesafe.akka" %% "akka-http-testkit" % "10.1.9" % "test",
  "org.asynchttpclient" % "async-http-client" % "2.6.+" % "test",
  "com.fasterxml.jackson.dataformat" % "jackson-dataformat-properties" % "2.9.2" % "test",
  "com.spotify" % "docker-client" % "8.14.5" % "test" classifier "shaded"
)

updateOptions := updateOptions.value.withLatestSnapshots(false)

fork := true

val opts = Seq(
  "-server",
  // JVM memory tuning for 2g ram
  "-Xms128m",
  "-Xmx2G",
  //64M for stack, reduce after optimizations
  "-Xss64m",
  "-XX:+ExitOnOutOfMemoryError",
  // Java 9 support
  "-XX:+IgnoreUnrecognizedVMOptions",
  "--add-modules=java.xml.bind",

  // from https://groups.google.com/d/msg/akka-user/9s4Yl7aEz3E/zfxmdc0cGQAJ
  "-XX:+UseG1GC",
  "-XX:+UseNUMA",
  "-XX:+AlwaysPreTouch",

  // probably can't use these with jstack and others tools
  "-XX:+PerfDisableSharedMem",
  "-XX:+ParallelRefProcEnabled",
  "-XX:+UseStringDeduplication"
)

// -J prefix is required by the bash script
javaOptions in run ++= opts
scalacOptions ++= Seq("-Xfatal-warnings", "-feature", "-deprecation")

// set bytecode version to 8 to fix NoSuchMethodError for various ByteBuffer methods
// see https://github.com/eclipse/jetty.project/issues/3244
// these options applied only in "compile" task since scalac crashes on scaladoc compilation with "-release 8"
// see https://github.com/scala/community-builds/issues/796#issuecomment-423395500
scalacOptions in(Compile, compile) ++= Seq("-release", "8")

sourceGenerators in Compile += Def.task {
  val versionFile = (sourceManaged in Compile).value / "org" / "ergoplatform" / "Version.scala"
  IO.write(versionFile,
    s"""package org.ergoplatform
       |
       |object Version {
       |  val VersionString = "${version.value}"
       |}
       |""".stripMargin)
  Seq(versionFile)
}

mainClass in assembly := Some("org.ergoplatform.ErgoApp")

test in assembly := {}

assemblyJarName in assembly := s"ergo-${version.value}.jar"

assemblyMergeStrategy in assembly := {
  case "logback.xml" => MergeStrategy.first
  case x if x.endsWith("module-info.class") => MergeStrategy.discard
  case "reference.conf" => CustomMergeStrategy.concatReversed
  case PathList("org", "iq80", "leveldb", xs @ _*) => MergeStrategy.first
  case PathList("javax", "activation", xs @ _*) => MergeStrategy.last
  case PathList("javax", "annotation", xs @ _*) => MergeStrategy.last
  case other => (assemblyMergeStrategy in assembly).value(other)
}

enablePlugins(sbtdocker.DockerPlugin)
enablePlugins(JavaAppPackaging)

mappings in Universal += {
  val sampleFile = (resourceDirectory in Compile).value / "samples" / "local.conf.sample"
  sampleFile -> "conf/local.conf"
}

// removes all jar mappings in universal and appends the fat jar
mappings in Universal ++= {
  // universalMappings: Seq[(File,String)]
  val universalMappings = (mappings in Universal).value
  val fatJar = (assembly in Compile).value
  // removing means filtering
  val filtered = universalMappings filter {
    case (_, name) => !name.endsWith(".jar")
  }
  // add the fat jar
  filtered :+ (fatJar -> ("lib/" + fatJar.getName))
}

// add jvm parameter for typesafe config
bashScriptExtraDefines += """addJava "-Dconfig.file=${app_home}/../conf/local.conf""""

inConfig(Linux)(
  Seq(
    maintainer := "ergoplatform.org",
    packageSummary := "Ergo node",
    packageDescription := "Ergo node"
  )
)

Defaults.itSettings
configs(IntegrationTest extend Test)
inConfig(IntegrationTest)(Seq(
  parallelExecution := false,
  test := (test dependsOn docker).value,
))

dockerfile in docker := {
  val configDevNet = (resourceDirectory in IntegrationTest).value / "devnetTemplate.conf"
  val configTestNet = (resourceDirectory in IntegrationTest).value / "testnetTemplate.conf"
  val configMainNet = (resourceDirectory in IntegrationTest).value / "mainnetTemplate.conf"

  new Dockerfile {
    from("openjdk:9-jre-slim")
    label("ergo-integration-tests", "ergo-integration-tests")
    add(assembly.value, "/opt/ergo/ergo.jar")
    add(Seq(configDevNet), "/opt/ergo")
    add(Seq(configTestNet), "/opt/ergo")
    add(Seq(configMainNet), "/opt/ergo")
  }
}

buildOptions in docker := BuildOptions(
  removeIntermediateContainers = BuildOptions.Remove.OnSuccess
)

//FindBugs settings

findbugsReportType := Some(FindbugsReport.Xml)
findbugsExcludeFilters := Some(scala.xml.XML.loadFile(baseDirectory.value / "findbugs-exclude.xml"))

//Scapegoat settings

scapegoatVersion in ThisBuild := "1.3.3"

scapegoatDisabledInspections := Seq("FinalModifierOnCaseClass")

Test / testOptions := Seq(Tests.Filter(s => !s.endsWith("Bench")))

lazy val avldb = (project in file("avldb"))
  .settings(
    commonSettings,
    name := "avldb"
  )

lazy val avldb_benchmarks = (project in file("avldb/benchmarks"))
  .settings(
    commonSettings,
    name := "avldb-benchmarks",
    libraryDependencies ++= Seq(
      "com.storm-enroute" %% "scalameter" % "0.9" % "test"
    ),
    publishArtifact := false,
    resolvers ++= Seq("Sonatype OSS Releases" at "https://oss.sonatype.org/content/repositories/releases"),
    testFrameworks += new TestFramework("org.scalameter.ScalaMeterFramework"),
    parallelExecution in Test := false,
    logBuffered := false
  )
  .dependsOn(avldb)
  .enablePlugins(JmhPlugin)

lazy val ergoWallet = (project in file("ergo-wallet"))
  .disablePlugins(ScapegoatSbtPlugin) // not compatible with crossScalaVersions
  .settings(
    crossScalaVersions := Seq(scalaVersion.value, "2.11.12"),
    commonSettings,
    name := "ergo-wallet",
    libraryDependencies += ("org.scorexfoundation" %% "sigma-state" % effectiveSigmaStateVersion),
  )

lazy val It2Test = config("it2") extend (IntegrationTest, Test)
configs(It2Test)
inConfig(It2Test)(Defaults.testSettings ++ Seq(
  parallelExecution := false,
  test := (test dependsOn docker).value,
))

lazy val ergo = (project in file("."))
  .settings(commonSettings, name := "ergo")
  .dependsOn(ergoWallet % "compile->compile")
  .dependsOn(avldb % "compile->compile")
  .configs(It2Test)

lazy val benchmarks = (project in file("benchmarks"))
  .settings(commonSettings, name := "ergo-benchmarks")
  .dependsOn(ergo % "test->test")
  .enablePlugins(JmhPlugin)

// PGP key for signing a release build published to sonatype
// signing is done by sbt-pgp plugin
// how to generate a key - https://central.sonatype.org/pages/working-with-pgp-signatures.html
// how to export a key and use it with Travis - https://docs.scala-lang.org/overviews/contributors/index.html#export-your-pgp-key-pair
pgpPublicRing := file("ci/pubring.asc")
pgpSecretRing := file("ci/secring.asc")
pgpPassphrase := sys.env.get("PGP_PASSPHRASE").map(_.toArray)
usePgpKeyHex("D78982639AD538EF361DEC6BF264D529385A0333")

credentials ++= (for {
  username <- Option(System.getenv().get("SONATYPE_USERNAME"))
  password <- Option(System.getenv().get("SONATYPE_PASSWORD"))
} yield Credentials("Sonatype Nexus Repository Manager", "oss.sonatype.org", username, password)).toSeq

enablePlugins(GitVersioning)

version in ThisBuild := {
  if (git.gitCurrentTags.value.nonEmpty) {
    git.gitDescribedVersion.value.get
  } else {
    if (git.gitHeadCommit.value.contains(git.gitCurrentBranch.value)) {
      // see https://docs.travis-ci.com/user/environment-variables/#default-environment-variables
      if (Try(sys.env("TRAVIS")).getOrElse("false") == "true") {
        // pull request number, "false" if not a pull request
        if (Try(sys.env("TRAVIS_PULL_REQUEST")).getOrElse("false") != "false") {
          // build is triggered by a pull request
          val prBranchName = Try(sys.env("TRAVIS_PULL_REQUEST_BRANCH")).get
          val prHeadCommitSha = Try(sys.env("TRAVIS_PULL_REQUEST_SHA")).get
          prBranchName + "-" + prHeadCommitSha.take(8) + "-SNAPSHOT"
        } else {
          // build is triggered by a push
          val branchName = Try(sys.env("TRAVIS_BRANCH")).get
          branchName + "-" + git.gitHeadCommit.value.get.take(8) + "-SNAPSHOT"
        }
      } else {
        git.gitHeadCommit.value.get.take(8) + "-SNAPSHOT"
      }
    } else {
      git.gitCurrentBranch.value + "-" + git.gitHeadCommit.value.getOrElse("").take(8) + "-SNAPSHOT"
    }
  }
}<|MERGE_RESOLUTION|>--- conflicted
+++ resolved
@@ -22,11 +22,7 @@
   publishTo := sonatypePublishToBundle.value
 )
 
-<<<<<<< HEAD
-val scorexVersion = "master-226bbef1-SNAPSHOT"
-=======
 val scorexVersion = "master-3946bdb5-SNAPSHOT"
->>>>>>> 8a4d14b1
 val sigmaStateVersion = "3.1.1"
 
 // for testing current sigmastate build (see sigmastate-ergo-it jenkins job)
