import sbt.Keys.{licenses, _}
import sbt._

lazy val commonSettings = Seq(
  organization := "org.ergoplatform",
  name := "ergo",
  version := "1.9.0",
  scalaVersion := "2.12.8",
  resolvers ++= Seq("Sonatype Releases" at "https://oss.sonatype.org/content/repositories/releases/",
    "SonaType" at "https://oss.sonatype.org/content/groups/public",
    "Typesafe maven releases" at "http://repo.typesafe.com/typesafe/maven-releases/",
    "Sonatype Snapshots" at "https://oss.sonatype.org/content/repositories/snapshots/"),
  homepage := Some(url("http://ergoplatform.org/")),
  licenses := Seq("CC0" -> url("https://creativecommons.org/publicdomain/zero/1.0/legalcode"))
)

<<<<<<< HEAD
val scorexVersion = "23b4358f-SNAPSHOT"
val sigmaStateVersion = "sigma-coster-ebb7aa55-SNAPSHOT"

libraryDependencies ++= Seq(
  "ch.qos.logback" % "logback-classic" % "1.2.3",
  "com.google.guava" % "guava" % "21.0",
  ("org.scorexfoundation" %% "sigma-state" % sigmaStateVersion)
=======
val scorexVersion = "53207304-SNAPSHOT"
val sigmaStateVersion = "v2.0-bf2c9557-SNAPSHOT"
// for testing current sigmastate build (see sigmastate-ergo-it jenkins job)
val effectiveSigmaStateVersion = Option(System.getenv().get("SIGMASTATE_VERSION")).getOrElse(sigmaStateVersion)

libraryDependencies ++= Seq(
  ("org.scorexfoundation" %% "sigma-state" % effectiveSigmaStateVersion)
>>>>>>> 839e95aa
    .exclude("ch.qos.logback", "logback-classic")
    .exclude("org.scorexfoundation", "scrypto"),
  "org.scala-lang.modules" %% "scala-async" % "0.9.7",
  ("org.scorexfoundation" %% "avl-iodb" % "0.2.15").exclude("ch.qos.logback", "logback-classic"),
  "org.scorexfoundation" %% "iodb" % "0.3.2",
  ("org.scorexfoundation" %% "scorex-core" % scorexVersion).exclude("ch.qos.logback", "logback-classic"),

  "javax.xml.bind" % "jaxb-api" % "2.+",
  "com.iheart" %% "ficus" % "1.4.+",
  "ch.qos.logback" % "logback-classic" % "1.2.3",
  "com.google.guava" % "guava" % "21.0",

  "com.storm-enroute" %% "scalameter" % "0.8.+" % "test",
  "org.scalactic" %% "scalactic" % "3.0.+" % "test",
  "org.scalatest" %% "scalatest" % "3.0.5" % "test,it",
  "org.scalacheck" %% "scalacheck" % "1.14.+" % "test",
  "org.scorexfoundation" %% "scorex-testkit" % scorexVersion % "test",
  "com.typesafe.akka" %% "akka-testkit" % "2.5.+" % "test",
  "com.typesafe.akka" %% "akka-http-testkit" % "10.+" % "test",
  "org.asynchttpclient" % "async-http-client" % "2.6.+" % "test",
  "com.fasterxml.jackson.dataformat" % "jackson-dataformat-properties" % "2.9.2" % "test",
  "com.spotify" % "docker-client" % "8.14.5" % "test" classifier "shaded"
)

coverageExcludedPackages := ".*ErgoApp.*;.*routes.*;.*ErgoPersistentModifier"

fork := true

val opts = Seq(
  "-server",
  // JVM memory tuning for 2g ram
  "-Xms128m",
  "-Xmx2G",
  //64M for stack, reduce after optimizations
  "-Xss64m",
  "-XX:+ExitOnOutOfMemoryError",
  // Java 9 support
  "-XX:+IgnoreUnrecognizedVMOptions",
  "--add-modules=java.xml.bind",

  // from https://groups.google.com/d/msg/akka-user/9s4Yl7aEz3E/zfxmdc0cGQAJ
  "-XX:+UseG1GC",
  "-XX:+UseNUMA",
  "-XX:+AlwaysPreTouch",

  // probably can't use these with jstack and others tools
  "-XX:+PerfDisableSharedMem",
  "-XX:+ParallelRefProcEnabled",
  "-XX:+UseStringDeduplication")

// -J prefix is required by the bash script
javaOptions in run ++= opts
scalacOptions ++= Seq("-Xfatal-warnings", "-feature", "-deprecation")

sourceGenerators in Compile += Def.task {
  val versionFile = (sourceManaged in Compile).value / "org" / "ergoplatform" / "Version.scala"
  val versionExtractor = """(\d+)\.(\d+)\.(\d+).*""".r
  val versionExtractor(major, minor, bugfix) = version.value
  IO.write(versionFile,
    s"""package org.ergoplatform
       |
       |object Version {
       |  val VersionString = "${version.value}"
       |  val VersionTuple = ($major, $minor, $bugfix)
       |}
       |""".stripMargin)
  Seq(versionFile)
}

mainClass in assembly := Some("org.ergoplatform.ErgoApp")

test in assembly := {}

assemblyMergeStrategy in assembly := {
  case "logback.xml" => MergeStrategy.first
  case "module-info.class" => MergeStrategy.discard
  case other => (assemblyMergeStrategy in assembly).value(other)
}

enablePlugins(sbtdocker.DockerPlugin)

Defaults.itSettings
configs(IntegrationTest extend Test)
inConfig(IntegrationTest)(Seq(
  parallelExecution := false,
  test := (test dependsOn docker).value,
))

dockerfile in docker := {
  val configTemplate = (resourceDirectory in IntegrationTest).value / "template.conf"
  val startErgo = (sourceDirectory in IntegrationTest).value / "container" / "start-ergo.sh"

  new Dockerfile {
    from("openjdk:9-jre-slim")
    label("ergo-integration-tests", "ergo-integration-tests")
    add(assembly.value, "/opt/ergo/ergo.jar")
    add(Seq(configTemplate, startErgo), "/opt/ergo/")
    run("chmod", "+x", "/opt/ergo/start-ergo.sh")
    entryPoint("/opt/ergo/start-ergo.sh")
  }
}

buildOptions in docker := BuildOptions(
  removeIntermediateContainers = BuildOptions.Remove.OnSuccess
)


//FindBugs settings

findbugsReportType := Some(FindbugsReport.Xml)
findbugsExcludeFilters := Some(scala.xml.XML.loadFile(baseDirectory.value / "findbugs-exclude.xml"))

//Scapegoat settings

scapegoatVersion in ThisBuild := "1.3.3"

scapegoatDisabledInspections := Seq("FinalModifierOnCaseClass")

Test / testOptions := Seq(Tests.Filter(s => !s.endsWith("Bench")))

lazy val ergo = (project in file(".")).settings(commonSettings: _*)

lazy val benchmarks = (project in file("benchmarks"))
  .settings(commonSettings, name := "ergo-benchmarks")
  .dependsOn(ergo % "test->test")
  .enablePlugins(JmhPlugin)<|MERGE_RESOLUTION|>--- conflicted
+++ resolved
@@ -14,15 +14,6 @@
   licenses := Seq("CC0" -> url("https://creativecommons.org/publicdomain/zero/1.0/legalcode"))
 )
 
-<<<<<<< HEAD
-val scorexVersion = "23b4358f-SNAPSHOT"
-val sigmaStateVersion = "sigma-coster-ebb7aa55-SNAPSHOT"
-
-libraryDependencies ++= Seq(
-  "ch.qos.logback" % "logback-classic" % "1.2.3",
-  "com.google.guava" % "guava" % "21.0",
-  ("org.scorexfoundation" %% "sigma-state" % sigmaStateVersion)
-=======
 val scorexVersion = "53207304-SNAPSHOT"
 val sigmaStateVersion = "v2.0-bf2c9557-SNAPSHOT"
 // for testing current sigmastate build (see sigmastate-ergo-it jenkins job)
@@ -30,7 +21,6 @@
 
 libraryDependencies ++= Seq(
   ("org.scorexfoundation" %% "sigma-state" % effectiveSigmaStateVersion)
->>>>>>> 839e95aa
     .exclude("ch.qos.logback", "logback-classic")
     .exclude("org.scorexfoundation", "scrypto"),
   "org.scala-lang.modules" %% "scala-async" % "0.9.7",
