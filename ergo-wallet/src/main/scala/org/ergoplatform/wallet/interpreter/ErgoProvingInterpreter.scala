--- conflicted
+++ resolved
@@ -87,45 +87,6 @@
            boxesToSpend: IndexedSeq[ErgoBox],
            dataBoxes: IndexedSeq[ErgoBox],
            stateContext: ErgoLikeStateContext): Try[ErgoLikeTransaction] = {
-<<<<<<< HEAD
-    if (unsignedTx.inputs.length != boxesToSpend.length) Failure(new Exception("Not enough boxes to spend"))
-    else if (unsignedTx.dataInputs.length != dataBoxes.length) Failure(new Exception("Not enough data boxes"))
-    else boxesToSpend
-      .zipWithIndex
-      .foldLeft(Try(IndexedSeq[Input]() -> 0L)) { case (inputsCostTry, (inputBox, boxIdx)) =>
-        val unsignedInput = unsignedTx.inputs(boxIdx)
-        require(util.Arrays.equals(unsignedInput.boxId, inputBox.id))
-
-        val transactionContext = TransactionContext(boxesToSpend, dataBoxes, unsignedTx, boxIdx.toShort)
-
-        inputsCostTry.flatMap { case (ins, totalCost) =>
-
-          // Cost of transaction initialization: we should read and parse all inputs and data inputs,
-          // and also iterate through all outputs to check rules
-          val initialCost: Long = boxesToSpend.size * params.inputCost +
-            dataBoxes.size * params.dataInputCost +
-            unsignedTx.outputCandidates.size * params.outputCost
-
-          val context = new ErgoLikeContext(ErgoInterpreter.avlTreeFromDigest(stateContext.previousStateDigest),
-            stateContext.sigmaLastHeaders,
-            stateContext.sigmaPreHeader,
-            transactionContext.dataBoxes,
-            transactionContext.boxesToSpend,
-            transactionContext.spendingTransaction,
-            transactionContext.selfIndex,
-            unsignedInput.extension,
-            ValidationRules.currentSettings,
-            params.maxBlockCost,
-            initialCost
-          )
-
-          prove(inputBox.ergoTree, context, unsignedTx.messageToSign).flatMap { proverResult =>
-            val newTC = totalCost + proverResult.cost
-            if (newTC > context.costLimit)
-              Failure(new Exception(s"Cost of transaction $unsignedTx exceeds limit ${context.costLimit}"))
-            else
-              Success((ins :+ Input(unsignedInput.boxId, proverResult)) -> newTC)
-=======
     if (unsignedTx.inputs.length != boxesToSpend.length) {
       Failure(new Exception("Not enough boxes to spend"))
     } else if (unsignedTx.dataInputs.length != dataBoxes.length) {
@@ -172,7 +133,6 @@
                 Success((ins :+ Input(unsignedInput.boxId, proverResult)) -> newTC)
               }
             }
->>>>>>> e33eea8d
           }
         }
         .map { case (inputs, _) =>
