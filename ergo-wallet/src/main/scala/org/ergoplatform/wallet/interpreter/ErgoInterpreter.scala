package org.ergoplatform.wallet.interpreter

import org.ergoplatform.ErgoLikeContext.Height
import org.ergoplatform.wallet.protocol.Constants
import org.ergoplatform.wallet.protocol.context.ErgoLikeParameters
import org.ergoplatform.{ErgoBox, ErgoBoxCandidate, ErgoLikeContext, ErgoLikeInterpreter}
import scorex.crypto.authds.ADDigest
import sigmastate.Values.ErgoTree
import sigmastate.eval.{IRContext, RuntimeIRContext}
import sigmastate.interpreter.Interpreter.{ScriptEnv, VerificationResult}
import sigmastate.{AvlTreeData, AvlTreeFlags}

import scala.util.Try

/**
  * ErgoTree language interpreter, Ergo version. In addition to ErgoLikeInterpreter, it contains
  * rules for expired boxes spending validation.
  *
  * @param params - current values of adjustable blockchain settings
  */
class ErgoInterpreter(params: ErgoLikeParameters)(implicit IR: IRContext)
  extends ErgoLikeInterpreter {

  override type CTX = ErgoLikeContext

  /**
    * Checks that expired box is spent in a proper way
    *
    * @param box           - box being spent
    * @param output        - newly created box when storage fee covered, otherwise any output box
    * @param currentHeight - current height of the blockchain (at the moment of spending)
    * @param storageFeeFactor - storage fee per byte per period (of 4 years)
    * @return whether the box is spent properly according to the storage fee rule
    */
<<<<<<< HEAD
  protected def checkExpiredBox(box: ErgoBox,
                                output: ErgoBoxCandidate,
                                currentHeight: Height,
                                storageFeeFactor: Int): Boolean = {
    val maxStorageFee = storageFeeFactor * box.bytes.length
=======
  protected def checkExpiredBox(box: ErgoBox, output: ErgoBoxCandidate, currentHeight: Height): Boolean = {
    val storageFee = params.storageFeeFactor * box.bytes.length
>>>>>>> eb9e752e

    val storageFeeNotCovered = box.value - storageFee <= 0
    val correctCreationHeight = output.creationHeight == currentHeight
    val correctOutValue = output.value >= box.value - storageFee

    // all the registers except of R0 (monetary value) and R3 (creation height and reference) must be preserved
    val correctRegisters = ErgoBox.allRegisters.tail
      .forall(rId => rId == ErgoBox.ReferenceRegId || box.get(rId) == output.get(rId))

    storageFeeNotCovered || (correctCreationHeight && correctOutValue && correctRegisters)
  }

  /**
    * Checks that given exp evaluates to `true`.
    *
    * @param env     - environment to use during expression evaluation
    * @param exp     - expression to check
    * @param context - expression evaluation context
    * @param proof   - cryptographic proof
    * @param message - message
    */
  override def verify(env: ScriptEnv,
                      exp: ErgoTree,
                      context: ErgoLikeContext,
                      proof: Array[Byte],
                      message: Array[Byte]): Try[VerificationResult] = {

    val varId = Constants.StorageIndexVarId
    val hasEnoughTimeToBeSpent = context.preHeader.height - context.self.creationHeight >= Constants.StoragePeriod
    // No spending proof provided and enough time since box creation to spend it
    // In this case anyone can spend the expired box by providing in context extension variable #127 (stored in input)
    //    an index of a recreated box (or index of any box if the value in the expired box isn't enough to pay for the storage fee)
    if (hasEnoughTimeToBeSpent && proof.length == 0 && context.extension.values.contains(varId)) {
      Try {
        val idx = context.extension.values(varId).value.asInstanceOf[Short]
        val outputCandidate = context.spendingTransaction.outputCandidates(idx)
        val feeFactor = params.storageFeeFactor
        checkExpiredBox(context.self, outputCandidate, context.preHeader.height, feeFactor) -> Constants.StorageContractCost
      }.recoverWith { case _ =>
        super.verify(env, exp, context, proof, message)
      }
    } else {
      super.verify(env, exp, context, proof, message)
    }
  }

}

object ErgoInterpreter {

  def apply(params: ErgoLikeParameters): ErgoInterpreter =
    new ErgoInterpreter(params)(new RuntimeIRContext)

  def avlTreeFromDigest(digest: ADDigest): AvlTreeData = {
    val flags = AvlTreeFlags(insertAllowed = true, updateAllowed = true, removeAllowed = true)
    AvlTreeData(digest, flags, Constants.HashLength)
  }

}<|MERGE_RESOLUTION|>--- conflicted
+++ resolved
@@ -29,19 +29,10 @@
     * @param box           - box being spent
     * @param output        - newly created box when storage fee covered, otherwise any output box
     * @param currentHeight - current height of the blockchain (at the moment of spending)
-    * @param storageFeeFactor - storage fee per byte per period (of 4 years)
     * @return whether the box is spent properly according to the storage fee rule
     */
-<<<<<<< HEAD
-  protected def checkExpiredBox(box: ErgoBox,
-                                output: ErgoBoxCandidate,
-                                currentHeight: Height,
-                                storageFeeFactor: Int): Boolean = {
-    val maxStorageFee = storageFeeFactor * box.bytes.length
-=======
   protected def checkExpiredBox(box: ErgoBox, output: ErgoBoxCandidate, currentHeight: Height): Boolean = {
     val storageFee = params.storageFeeFactor * box.bytes.length
->>>>>>> eb9e752e
 
     val storageFeeNotCovered = box.value - storageFee <= 0
     val correctCreationHeight = output.creationHeight == currentHeight
@@ -65,7 +56,7 @@
     */
   override def verify(env: ScriptEnv,
                       exp: ErgoTree,
-                      context: ErgoLikeContext,
+                      context: CTX,
                       proof: Array[Byte],
                       message: Array[Byte]): Try[VerificationResult] = {
 
@@ -78,8 +69,7 @@
       Try {
         val idx = context.extension.values(varId).value.asInstanceOf[Short]
         val outputCandidate = context.spendingTransaction.outputCandidates(idx)
-        val feeFactor = params.storageFeeFactor
-        checkExpiredBox(context.self, outputCandidate, context.preHeader.height, feeFactor) -> Constants.StorageContractCost
+        checkExpiredBox(context.self, outputCandidate, context.preHeader.height) -> Constants.StorageContractCost
       }.recoverWith { case _ =>
         super.verify(env, exp, context, proof, message)
       }
