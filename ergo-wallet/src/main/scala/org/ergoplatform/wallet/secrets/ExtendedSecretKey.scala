--- conflicted
+++ resolved
@@ -28,11 +28,7 @@
   def child(idx: Int): ExtendedSecretKey = ExtendedSecretKey.deriveChildSecretKey(this, idx)
 
   def publicKey: ExtendedPublicKey =
-<<<<<<< HEAD
-    new ExtendedPublicKey(key.publicImage.value.getEncoded(true), chainCode, path.toPublicBranch)
-=======
-    new ExtendedPublicKey(privateInput.publicImage.value.getEncoded(true), chainCode, path.toPublic)
->>>>>>> f7f4711f
+    new ExtendedPublicKey(privateInput.publicImage.value.getEncoded(true), chainCode, path.toPublicBranch)
 
   def isErased: Boolean = keyBytes.forall(_ == 0x00)
 
