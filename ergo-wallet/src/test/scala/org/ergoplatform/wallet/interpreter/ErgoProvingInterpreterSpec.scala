--- conflicted
+++ resolved
@@ -6,17 +6,11 @@
 import org.ergoplatform.wallet.utils.Generators
 import org.scalatest.prop.PropertyChecks
 import org.scalatest.{FlatSpec, Matchers}
-<<<<<<< HEAD
-import org.scalatestplus.scalacheck.ScalaCheckDrivenPropertyChecks
+import sigmastate.interpreter.{ContextExtension, HintsBag, OwnCommitment, RealCommitment}
+import scorex.util.ModifierId
+import scorex.util.encode.Base16
+import scorex.util.Random
 import sigmastate.CTHRESHOLD
-import sigmastate.interpreter.{HintsBag, OwnCommitment, RealCommitment}
-import scorex.util.{ModifierId, Random}
-=======
-import scorex.util.ModifierId
->>>>>>> c05a1747
-import scorex.util.encode.Base16
-import sigmastate.interpreter.ContextExtension
-import scorex.util.Random
 
 class ErgoProvingInterpreterSpec
   extends FlatSpec
@@ -53,9 +47,9 @@
     val prover1 = ErgoProvingInterpreter(obtainSecretKey(), parameters) // real
     val prover2 = ErgoProvingInterpreter(obtainSecretKey(), parameters) // simulated
 
-    val pk0 = prover0.hdPubKeys.head
-    val pk1 = prover1.hdPubKeys.head
-    val pk2 = prover2.hdPubKeys.head
+    val pk0 = prover0.hdPubKeys.head.key
+    val pk1 = prover1.hdPubKeys.head.key
+    val pk2 = prover2.hdPubKeys.head.key
 
     val prop = CTHRESHOLD(2, Seq(pk0, pk1, pk2))
 
