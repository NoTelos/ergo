--- conflicted
+++ resolved
@@ -3,27 +3,9 @@
 import org.ergoplatform.wallet.crypto.ErgoSignature
 import org.ergoplatform.wallet.secrets.ExtendedSecretKey
 import org.ergoplatform.wallet.utils.Generators
-<<<<<<< HEAD
-import org.ergoplatform._
-import org.scalacheck.Gen
 import org.scalatest.prop.GeneratorDrivenPropertyChecks
 import org.scalatest.{FlatSpec, Matchers}
-import scorex.crypto.authds.ADDigest
 import scorex.util.Random
-import scorex.util.encode.Base16
-import sigmastate.Values.{ErgoTree, SigmaPropValue}
-import sigmastate.basics.DLogProtocol.ProveDlog
-import special.sigma._
-import sigmastate.eval.Extensions._
-import sigmastate.eval._
-import sigmastate.interpreter.CryptoConstants
-import special.collection.Coll
-import special.sigma.{Header, PreHeader}
-=======
-import org.scalatest.{FlatSpec, Matchers}
-import org.scalatestplus.scalacheck.ScalaCheckDrivenPropertyChecks
-import scorex.util.Random
->>>>>>> f7f4711f
 
 class ErgoUnsafeProverSpec
   extends FlatSpec
@@ -52,53 +34,4 @@
     }
   }
 
-<<<<<<< HEAD
-  private val parameters = new ErgoLikeParameters {
-
-    override def storageFeeFactor: Int = 1250000
-
-    override def minValuePerByte: Int = 360
-
-    override def maxBlockSize: Int = 524288
-
-    override def tokenAccessCost: Int = 100
-
-    override def inputCost: Int = 2000
-
-    override def dataInputCost: Int = 100
-
-    override def outputCost: Int = 100
-
-    override def maxBlockCost: Long = 1000000
-
-    override def softForkStartingHeight: Option[Int] = None
-
-    override def softForkVotesCollected: Option[Int] = None
-
-    override def blockVersion: Byte = 1
-  }
-
-  private val stateContext = new ErgoLikeStateContext {
-
-    override def sigmaLastHeaders: Coll[Header] = Colls.emptyColl
-
-    override def previousStateDigest: ADDigest = Base16.decode("a5df145d41ab15a01e0cd3ffbab046f0d029e5412293072ad0f5827428589b9302")
-      .map(ADDigest @@ _)
-      .getOrElse(throw new Error(s"Failed to parse genesisStateDigest"))
-
-    override def sigmaPreHeader: PreHeader = CPreHeader(
-      version = 0,
-      parentId = Colls.emptyColl[Byte],
-      timestamp = 0,
-      nBits = 0,
-      height = 0,
-      minerPk = CGroupElement(CryptoConstants.dlogGroup.generator),
-      votes = Colls.emptyColl[Byte]
-    )
-  }
-
-  private def propGen(dlog: ProveDlog): Gen[ErgoTree] = Gen.const(dlog.toSigmaProp)
-
-=======
->>>>>>> f7f4711f
 }